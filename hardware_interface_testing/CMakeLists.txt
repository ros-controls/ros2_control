--- conflicted
+++ resolved
@@ -20,14 +20,6 @@
 endforeach()
 
 add_library(test_components SHARED
-<<<<<<< HEAD
-  test/test_components/test_actuator.cpp
-  test/test_components/test_sensor.cpp
-  test/test_components/test_system.cpp
-  test/test_components/test_actuator_exclusive_interfaces.cpp
-)
-ament_target_dependencies(test_components hardware_interface pluginlib ros2_control_test_assets)
-=======
             test/test_components/test_actuator.cpp
             test/test_components/test_sensor.cpp
             test/test_components/test_system.cpp
@@ -39,7 +31,7 @@
                       ros2_control_test_assets::ros2_control_test_assets
                       pluginlib::pluginlib
                       fmt::fmt)
->>>>>>> f70a4c10
+
 install(TARGETS test_components
   DESTINATION lib
 )
