--- conflicted
+++ resolved
@@ -62,11 +62,7 @@
 
   # CPP hooks
   - repo: https://github.com/pre-commit/mirrors-clang-format
-<<<<<<< HEAD
-    rev: v18.1.1
-=======
     rev: v18.1.2
->>>>>>> d470ce9d
     hooks:
       - id: clang-format
         args: ['-fallback-style=none', '-i']
