--- conflicted
+++ resolved
@@ -1,12 +1,7 @@
 <package format="3">
   <name>joint_limits</name>
-<<<<<<< HEAD
-  <version>4.2.0</version>
+  <version>4.3.0</version>
   <description>Package with interfaces for handling of joint limits in controllers or in hardware. The package also implements Saturation Joint Limiter for position-velocity-acceleration set and other individual interfaces.</description>
-=======
-  <version>4.3.0</version>
-  <description>Interfaces for handling of joint limits for controllers or hardware.</description>
->>>>>>> 51ff9ce9
 
   <maintainer email="bence.magyar.robotics@gmail.com">Bence Magyar</maintainer>
   <maintainer email="denis.stogl@stoglrobotics.de">Denis Štogl</maintainer>
