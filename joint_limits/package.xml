<package format="3">
  <name>joint_limits</name>
<<<<<<< HEAD
  <version>3.18.0</version>
  <description>Package with interfaces for handling of joint limits in controllers or in hardware. The package also implements a simple, default joint limit strategy by clamping the values.</description>
=======
  <version>3.20.0</version>
  <description>Interfaces for handling of joint limits for controllers or hardware.</description>
>>>>>>> 082a66f8

  <maintainer email="bence.magyar.robotics@gmail.com">Bence Magyar</maintainer>
  <maintainer email="denis.stogl@stoglrobotics.de">Denis Štogl</maintainer>

  <license>Apache License 2.0</license>

  <url type="website">https://github.com/ros-controls/ros2_control/wiki</url>
  <url type="bugtracker">https://github.com/ros-controls/ros2_control/issues</url>
  <url type="repository">https://github.com/ros-controls/ros2_control</url>

  <buildtool_depend>ament_cmake</buildtool_depend>

  <depend>backward_ros</depend>
  <depend>pluginlib</depend>
  <depend>rclcpp</depend>
  <depend>rclcpp_lifecycle</depend>
  <depend>trajectory_msgs</depend>

  <test_depend>ament_cmake_gmock</test_depend>
  <test_depend>ament_cmake_gtest</test_depend>
  <test_depend>generate_parameter_library</test_depend>
  <test_depend>launch_testing_ament_cmake</test_depend>

  <export>
    <build_type>ament_cmake</build_type>
  </export>
</package><|MERGE_RESOLUTION|>--- conflicted
+++ resolved
@@ -1,12 +1,7 @@
 <package format="3">
   <name>joint_limits</name>
-<<<<<<< HEAD
-  <version>3.18.0</version>
+  <version>3.20.0</version>
   <description>Package with interfaces for handling of joint limits in controllers or in hardware. The package also implements a simple, default joint limit strategy by clamping the values.</description>
-=======
-  <version>3.20.0</version>
-  <description>Interfaces for handling of joint limits for controllers or hardware.</description>
->>>>>>> 082a66f8
 
   <maintainer email="bence.magyar.robotics@gmail.com">Bence Magyar</maintainer>
   <maintainer email="denis.stogl@stoglrobotics.de">Denis Štogl</maintainer>
