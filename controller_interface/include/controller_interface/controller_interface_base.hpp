// Copyright (c) 2022, Stogl Robotics Consulting UG (haftungsbeschränkt)
//
// Licensed under the Apache License, Version 2.0 (the "License");
// you may not use this file except in compliance with the License.
// You may obtain a copy of the License at
//
//     http://www.apache.org/licenses/LICENSE-2.0
//
// Unless required by applicable law or agreed to in writing, software
// distributed under the License is distributed on an "AS IS" BASIS,
// WITHOUT WARRANTIES OR CONDITIONS OF ANY KIND, either express or implied.
// See the License for the specific language governing permissions and
// limitations under the License.

#ifndef CONTROLLER_INTERFACE__CONTROLLER_INTERFACE_BASE_HPP_
#define CONTROLLER_INTERFACE__CONTROLLER_INTERFACE_BASE_HPP_

#include <memory>
#include <string>
#include <vector>

#include "controller_interface/visibility_control.h"

#include "hardware_interface/handle.hpp"
#include "hardware_interface/loaned_command_interface.hpp"
#include "hardware_interface/loaned_state_interface.hpp"

#include "rclcpp/rclcpp.hpp"
#include "rclcpp_lifecycle/lifecycle_node.hpp"

namespace controller_interface
{
using CallbackReturn = rclcpp_lifecycle::node_interfaces::LifecycleNodeInterface::CallbackReturn;

enum class return_type : std::uint8_t
{
  OK = 0,
  ERROR = 1,
};

/// Indicating which interfaces are to be claimed.
/**
 * One might either claim all available command/state interfaces,
 * specifying a set of individual interfaces,
 * or none at all.
 */
enum class interface_configuration_type : std::uint8_t
{
  ALL = 0,
  INDIVIDUAL = 1,
  NONE = 2,
};

/// Configuring what command/state interfaces to claim.
struct InterfaceConfiguration
{
  interface_configuration_type type;
  std::vector<std::string> names = {};
};

/**
 * Base interface class  for an controller. The interface may not be used to implement a controller.
 * The class provides definitions for `ControllerInterface` and `ChainableControllerInterface`
 * that should be implemented and extended for a specific controller.
 */
class ControllerInterfaceBase : public rclcpp_lifecycle::node_interfaces::LifecycleNodeInterface
{
public:
  CONTROLLER_INTERFACE_PUBLIC
  ControllerInterfaceBase() = default;

  CONTROLLER_INTERFACE_PUBLIC
  virtual ~ControllerInterfaceBase() = default;

  /// Get configuration for controller's required command interfaces.
  /**
   * Method used by the controller_manager to get the set of command interfaces used by the
   * controller. Each controller can use individual method to determine interface names that in
   * simples case have the following format: `<joint>/<interface>`. The method is called only in
   * `inactive` or `active` state, i.e., `on_configure` has to be called first. The configuration is
   * used to check if controller can be activated and to claim interfaces from hardware. The claimed
   * interfaces are populated in the \ref ControllerInterfaceBase::command_interfaces_
   * "command_interfaces_" member.
   *
   * \returns configuration of command interfaces.
   */
  CONTROLLER_INTERFACE_PUBLIC
  virtual InterfaceConfiguration command_interface_configuration() const = 0;

  /// Get configuration for controller's required state interfaces.
  /**
   * Method used by the controller_manager to get the set of state interface used by the controller.
   * Each controller can use individual method to determine interface names that in simples case
   * have the following format: `<joint>/<interface>`.
   * The method is called only in `inactive` or `active` state, i.e., `on_configure` has to be
   * called first.
   * The configuration is used to check if controller can be activated and to claim interfaces from
   * hardware.
   * The claimed interfaces are populated in the
   * \ref ControllerInterfaceBase::state_interface_ "state_interface_" member.
   *
   * \returns configuration of state interfaces.
   */
  CONTROLLER_INTERFACE_PUBLIC
  virtual InterfaceConfiguration state_interface_configuration() const = 0;

  CONTROLLER_INTERFACE_PUBLIC
  void assign_interfaces(
    std::vector<hardware_interface::LoanedCommandInterface> && command_interfaces,
    std::vector<hardware_interface::LoanedStateInterface> && state_interfaces);

  CONTROLLER_INTERFACE_PUBLIC
  void release_interfaces();

  CONTROLLER_INTERFACE_PUBLIC
  virtual return_type init(
<<<<<<< HEAD
    const std::string & controller_name, const std::string & urdf,
    const std::string & namespace_ = "", const rclcpp::NodeOptions & node_options = rclcpp::NodeOptions());
=======
    const std::string & controller_name, const std::string & namespace_ = "",
    const rclcpp::NodeOptions & node_options = rclcpp::NodeOptions().enable_logger_service(true));
>>>>>>> 81412126

  /// Custom configure method to read additional parameters for controller-nodes
  /*
   * Override default implementation for configure of LifecycleNode to get parameters.
   */
  CONTROLLER_INTERFACE_PUBLIC
  const rclcpp_lifecycle::State & configure();

  /// Extending interface with initialization method which is individual for each controller
  CONTROLLER_INTERFACE_PUBLIC
  virtual CallbackReturn on_init() = 0;

  /**
   * Control step update. Command interfaces are updated based on on reference inputs and current
   * states.
   * **The method called in the (real-time) control loop.**
   *
   * \param[in] time The time at the start of this control loop iteration
   * \param[in] period The measured time taken by the last control loop iteration
   * \returns return_type::OK if update is successfully, otherwise return_type::ERROR.
   */
  CONTROLLER_INTERFACE_PUBLIC
  virtual return_type update(const rclcpp::Time & time, const rclcpp::Duration & period) = 0;

  CONTROLLER_INTERFACE_PUBLIC
  std::shared_ptr<rclcpp_lifecycle::LifecycleNode> get_node();

  CONTROLLER_INTERFACE_PUBLIC
  std::shared_ptr<rclcpp_lifecycle::LifecycleNode> get_node() const;

  CONTROLLER_INTERFACE_PUBLIC
  const rclcpp_lifecycle::State & get_state() const;

  CONTROLLER_INTERFACE_PUBLIC
  unsigned int get_update_rate() const;

  CONTROLLER_INTERFACE_PUBLIC
  bool is_async() const;

  /// Declare and initialize a parameter with a type.
  /**
   *
   * Wrapper function for templated node's declare_parameter() which checks if
   * parameter is already declared.
   * For use in all components that inherit from ControllerInterfaceBase
   */
  template <typename ParameterT>
  auto auto_declare(const std::string & name, const ParameterT & default_value)
  {
    if (!node_->has_parameter(name))
    {
      return node_->declare_parameter<ParameterT>(name, default_value);
    }
    else
    {
      return node_->get_parameter(name).get_value<ParameterT>();
    }
  }

  // Methods for chainable controller types with default values so we can put all controllers into
  // one list in Controller Manager

  /// Get information if a controller is chainable.
  /**
   * Get information if a controller is chainable.
   *
   * \returns true is controller is chainable and false if it is not.
   */
  CONTROLLER_INTERFACE_PUBLIC
  virtual bool is_chainable() const = 0;

  /**
   * Export interfaces for a chainable controller that can be used as command interface of other
   * controllers.
   *
   * \returns list of command interfaces for preceding controllers.
   */
  CONTROLLER_INTERFACE_PUBLIC
  virtual std::vector<hardware_interface::CommandInterface> export_reference_interfaces() = 0;

  /**
   * Set chained mode of a chainable controller. This method triggers internal processes to switch
   * a chainable controller to "chained" mode and vice-versa. Setting controller to "chained" mode
   * usually involves disabling of subscribers and other external interfaces to avoid potential
   * concurrency in input commands.
   *
   * \returns true if mode is switched successfully and false if not.
   */
  CONTROLLER_INTERFACE_PUBLIC
  virtual bool set_chained_mode(bool chained_mode) = 0;

  /// Get information if a controller is currently in chained mode.
  /**
   * Get information about controller if it is currently used in chained mode. In chained mode only
   * internal interfaces are available and all subscribers are expected to be disabled. This
   * prevents concurrent writing to controller's inputs from multiple sources.
   *
   * \returns true is controller is in chained mode and false if it is not.
   */
  CONTROLLER_INTERFACE_PUBLIC
  virtual bool is_in_chained_mode() const = 0;

protected:
  std::vector<hardware_interface::LoanedCommandInterface> command_interfaces_;
  std::vector<hardware_interface::LoanedStateInterface> state_interfaces_;
  unsigned int update_rate_ = 0;
  bool is_async_ = false;
  std::string urdf_ = "";

private:
  std::shared_ptr<rclcpp_lifecycle::LifecycleNode> node_;
};

using ControllerInterfaceBaseSharedPtr = std::shared_ptr<ControllerInterfaceBase>;

}  // namespace controller_interface

#endif  // CONTROLLER_INTERFACE__CONTROLLER_INTERFACE_BASE_HPP_<|MERGE_RESOLUTION|>--- conflicted
+++ resolved
@@ -114,13 +114,8 @@
 
   CONTROLLER_INTERFACE_PUBLIC
   virtual return_type init(
-<<<<<<< HEAD
-    const std::string & controller_name, const std::string & urdf,
-    const std::string & namespace_ = "", const rclcpp::NodeOptions & node_options = rclcpp::NodeOptions());
-=======
-    const std::string & controller_name, const std::string & namespace_ = "",
-    const rclcpp::NodeOptions & node_options = rclcpp::NodeOptions().enable_logger_service(true));
->>>>>>> 81412126
+    const std::string & controller_name, const std::string & urdf, 
+    const std::string & namespace_ = "", const rclcpp::NodeOptions & node_options = rclcpp::NodeOptions().enable_logger_service(true));
 
   /// Custom configure method to read additional parameters for controller-nodes
   /*
