cmake_minimum_required(VERSION 3.16)
project(controller_interface LANGUAGES CXX)

if(CMAKE_CXX_COMPILER_ID MATCHES "(GNU|Clang)")
  add_compile_options(-Wall -Wextra -Werror=conversion -Werror=unused-but-set-variable -Werror=return-type -Werror=shadow
          -Werror=missing-braces)
endif()

# using this instead of visibility macros
# S1 from https://github.com/ros-controls/ros2_controllers/issues/1053
set(CMAKE_WINDOWS_EXPORT_ALL_SYMBOLS ON)

set(THIS_PACKAGE_INCLUDE_DEPENDS
  hardware_interface
  rclcpp_lifecycle
  realtime_tools
)

find_package(ament_cmake REQUIRED)
find_package(ament_cmake_gen_version_h REQUIRED)
foreach(Dependency IN ITEMS ${THIS_PACKAGE_INCLUDE_DEPENDS})
  find_package(${Dependency} REQUIRED)
endforeach()

add_library(controller_interface SHARED
  src/controller_interface_base.cpp
  src/controller_interface.cpp
  src/chainable_controller_interface.cpp
)
target_compile_features(controller_interface PUBLIC cxx_std_17)
target_include_directories(controller_interface PUBLIC
  $<BUILD_INTERFACE:${PROJECT_SOURCE_DIR}/include>
  $<INSTALL_INTERFACE:include/controller_interface>
)
ament_target_dependencies(controller_interface PUBLIC ${THIS_PACKAGE_INCLUDE_DEPENDS})

if(BUILD_TESTING)
  find_package(ament_cmake_gmock REQUIRED)
  find_package(geometry_msgs REQUIRED)
  find_package(sensor_msgs REQUIRED)

  ament_add_gmock(test_controller_interface test/test_controller_interface.cpp)
  target_link_libraries(test_controller_interface
    controller_interface
  )

  ament_add_gmock(test_controller_with_options test/test_controller_with_options.cpp)
  install(FILES test/test_controller_node_options.yaml
      DESTINATION test)
  target_link_libraries(test_controller_with_options
    controller_interface
  )

  ament_add_gmock(test_chainable_controller_interface test/test_chainable_controller_interface.cpp)
  target_link_libraries(test_chainable_controller_interface
    controller_interface
    hardware_interface::hardware_interface
  )

  ament_add_gmock(test_semantic_component_interface test/test_semantic_component_interface.cpp)
  target_link_libraries(test_semantic_component_interface
    controller_interface
    hardware_interface::hardware_interface
  )

  ament_add_gmock(test_force_torque_sensor test/test_force_torque_sensor.cpp)
  target_link_libraries(test_force_torque_sensor
    controller_interface
    hardware_interface::hardware_interface
  )

  ament_add_gmock(test_imu_sensor test/test_imu_sensor.cpp)
  target_link_libraries(test_imu_sensor
    controller_interface
    hardware_interface::hardware_interface
  )
  ament_target_dependencies(test_imu_sensor
    sensor_msgs
  )

  ament_add_gmock(test_pose_sensor test/test_pose_sensor.cpp)
  target_link_libraries(test_pose_sensor
    controller_interface
    hardware_interface::hardware_interface
  )
  ament_target_dependencies(test_pose_sensor
    geometry_msgs
  )

<<<<<<< HEAD
  # Semantic component command interface tests

  ament_add_gmock(test_semantic_component_command_interface
    test/test_semantic_component_command_interface.cpp
  )
  target_link_libraries(test_semantic_component_command_interface
    controller_interface
    hardware_interface::hardware_interface
  )

  ament_add_gmock(test_led_rgb_device test/test_led_rgb_device.cpp)
  target_link_libraries(test_led_rgb_device
    controller_interface
    hardware_interface::hardware_interface
  )
  ament_target_dependencies(test_led_rgb_device
    std_msgs
  )
=======
  ament_add_gmock(test_gps_sensor test/test_gps_sensor.cpp)
  target_link_libraries(test_gps_sensor
    controller_interface
    hardware_interface::hardware_interface
  )
>>>>>>> d4139b7a
endif()

install(
  DIRECTORY include/
  DESTINATION include/controller_interface
)
install(TARGETS controller_interface
  EXPORT export_controller_interface
  ARCHIVE DESTINATION lib
  LIBRARY DESTINATION lib
  RUNTIME DESTINATION bin
)

ament_export_targets(export_controller_interface HAS_LIBRARY_TARGET)
ament_export_dependencies(${THIS_PACKAGE_INCLUDE_DEPENDS})
ament_package()
ament_generate_version_header(${PROJECT_NAME})<|MERGE_RESOLUTION|>--- conflicted
+++ resolved
@@ -86,8 +86,12 @@
   ament_target_dependencies(test_pose_sensor
     geometry_msgs
   )
+  ament_add_gmock(test_gps_sensor test/test_gps_sensor.cpp)
+  target_link_libraries(test_gps_sensor
+    controller_interface
+    hardware_interface::hardware_interface
+  )
 
-<<<<<<< HEAD
   # Semantic component command interface tests
 
   ament_add_gmock(test_semantic_component_command_interface
@@ -106,13 +110,6 @@
   ament_target_dependencies(test_led_rgb_device
     std_msgs
   )
-=======
-  ament_add_gmock(test_gps_sensor test/test_gps_sensor.cpp)
-  target_link_libraries(test_gps_sensor
-    controller_interface
-    hardware_interface::hardware_interface
-  )
->>>>>>> d4139b7a
 endif()
 
 install(
