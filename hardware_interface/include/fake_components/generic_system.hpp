--- conflicted
+++ resolved
@@ -96,15 +96,9 @@
     std::vector<std::vector<double>> & commands, std::vector<std::vector<double>> & states,
     const std::vector<std::string> & interfaces);
 
-<<<<<<< HEAD
   bool use_fake_gpio_command_interfaces_;
   bool use_fake_sensor_command_interfaces_;
-=======
-  void populate_gpio_interfaces();
 
-  bool fake_gpio_command_interfaces_;
-  bool fake_sensor_command_interfaces_;
->>>>>>> eb89bbbb
   double position_state_following_offset_;
   std::string custom_interface_with_following_offset_;
   size_t index_custom_interface_with_following_offset_;
