--- conflicted
+++ resolved
@@ -61,13 +61,10 @@
    * \param[in] urdf string containing the URDF.
    * \param[in] activate_all boolean argument indicating if all resources should be immediately
    * activated. Currently used only in tests.
-<<<<<<< HEAD
-=======
    * \param[in] update_rate Update rate of the controller manager to calculate calling frequency
    * of async components.
    * \param[in] clock_interface reference to the clock interface of the CM node for getting time
    * used for triggering async components.
->>>>>>> ecfdfc76
    */
   explicit ResourceManager(
     const std::string & urdf,
@@ -490,15 +487,6 @@
 
   // Structure to store read and write status so it is not initialized in the real-time loop
   HardwareReadWriteStatus read_write_status;
-<<<<<<< HEAD
-
-  std::vector<HardwareInfo> hardware_infos_;
-  bool validate_interfaces_;
-
-  bool is_urdf_loaded__ = false;
-
-=======
->>>>>>> ecfdfc76
 };
 
 }  // namespace hardware_interface
