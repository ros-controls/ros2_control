// Copyright 2020 Open Source Robotics Foundation, Inc.
//
// Licensed under the Apache License, Version 2.0 (the "License");
// you may not use this file except in compliance with the License.
// You may obtain a copy of the License at
//
//     http://www.apache.org/licenses/LICENSE-2.0
//
// Unless required by applicable law or agreed to in writing, software
// distributed under the License is distributed on an "AS IS" BASIS,
// WITHOUT WARRANTIES OR CONDITIONS OF ANY KIND, either express or implied.
// See the License for the specific language governing permissions and
// limitations under the License.

#ifndef HARDWARE_INTERFACE__RESOURCE_MANAGER_HPP_
#define HARDWARE_INTERFACE__RESOURCE_MANAGER_HPP_

#include <memory>
#include <mutex>
#include <string>
#include <unordered_map>
#include <vector>

#include "hardware_interface/hardware_component_info.hpp"
#include "hardware_interface/hardware_info.hpp"
#include "hardware_interface/loaned_command_interface.hpp"
#include "hardware_interface/loaned_state_interface.hpp"
#include "hardware_interface/types/hardware_interface_return_values.hpp"
#include "rclcpp/duration.hpp"
#include "rclcpp/time.hpp"

namespace hardware_interface
{
class ActuatorInterface;
class SensorInterface;
class SystemInterface;
class ResourceStorage;

struct HardwareReadWriteStatus
{
  bool ok;
  std::vector<std::string> failed_hardware_names;
};

class HARDWARE_INTERFACE_PUBLIC ResourceManager
{
public:
  /// Default constructor for the Resource Manager.
  ResourceManager();

  /// Constructor for the Resource Manager.
  /**
   * The implementation loads the specified urdf and initializes the
   * hardware components listed within as well as populate their respective
   * state and command interfaces.
   *
   * If the interfaces ought to be validated, the constructor throws an exception
   * in case the URDF lists interfaces which are not available.
   *
   * \param[in] urdf string containing the URDF.
   * \param[in] validate_interfaces boolean argument indicating whether the exported
   * interfaces ought to be validated. Defaults to true.
   * \param[in] activate_all boolean argument indicating if all resources should be immediately
   * activated. Currently used only in tests. In typical applications use parameters
   * "autostart_components" and "autoconfigure_components" instead.
   */
  explicit ResourceManager(
    const std::string & urdf, bool validate_interfaces = true, bool activate_all = false);

  ResourceManager(const ResourceManager &) = delete;

  ~ResourceManager();

  /// Load resources from on a given URDF.
  /**
   * The resource manager can be post initialized with a given URDF.
   * This is mainly used in conjunction with the default constructor
   * in which the URDF might not be present at first initialization.
   *
   * \param[in] urdf string containing the URDF.
   * \param[in] validate_interfaces boolean argument indicating whether the exported
   * interfaces ought to be validated. Defaults to true.
   */
  void load_urdf(const std::string & urdf, bool validate_interfaces = true);

  /**
   * @brief if the resource manager load_urdf(...) function has been called this returns true.
   * We want to permit to load the urdf later on but we currently don't want to permit multiple
   * calls to load_urdf (reloading/loading different urdf).
   *
   * @return true if resource manager's load_urdf() has been already called.
   * @return false if resource manager's load_urdf() has not been yet called.
   */
  bool is_urdf_already_loaded() const;

  /// Claim a state interface given its key.
  /**
   * The resource is claimed as long as being in scope.
   * Once the resource is going out of scope, the destructor
   * returns.
   *
   * \param[in] key String identifier which state interface to claim
   * \return state interface
   */
  LoanedStateInterface claim_state_interface(const std::string & key);

  /// Returns all registered state interfaces keys.
  /**
   * The keys are collected from each loaded hardware component.
   * \return Vector of strings, containing all registered keys.
   */
  std::vector<std::string> state_interface_keys() const;

  /// Returns all available state interfaces keys.
  /**
   * The keys are collected from the available list.
   * \return Vector of strings, containing all available state interface names.
   */
  std::vector<std::string> available_state_interfaces() const;

  /// Checks whether a state interface is available under the given key.
  /**
   * \return true if interface is available, false otherwise.
   */
  bool state_interface_is_available(const std::string & name) const;

  /// Add controllers' reference interfaces to resource manager.
  /**
   * Interface for transferring management of reference interfaces to resource manager.
   * When chaining controllers, reference interfaces are used as command interface of preceding
   * controllers.
   * Therefore, they should be managed in the same way as command interface of hardware.
   *
   * \param[in] controller_name name of the controller which reference interfaces are imported.
   * \param[in] interfaces list of controller's reference interfaces as CommandInterfaces.
   */
  void import_controller_reference_interfaces(
    const std::string & controller_name, std::vector<CommandInterface> & interfaces);

  /// Get list of reference interface of a controller.
  /**
   * Returns lists of stored reference interfaces names for a controller.
   *
   * \param[in] controller_name for which list of reference interface names is returned.
   * \returns list of reference interface names.
   */
  std::vector<std::string> get_controller_reference_interface_names(
    const std::string & controller_name);

  /// Add controller's reference interface to available list.
  /**
   * Adds interfaces of a controller with given name to the available list. This method should be
   * called when a controller gets activated with chained mode turned on. That means, the
   * controller's reference interfaces can be used by another controller in chained architectures.
   *
   * \param[in] controller_name name of the controller which interfaces should become available.
   */
  void make_controller_reference_interfaces_available(const std::string & controller_name);

  /// Remove controller's reference interface to available list.
  /**
   * Removes interfaces of a controller with given name from the available list. This method should
   * be called when a controller gets deactivated and its reference interfaces cannot be used by
   * another controller anymore.
   *
   * \param[in] controller_name name of the controller which interfaces should become unavailable.
   */
  void make_controller_reference_interfaces_unavailable(const std::string & controller_name);

  /// Remove controllers reference interfaces from resource manager.
  /**
   * Remove reference interfaces from resource manager, i.e., resource storage.
   * The interfaces will be deleted from all internal maps and lists.
   *
   * \param[in] controller_name list of interface names that will be deleted from resource manager.
   */
  void remove_controller_reference_interfaces(const std::string & controller_name);

  /// Cache mapping between hardware and controllers using it
  /**
   * Find mapping between controller and hardware based on interfaces controller with
   * \p controller_name is using and cache those for later usage.
   *
   * \param[in] controller_name name of the controller which interfaces are provided.
   * \param[in] interfaces list of interfaces controller with \p controller_name is using.
   */
  void cache_controller_to_hardware(
    const std::string & controller_name, const std::vector<std::string> & interfaces);

  /// Return cached controllers for a specific hardware.
  /**
   * Return list of cached controller names that use the hardware with name \p hardware_name.
   *
<<<<<<< HEAD
   * \param[in] hardware_name the name of the hardware for which cached controllers should be returned.
   * \returns list of cached controller names that depend on hardware with name \p hardware_name.
=======
   * \param[in] hardware_name the name of the hardware for which cached controllers should be
   * returned. \returns list of cached controller names that depend on hardware with name \p
   * hardware_name.
>>>>>>> 429820d6
   */
  std::vector<std::string> get_cached_controllers_to_hardware(const std::string & hardware_name);

  /// Checks whether a command interface is already claimed.
  /**
   * Any command interface can only be claimed by a single instance.
   * \note the equivalent function does not exist for state interfaces.
   * These are solely read-only and can thus be used by multiple instances.
   *
   * \param[in] key string identifying the interface to check.
   * \return true if interface is already claimed, false if available.
   */
  bool command_interface_is_claimed(const std::string & key) const;

  /// Claim a command interface given its key.
  /**
   * The resource is claimed as long as being in scope.
   * Once the resource is going out of scope, the destructor
   * returns and thus frees the resource to claimed by others.
   *
   * \param[in] key String identifier which command interface to claim
   * \return command interface
   */
  LoanedCommandInterface claim_command_interface(const std::string & key);

  /// Returns all registered command interfaces keys.
  /**
   * The keys are collected from each loaded hardware component.
   * \return vector of strings, containing all registered keys.
   */
  std::vector<std::string> command_interface_keys() const;

  /// Returns all available command interfaces keys.
  /**
   * The keys are collected from the available list.
   * \return vector of strings, containing all available command interface names.
   */
  std::vector<std::string> available_command_interfaces() const;

  /// Checks whether a command interface is available under the given name.
  /**
   * \param[in] name string identifying the interface to check.
   * \return true if interface is available, false otherwise.
   */
  bool command_interface_is_available(const std::string & interface) const;

  /// Return the number size_t of loaded actuator components.
  /**
   * \return number of actuator components.
   */
  size_t actuator_components_size() const;

  /// Return the number of loaded sensor components.
  /**
   * \return number of sensor components.
   */
  size_t sensor_components_size() const;

  /// Return the number of loaded system components.
  /**
   * \return size_t number of system components.
   */
  size_t system_components_size() const;

  /// Import a hardware component which is not listed in the URDF
  /**
   * Components which are initialized outside a URDF can be added post initialization.
   * Nevertheless, there should still be `HardwareInfo` available for this component,
   * either parsed from a URDF string (easiest) or filled manually.
   *
   * \note this might invalidate existing state and command interfaces and should thus
   * not be called when a controller is running.
   * \note given that no hardware_info is available, the component has to be configured
   * externally and prior to the call to import.
   * \param[in] actuator pointer to the actuator interface.
   * \param[in] hardware_info hardware info
   */
  void import_component(
    std::unique_ptr<ActuatorInterface> actuator, const HardwareInfo & hardware_info);

  /// Import a hardware component which is not listed in the URDF
  /**
   * Components which are initialized outside a URDF can be added post initialization.
   * Nevertheless, there should still be `HardwareInfo` available for this component,
   * either parsed from a URDF string (easiest) or filled manually.
   *
   * \note this might invalidate existing state and command interfaces and should thus
   * not be called when a controller is running.
   * \note given that no hardware_info is available, the component has to be configured
   * externally and prior to the call to import.
   * \param[in] sensor pointer to the sensor interface.
   * \param[in] hardware_info hardware info
   */
  void import_component(
    std::unique_ptr<SensorInterface> sensor, const HardwareInfo & hardware_info);

  /// Import a hardware component which is not listed in the URDF
  /**
   * Components which are initialized outside a URDF can be added post initialization.
   * Nevertheless, there should still be `HardwareInfo` available for this component,
   * either parsed from a URDF string (easiest) or filled manually.
   *
   * \note this might invalidate existing state and command interfaces and should thus
   * not be called when a controller is running.
   * \note given that no hardware_info is available, the component has to be configured
   * externally and prior to the call to import.
   * \param[in] system pointer to the system interface.
   * \param[in] hardware_info hardware info
   */
  void import_component(
    std::unique_ptr<SystemInterface> system, const HardwareInfo & hardware_info);

  /// Return status for all components.
  /**
   * \return map of hardware names and their status.
   */
  std::unordered_map<std::string, HardwareComponentInfo> get_components_status();

  /// Prepare the hardware components for a new command interface mode
  /**
   * Hardware components are asked to prepare a new command interface claim.
   *
   * \note this is intended for mode-switching when a hardware interface needs to change
   * control mode depending on which command interface is claimed.
   * \note this is for non-realtime preparing for and accepting new command resource
   * combinations.
   * \note accept_command_resource_claim is called on all actuators and system components
   * and hardware interfaces should return hardware_interface::return_type::OK
   * by default
   * \param[in] start_interfaces vector of string identifiers for the command interfaces starting.
   * \param[in] stop_interfaces vector of string identifiers for the command interfaces stopping.
   * \return true if switch can be prepared, false if a component rejects switch request.
   */
  bool prepare_command_mode_switch(
    const std::vector<std::string> & start_interfaces,
    const std::vector<std::string> & stop_interfaces);

  /// Notify the hardware components that realtime hardware mode switching should occur.
  /**
   * Hardware components are asked to perform the command interface mode switching.
   *
   * \note this is intended for mode-switching when a hardware interface needs to change
   * control mode depending on which command interface is claimed.
   * \note this is for realtime switching of the command interface.
   * \param[in] start_interfaces vector of string identifiers for the command interfaces starting.
   * \param[in] stop_interfaces vector of string identifiers for the command interfacs stopping.
   * \return true if switch is performed, false if a component rejects switching.
   */
  bool perform_command_mode_switch(
    const std::vector<std::string> & start_interfaces,
    const std::vector<std::string> & stop_interfaces);

  /// Sets state of hardware component.
  /**
   * Set set of hardware component if possible.
   * Takes care of all transitions needed to reach the target state.
   * It implements the state machine from: https://design.ros2.org/articles/node_lifecycle.html
   *
   * The method is not part of the real-time critical update loop.
   *
   * \param[in] component_name component name to change state.
   * \param[in] target_state target state to set for a hardware component.
   * \return hardware_interface::retun_type::OK if component successfully switched its state and
   *         hardware_interface::return_type::ERROR any of state transitions has failed.
   */
  return_type set_component_state(
    const std::string & component_name, rclcpp_lifecycle::State & target_state);

  /// Reads all loaded hardware components.
  /**
   * Reads from all active hardware components.
   *
   * Part of the real-time critical update loop.
   * It is realtime-safe if used hadware interfaces are implemented adequately.
   */
  HardwareReadWriteStatus read(const rclcpp::Time & time, const rclcpp::Duration & period);

  /// Write all loaded hardware components.
  /**
   * Writes to all active hardware components.
   *
   * Part of the real-time critical update loop.
   * It is realtime-safe if used hadware interfaces are implemented adequately.
   */
  HardwareReadWriteStatus write(const rclcpp::Time & time, const rclcpp::Duration & period);

  /// Activates all available hardware components in the system.
  /**
   * All available hardware components int the ros2_control framework are activated.
   * This is used to preserve default behavior from previous versions where all hardware components
   * are activated per default.
   */
  void activate_all_components();

  /// Checks whether a command interface is registered under the given key.
  /**
   * \param[in] key string identifying the interface to check.
   * \return true if interface exist, false otherwise.
   */
  bool command_interface_exists(const std::string & key) const;

  /// Checks whether a state interface is registered under the given key.
  /**
   * \return true if interface exist, false otherwise.
   */
  bool state_interface_exists(const std::string & key) const;

private:
  void validate_storage(const std::vector<hardware_interface::HardwareInfo> & hardware_info) const;

  void release_command_interface(const std::string & key);

  std::unordered_map<std::string, bool> claimed_command_interface_map_;

  mutable std::recursive_mutex resource_interfaces_lock_;
  mutable std::recursive_mutex claimed_command_interfaces_lock_;
  mutable std::recursive_mutex resources_lock_;

  std::unique_ptr<ResourceStorage> resource_storage_;

  // Structure to store read and write status so it is not initialized in the real-time loop
  HardwareReadWriteStatus read_write_status;
<<<<<<< HEAD
=======

  bool is_urdf_loaded__ = false;
>>>>>>> 429820d6
};

}  // namespace hardware_interface
#endif  // HARDWARE_INTERFACE__RESOURCE_MANAGER_HPP_<|MERGE_RESOLUTION|>--- conflicted
+++ resolved
@@ -191,14 +191,9 @@
   /**
    * Return list of cached controller names that use the hardware with name \p hardware_name.
    *
-<<<<<<< HEAD
-   * \param[in] hardware_name the name of the hardware for which cached controllers should be returned.
-   * \returns list of cached controller names that depend on hardware with name \p hardware_name.
-=======
    * \param[in] hardware_name the name of the hardware for which cached controllers should be
    * returned. \returns list of cached controller names that depend on hardware with name \p
    * hardware_name.
->>>>>>> 429820d6
    */
   std::vector<std::string> get_cached_controllers_to_hardware(const std::string & hardware_name);
 
@@ -421,11 +416,8 @@
 
   // Structure to store read and write status so it is not initialized in the real-time loop
   HardwareReadWriteStatus read_write_status;
-<<<<<<< HEAD
-=======
 
   bool is_urdf_loaded__ = false;
->>>>>>> 429820d6
 };
 
 }  // namespace hardware_interface
