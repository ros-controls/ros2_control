--- conflicted
+++ resolved
@@ -501,15 +501,13 @@
    */
   bool state_interface_exists(const std::string & key) const;
 
-<<<<<<< HEAD
+  /// A method to register a callback to be called when the component state changes.
+  /**
+   * \param[in] callback function to be called when the component state changes.
+   */
+  void set_on_component_state_switch_callback(std::function<void()> callback);
+
   const std::string & get_urdf() const;
-=======
-  /// A method to register a callback to be called when the component state changes.
-  /**
-   * \param[in] callback function to be called when the component state changes.
-   */
-  void set_on_component_state_switch_callback(std::function<void()> callback);
->>>>>>> daf5fb06
 
 protected:
   /// Gets the logger for the resource manager
