--- conflicted
+++ resolved
@@ -412,12 +412,10 @@
   mutable std::recursive_mutex resources_lock_;
   std::unique_ptr<ResourceStorage> resource_storage_;
 
-<<<<<<< HEAD
   // Structure to store read and write status so it is not initialized in the real-time loop
   HardwareReadWriteStatus read_write_status;
-=======
+  
   bool is_urdf_loaded__ = false;
->>>>>>> ba58074d
 };
 
 }  // namespace hardware_interface
