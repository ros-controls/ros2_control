// Copyright 2025 ros2_control Development Team
//
// Licensed under the Apache License, Version 2.0 (the "License");
// you may not use this file except in compliance with the License.
// You may obtain a copy of the License at
//
//     http://www.apache.org/licenses/LICENSE-2.0
//
// Unless required by applicable law or agreed to in writing, software
// distributed under the License is distributed on an "AS IS" BASIS,
// WITHOUT WARRANTIES OR CONDITIONS OF ANY KIND, either express or implied.
// See the License for the specific language governing permissions and
// limitations under the License.

#ifndef HARDWARE_INTERFACE__HARDWARE_COMPONENT_INTERFACE_HPP_
#define HARDWARE_INTERFACE__HARDWARE_COMPONENT_INTERFACE_HPP_

#include <fmt/compile.h>

#include <limits>
#include <memory>
#include <string>
#include <unordered_map>
#include <utility>
#include <vector>

#include "hardware_interface/component_parser.hpp"
#include "hardware_interface/handle.hpp"
#include "hardware_interface/hardware_info.hpp"
#include "hardware_interface/introspection.hpp"
#include "hardware_interface/types/hardware_component_interface_params.hpp"
#include "hardware_interface/types/hardware_component_params.hpp"
#include "hardware_interface/types/hardware_interface_return_values.hpp"
#include "hardware_interface/types/hardware_interface_type_values.hpp"
#include "hardware_interface/types/lifecycle_state_names.hpp"
#include "hardware_interface/types/trigger_type.hpp"
#include "lifecycle_msgs/msg/state.hpp"
#include "rclcpp/duration.hpp"
#include "rclcpp/logger.hpp"
#include "rclcpp/logging.hpp"
#include "rclcpp/node_interfaces/node_clock_interface.hpp"
#include "rclcpp/time.hpp"
#include "rclcpp/version.h"
#include "rclcpp_lifecycle/node_interfaces/lifecycle_node_interface.hpp"
#include "rclcpp_lifecycle/state.hpp"
#include "realtime_tools/async_function_handler.hpp"

namespace hardware_interface
{

static inline rclcpp::NodeOptions get_hardware_component_node_options()
{
  rclcpp::NodeOptions node_options;
// \note The versions conditioning is added here to support the source-compatibility with Humble
#if RCLCPP_VERSION_MAJOR >= 21
  node_options.enable_logger_service(true);
#endif
  return node_options;
}

using CallbackReturn = rclcpp_lifecycle::node_interfaces::LifecycleNodeInterface::CallbackReturn;

/**
 * @brief Virtual base class for all hardware components (Actuators, Sensors, and Systems).
 *
 * This class provides the common structure and functionality for all hardware components,
 * including lifecycle management, interface handling, and asynchronous support. Hardware
 * plugins should inherit from one of its derivatives: ActuatorInterface, SensorInterface,
 * or SystemInterface.
 */
class HardwareComponentInterface : public rclcpp_lifecycle::node_interfaces::LifecycleNodeInterface
{
public:
  HardwareComponentInterface()
  : lifecycle_state_(
      rclcpp_lifecycle::State(
        lifecycle_msgs::msg::State::PRIMARY_STATE_UNKNOWN, lifecycle_state_names::UNKNOWN)),
    logger_(rclcpp::get_logger("hardware_component_interface"))
  {
  }

  /// HardwareComponentInterface copy constructor is actively deleted.
  /**
   * Hardware interfaces have unique ownership and thus can't be copied in order to avoid
   * failed or simultaneous access to hardware.
   */
  HardwareComponentInterface(const HardwareComponentInterface & other) = delete;

  HardwareComponentInterface(HardwareComponentInterface && other) = delete;

  virtual ~HardwareComponentInterface() = default;

  /// Initialization of the hardware interface from data parsed from the robot's URDF and also the
  /// clock and logger interfaces.
  /**
   * \param[in] hardware_info structure with data from URDF.
   * \param[in] logger Logger for the hardware component.
   * \param[in] clock_interface pointer to the clock interface.
   * \returns CallbackReturn::SUCCESS if required data are provided and can be parsed.
   * \returns CallbackReturn::ERROR if any error happens or data are missing.
   */
  [[deprecated("Use init(HardwareInfo, rclcpp::Logger, rclcpp::Clock::SharedPtr) instead.")]]
  CallbackReturn init(
    const HardwareInfo & hardware_info, rclcpp::Logger logger,
    rclcpp::node_interfaces::NodeClockInterface::SharedPtr clock_interface)
  {
#pragma GCC diagnostic push
#pragma GCC diagnostic ignored "-Wdeprecated-declarations"
    return this->init(hardware_info, logger, clock_interface->get_clock());
#pragma GCC diagnostic pop
  }

  /// Initialization of the hardware interface from data parsed from the robot's URDF and also the
  /// clock and logger interfaces.
  /**
   * \param[in] hardware_info structure with data from URDF.
   * \param[in] clock pointer to the resource manager clock.
   * \param[in] logger Logger for the hardware component.
   * \returns CallbackReturn::SUCCESS if required data are provided and can be parsed.
   * \returns CallbackReturn::ERROR if any error happens or data are missing.
   */
  [[deprecated(
    "Replaced by CallbackReturn init(const hardware_interface::HardwareComponentParams & "
    "params). Initialization is handled by the Framework.")]]
  CallbackReturn init(
    const HardwareInfo & hardware_info, rclcpp::Logger logger, rclcpp::Clock::SharedPtr clock)
  {
    hardware_interface::HardwareComponentParams params;
    params.hardware_info = hardware_info;
    params.clock = clock;
    params.logger = logger;
    return init(params);
  };

  /// Initialization of the hardware interface from data parsed from the robot's URDF and also the
  /// clock and logger interfaces.
  /**
   * \param[in] params  A struct of type HardwareComponentParams containing all necessary
   * parameters for initializing this specific hardware component,
   * including its HardwareInfo, a dedicated logger, a clock, and a
   * weak_ptr to the executor.
   * \warning The parsed executor should not be used to call `cancel()` or use blocking callbacks
   * such as `spin()`.
   * \returns CallbackReturn::SUCCESS if required data are provided and can be parsed.
   * \returns CallbackReturn::ERROR if any error happens or data are missing.
   */
  CallbackReturn init(const hardware_interface::HardwareComponentParams & params)
  {
    clock_ = params.clock;
    auto logger_copy = params.logger;
    logger_ = logger_copy.get_child(
      "hardware_component." + params.hardware_info.type + "." + params.hardware_info.name);
    info_ = params.hardware_info;
    if (params.hardware_info.is_async)
    {
      realtime_tools::AsyncFunctionHandlerParams async_thread_params;
      async_thread_params.thread_priority = info_.async_params.thread_priority;
      async_thread_params.scheduling_policy =
        realtime_tools::AsyncSchedulingPolicy(info_.async_params.scheduling_policy);
      async_thread_params.cpu_affinity_cores = info_.async_params.cpu_affinity_cores;
      async_thread_params.clock = params.clock;
      async_thread_params.logger = params.logger;
      async_thread_params.exec_rate = params.hardware_info.rw_rate;
      async_thread_params.print_warnings = info_.async_params.print_warnings;
      RCLCPP_INFO(
        get_logger(), "Starting async handler with scheduler priority: %d and policy : %s",
        info_.async_params.thread_priority,
        async_thread_params.scheduling_policy.to_string().c_str());
      async_handler_ = std::make_unique<realtime_tools::AsyncFunctionHandler<return_type>>();
      const bool is_sensor_type = (info_.type == "sensor");
      async_handler_->init(
        [this, is_sensor_type](const rclcpp::Time & time, const rclcpp::Duration & period)
        {
          const auto read_start_time = std::chrono::steady_clock::now();
          const auto ret_read = read(time, period);
          const auto read_end_time = std::chrono::steady_clock::now();
          read_return_info_.store(ret_read, std::memory_order_release);
          read_execution_time_.store(
            std::chrono::duration_cast<std::chrono::nanoseconds>(read_end_time - read_start_time),
            std::memory_order_release);
          if (ret_read != return_type::OK)
          {
            return ret_read;
          }
          if (
            !is_sensor_type &&
            this->get_lifecycle_state().id() == lifecycle_msgs::msg::State::PRIMARY_STATE_ACTIVE)
          {
            const auto write_start_time = std::chrono::steady_clock::now();
            const auto ret_write = write(time, period);
            const auto write_end_time = std::chrono::steady_clock::now();
            write_return_info_.store(ret_write, std::memory_order_release);
            write_execution_time_.store(
              std::chrono::duration_cast<std::chrono::nanoseconds>(
                write_end_time - write_start_time),
              std::memory_order_release);
            return ret_write;
          }
          return return_type::OK;
        },
        async_thread_params);
      async_handler_->start_thread();
    }

    if (auto locked_executor = params.executor.lock())
    {
      std::string node_name = hardware_interface::to_lower_case(params.hardware_info.name);
      std::replace(node_name.begin(), node_name.end(), '/', '_');
      hardware_component_node_ = std::make_shared<rclcpp::Node>(
        node_name, params.node_namespace, get_hardware_component_node_options());
      locked_executor->add_node(hardware_component_node_->get_node_base_interface());
    }
    else
    {
      RCLCPP_WARN(
        params.logger,
        "Executor is not available during hardware component initialization for '%s'. Skipping "
        "node creation!",
        params.hardware_info.name.c_str());
    }

    hardware_interface::HardwareComponentInterfaceParams interface_params;
    interface_params.hardware_info = info_;
    interface_params.executor = params.executor;
    return on_init(interface_params);
  };

  /// Initialization of the hardware interface from data parsed from the robot's URDF.
  /**
   * \param[in] hardware_info structure with data from URDF.
   * \returns CallbackReturn::SUCCESS if required data are provided and can be parsed.
   * \returns CallbackReturn::ERROR if any error happens or data are missing.
   */
  [[deprecated("Use on_init(const HardwareComponentInterfaceParams & params) instead.")]]
  virtual CallbackReturn on_init(const HardwareInfo & hardware_info)
  {
    info_ = hardware_info;
    if (info_.type == "actuator")
    {
      parse_state_interface_descriptions(info_.joints, joint_state_interfaces_);
      parse_command_interface_descriptions(info_.joints, joint_command_interfaces_);
    }
    else if (info_.type == "sensor")
    {
      parse_state_interface_descriptions(info_.joints, joint_state_interfaces_);
      parse_state_interface_descriptions(info_.sensors, sensor_state_interfaces_);
    }
    else if (info_.type == "system")
    {
      parse_state_interface_descriptions(info_.joints, joint_state_interfaces_);
      parse_state_interface_descriptions(info_.sensors, sensor_state_interfaces_);
      parse_state_interface_descriptions(info_.gpios, gpio_state_interfaces_);
      parse_command_interface_descriptions(info_.joints, joint_command_interfaces_);
      parse_command_interface_descriptions(info_.gpios, gpio_command_interfaces_);
    }
    return CallbackReturn::SUCCESS;
  };

  /// Initialization of the hardware interface from data parsed from the robot's URDF.
  /**
   * \param[in] params  A struct of type hardware_interface::HardwareComponentInterfaceParams
   * containing all necessary parameters for initializing this specific hardware component,
   * specifically its HardwareInfo, and a weak_ptr to the executor.
   * \warning The parsed executor should not be used to call `cancel()` or use blocking callbacks
   * such as `spin()`.
   * \returns CallbackReturn::SUCCESS if required data are provided and can be parsed.
   * \returns CallbackReturn::ERROR if any error happens or data are missing.
   */
  virtual CallbackReturn on_init(
    const hardware_interface::HardwareComponentInterfaceParams & params)
  {
    // This is done for backward compatibility with the old on_init method.
#pragma GCC diagnostic push
#pragma GCC diagnostic ignored "-Wdeprecated-declarations"
    return on_init(params.hardware_info);
#pragma GCC diagnostic pop
  };

  /// Exports all state interfaces for this hardware interface.
  /**
   * Old way of exporting the StateInterfaces. If a empty vector is returned then
   * the on_export_state_interfaces() method is called. If a vector with StateInterfaces is returned
   * then the exporting of the StateInterfaces is only done with this function and the ownership is
   * transferred to the resource manager. The set_command(...), get_command(...), ..., can then not
   * be used.
   *
   * Note the ownership over the state interfaces is transferred to the caller.
   *
   * \return vector of state interfaces
   */
  [[deprecated(
    "Replaced by vector<StateInterface::ConstSharedPtr> on_export_state_interfaces() method. "
    "Exporting is handled by the Framework.")]]
  virtual std::vector<StateInterface> export_state_interfaces()
  {
    // return empty vector by default. For backward compatibility we try calling
    // export_state_interfaces() and only when empty vector is returned call
    // on_export_state_interfaces()
    return {};
  }

  /**
   * Override this method to export custom StateInterfaces which are not defined in the URDF file.
   * Those interfaces will be added to the unlisted_state_interfaces_ map.
   *
   * \return vector of descriptions to the unlisted StateInterfaces
   */
  virtual std::vector<hardware_interface::InterfaceDescription>
  export_unlisted_state_interface_descriptions()
  {
    // return empty vector by default.
    return {};
  }

  /**
   * Default implementation for exporting the StateInterfaces. The StateInterfaces are created
   * according to the InterfaceDescription. The memory accessed by the controllers and hardware is
   * assigned here and resides in the interface.
   *
   * \return vector of shared pointers to the created and stored StateInterfaces
   */
  virtual std::vector<StateInterface::ConstSharedPtr> on_export_state_interfaces()
  {
    // import the unlisted interfaces
    std::vector<hardware_interface::InterfaceDescription> unlisted_interface_descriptions =
      export_unlisted_state_interface_descriptions();

    std::vector<StateInterface::ConstSharedPtr> state_interfaces;
    state_interfaces.reserve(
      unlisted_interface_descriptions.size() + joint_state_interfaces_.size() +
      sensor_state_interfaces_.size() + gpio_state_interfaces_.size());

    // add InterfaceDescriptions and create the StateInterfaces from the descriptions and add to
    // maps.
    for (const auto & description : unlisted_interface_descriptions)
    {
      auto name = description.get_name();
      unlisted_state_interfaces_.insert(std::make_pair(name, description));
      auto state_interface = std::make_shared<StateInterface>(description);
      hardware_states_.insert(std::make_pair(name, state_interface));
      unlisted_states_.push_back(state_interface);
      state_interfaces.push_back(std::const_pointer_cast<const StateInterface>(state_interface));
    }

    for (const auto & [name, descr] : joint_state_interfaces_)
    {
      auto state_interface = std::make_shared<StateInterface>(descr);
      hardware_states_.insert(std::make_pair(name, state_interface));
      joint_states_.push_back(state_interface);
      state_interfaces.push_back(std::const_pointer_cast<const StateInterface>(state_interface));
    }
    for (const auto & [name, descr] : sensor_state_interfaces_)
    {
      auto state_interface = std::make_shared<StateInterface>(descr);
      hardware_states_.insert(std::make_pair(name, state_interface));
      sensor_states_.push_back(state_interface);
      state_interfaces.push_back(std::const_pointer_cast<const StateInterface>(state_interface));
    }
    for (const auto & [name, descr] : gpio_state_interfaces_)
    {
      auto state_interface = std::make_shared<StateInterface>(descr);
      hardware_states_.insert(std::make_pair(name, state_interface));
      gpio_states_.push_back(state_interface);
      state_interfaces.push_back(std::const_pointer_cast<const StateInterface>(state_interface));
    }
    return state_interfaces;
  }

  /// Exports all command interfaces for this hardware interface.
  /**
   * Old way of exporting the CommandInterfaces. If a empty vector is returned then
   * the on_export_command_interfaces() method is called. If a vector with CommandInterfaces is
   * returned then the exporting of the CommandInterfaces is only done with this function and the
   * ownership is transferred to the resource manager. The set_command(...), get_command(...), ...,
   * can then not be used.
   *
   * Note the ownership over the state interfaces is transferred to the caller.
   *
   * \return vector of state interfaces
   */
  [[deprecated(
    "Replaced by vector<CommandInterface::SharedPtr> on_export_command_interfaces() method. "
    "Exporting is handled by the Framework.")]]
  virtual std::vector<CommandInterface> export_command_interfaces()
  {
    // return empty vector by default. For backward compatibility we try calling
    // export_command_interfaces() and only when empty vector is returned call
    // on_export_command_interfaces()
    return {};
  }

  /**
   * Override this method to export custom CommandInterfaces which are not defined in the URDF file.
   * Those interfaces will be added to the unlisted_command_interfaces_ map.
   *
   * \return vector of descriptions to the unlisted CommandInterfaces
   */
  virtual std::vector<hardware_interface::InterfaceDescription>
  export_unlisted_command_interface_descriptions()
  {
    // return empty vector by default.
    return {};
  }

  /**
   * Default implementation for exporting the CommandInterfaces. The CommandInterfaces are created
   * according to the InterfaceDescription. The memory accessed by the controllers and hardware is
   * assigned here and resides in the system_interface.
   *
   * Actuator and System components should override this method. Sensor components can use the
   * default.
   *
   * \return vector of shared pointers to the created and stored CommandInterfaces
   */
  virtual std::vector<CommandInterface::SharedPtr> on_export_command_interfaces()
  {
    // import the unlisted interfaces
    std::vector<hardware_interface::InterfaceDescription> unlisted_interface_descriptions =
      export_unlisted_command_interface_descriptions();

    std::vector<CommandInterface::SharedPtr> command_interfaces;
    command_interfaces.reserve(
      unlisted_interface_descriptions.size() + joint_command_interfaces_.size() +
      gpio_command_interfaces_.size());

    // add InterfaceDescriptions and create the CommandInterfaces from the descriptions and add to
    // maps.
    for (const auto & description : unlisted_interface_descriptions)
    {
      auto name = description.get_name();
      unlisted_command_interfaces_.insert(std::make_pair(name, description));
      auto command_interface = std::make_shared<CommandInterface>(description);
      hardware_commands_.insert(std::make_pair(name, command_interface));
      unlisted_commands_.push_back(command_interface);
      command_interfaces.push_back(command_interface);
    }

    for (const auto & [name, descr] : joint_command_interfaces_)
    {
      auto command_interface = std::make_shared<CommandInterface>(descr);
      hardware_commands_.insert(std::make_pair(name, command_interface));
      joint_commands_.push_back(command_interface);
      command_interfaces.push_back(command_interface);
    }

    for (const auto & [name, descr] : gpio_command_interfaces_)
    {
      auto command_interface = std::make_shared<CommandInterface>(descr);
      hardware_commands_.insert(std::make_pair(name, command_interface));
      gpio_commands_.push_back(command_interface);
      command_interfaces.push_back(command_interface);
    }
    return command_interfaces;
  }

  /// Prepare for a new command interface switch.
  /**
   * Prepare for any mode-switching required by the new command interface combination.
   *
   * \note This is a non-realtime evaluation of whether a set of command interface claims are
   * possible, and call to start preparing data structures for the upcoming switch that will occur.
   * \param[in] start_interfaces vector of string identifiers for the command interfaces starting.
   * \param[in] stop_interfaces vector of string identifiers for the command interfaces stopping.
   * \return return_type::OK if the new command interface combination can be prepared (or) if the
   * interface key is not relevant to this system. Returns return_type::ERROR otherwise.
   */
  virtual return_type prepare_command_mode_switch(
    const std::vector<std::string> & /*start_interfaces*/,
    const std::vector<std::string> & /*stop_interfaces*/)
  {
    return return_type::OK;
  }

  // Perform switching to the new command interface.
  /**
   * Perform the mode-switching for the new command interface combination.
   *
   * \note This is part of the realtime update loop, and should be fast.
   * \param[in] start_interfaces vector of string identifiers for the command interfaces starting.
   * \param[in] stop_interfaces vector of string identifiers for the command interfaces stopping.
   * \return return_type::OK if the new command interface combination can be switched to (or) if the
   * interface key is not relevant to this system. Returns return_type::ERROR otherwise.
   */
  virtual return_type perform_command_mode_switch(
    const std::vector<std::string> & /*start_interfaces*/,
    const std::vector<std::string> & /*stop_interfaces*/)
  {
    return return_type::OK;
  }

  /// Triggers the read method synchronously or asynchronously depending on the HardwareInfo
  /**
   * The data readings from the physical hardware has to be updated
   * and reflected accordingly in the exported state interfaces.
   * That is, the data pointed by the interfaces shall be updated.
   * The method is called in the resource_manager's read loop
   *
   * \param[in] time The time at the start of this control loop iteration
   * \param[in] period The measured time taken by the last control loop iteration
   * \return return_type::OK if the read was successful, return_type::ERROR otherwise.
   */
  HardwareComponentCycleStatus trigger_read(
    const rclcpp::Time & time, const rclcpp::Duration & period)
  {
    HardwareComponentCycleStatus status;
    status.result = return_type::ERROR;
    if (info_.is_async)
    {
      status.result = read_return_info_.load(std::memory_order_acquire);
      const auto read_exec_time = read_execution_time_.load(std::memory_order_acquire);
      if (read_exec_time.count() > 0)
      {
        status.execution_time = read_exec_time;
      }
      const auto result = async_handler_->trigger_async_callback(time, period);
      status.successful = result.first;
      if (!status.successful)
      {
        RCLCPP_WARN_EXPRESSION(
          get_logger(), info_.async_params.print_warnings,
          "Trigger read/write called while the previous async trigger is still in progress for "
          "hardware interface : '%s'. Failed to trigger read/write cycle!",
          info_.name.c_str());
        status.result = return_type::OK;
        return status;
      }
    }
    else
    {
      const auto start_time = std::chrono::steady_clock::now();
      status.successful = true;
      status.result = read(time, period);
      status.execution_time = std::chrono::duration_cast<std::chrono::nanoseconds>(
        std::chrono::steady_clock::now() - start_time);
    }
    return status;
  }

  /// Read the current state values from the hardware.
  /**
   * The data readings from the physical hardware has to be updated
   * and reflected accordingly in the exported state interfaces.
   * That is, the data pointed by the interfaces shall be updated.
   *
   * \param[in] time The time at the start of this control loop iteration
   * \param[in] period The measured time taken by the last control loop iteration
   * \return return_type::OK if the read was successful, return_type::ERROR otherwise.
   */
  virtual return_type read(const rclcpp::Time & time, const rclcpp::Duration & period) = 0;

  /// Triggers the write method synchronously or asynchronously depending on the HardwareInfo
  /**
   * The physical hardware shall be updated with the latest value from
   * the exported command interfaces.
   * The method is called in the resource_manager's write loop
   *
   * \param[in] time The time at the start of this control loop iteration
   * \param[in] period The measured time taken by the last control loop iteration
   * \return return_type::OK if the read was successful, return_type::ERROR otherwise.
   */
  HardwareComponentCycleStatus trigger_write(
    const rclcpp::Time & time, const rclcpp::Duration & period)
  {
    HardwareComponentCycleStatus status;
    status.result = return_type::ERROR;
    if (info_.is_async)
    {
      status.successful = true;
      const auto write_exec_time = write_execution_time_.load(std::memory_order_acquire);
      if (write_exec_time.count() > 0)
      {
        status.execution_time = write_exec_time;
      }
      status.result = write_return_info_.load(std::memory_order_acquire);
    }
    else
    {
      const auto start_time = std::chrono::steady_clock::now();
      status.successful = true;
      status.result = write(time, period);
      status.execution_time = std::chrono::duration_cast<std::chrono::nanoseconds>(
        std::chrono::steady_clock::now() - start_time);
    }
    return status;
  }

  /// Write the current command values to the hardware.
  /**
   * The physical hardware shall be updated with the latest value from
   * the exported command interfaces.
   *
   * \param[in] time The time at the start of this control loop iteration
   * \param[in] period The measured time taken by the last control loop iteration
   * \return return_type::OK if the read was successful, return_type::ERROR otherwise.
   */
  virtual return_type write(const rclcpp::Time & /*time*/, const rclcpp::Duration & /*period*/)
  {
    return return_type::OK;
  }

  /// Get name of the hardware.
  /**
   * \return name.
   */
  const std::string & get_name() const { return info_.name; }

  /// Get name of the hardware group to which it belongs to.
  /**
   * \return group name.
   */
  const std::string & get_group_name() const { return info_.group; }

  /// Get life-cycle state of the hardware.
  /**
   * \return state.
   */
  const rclcpp_lifecycle::State & get_lifecycle_state() const { return lifecycle_state_; }

  /// Set life-cycle state of the hardware.
  /**
   * \return state.
   */
  void set_lifecycle_state(const rclcpp_lifecycle::State & new_state)
  {
    lifecycle_state_ = new_state;
  }

<<<<<<< HEAD
<<<<<<< HEAD
=======
  /// Does the state interface exist?
  /**
   * \param[in] interface_name The name of the state interface.
   * \return true if the state interface exists, false otherwise.
   */
  bool has_state(const std::string & interface_name) const
  {
    return hardware_states_.find(interface_name) != hardware_states_.end();
  }

=======
>>>>>>> 929eaec4
  /// Set the value of a state interface.
  /**
   * \tparam T The type of the value to be stored.
   * \param[in] interface_name The name of the state interface to access.
   * \param[in] value The value to store.
   * \throws std::runtime_error This method throws a runtime error if it cannot
   * access the state interface.
   */
<<<<<<< HEAD
>>>>>>> 6d27e9d (Add `has_state` and `has_command` methods to hardware_component_interface (#2701))
=======
>>>>>>> 929eaec4
  template <typename T>
  void set_state(const std::string & interface_name, const T & value)
  {
    auto it = hardware_states_.find(interface_name);
    if (it == hardware_states_.end())
    {
      throw std::runtime_error(
        fmt::format(
          FMT_COMPILE(
            "State interface not found: {} in hardware component: {}. "
            "This should not happen."),
          interface_name, info_.name));
    }
    auto & handle = it->second;
    std::unique_lock<std::shared_mutex> lock(handle->get_mutex());
    std::ignore = handle->set_value(lock, value);
  }

  /// Get the value from a state interface.
  /**
   * \tparam T The type of the value to be retrieved.
   * \param[in] interface_name The name of the state interface to access.
   * \return The value obtained from the interface.
   * \throws std::runtime_error This method throws a runtime error if it cannot
   * access the state interface or its stored value.
   */
  template <typename T = double>
  T get_state(const std::string & interface_name) const
  {
    auto it = hardware_states_.find(interface_name);
    if (it == hardware_states_.end())
    {
      throw std::runtime_error(
        fmt::format(
          FMT_COMPILE(
            "State interface not found: {} in hardware component: {}. "
            "This should not happen."),
          interface_name, info_.name));
    }
    auto & handle = it->second;
    std::shared_lock<std::shared_mutex> lock(handle->get_mutex());
    const auto opt_value = handle->get_optional<T>(lock);
    if (!opt_value)
    {
      throw std::runtime_error(
        fmt::format(
          FMT_COMPILE("Failed to get state value from interface: {}. This should not happen."),
          interface_name));
    }
    return opt_value.value();
  }

<<<<<<< HEAD
<<<<<<< HEAD
=======
  /// Does the command interface exist?
  /**
   * \param[in] interface_name The name of the command interface.
   * \return true if the command interface exists, false otherwise.
   */
  bool has_command(const std::string & interface_name) const
  {
    return hardware_commands_.find(interface_name) != hardware_commands_.end();
  }

=======
>>>>>>> 929eaec4
  /// Set the value of a command interface.
  /**
   * \tparam T The type of the value to be stored.
   * \param interface_name The name of the command
   * interface to access.
   * \param value The value to store.
   * \throws This method throws a runtime error if it
   * cannot access the command interface.
   */
<<<<<<< HEAD
>>>>>>> 6d27e9d (Add `has_state` and `has_command` methods to hardware_component_interface (#2701))
=======
>>>>>>> 929eaec4
  template <typename T>
  void set_command(const std::string & interface_name, const T & value)
  {
    auto it = hardware_commands_.find(interface_name);
    if (it == hardware_commands_.end())
    {
      throw std::runtime_error(
        fmt::format(
          FMT_COMPILE(
            "Command interface not found: {} in hardware component: {}. "
            "This should not happen."),
          interface_name, info_.name));
    }
    auto & handle = it->second;
    std::unique_lock<std::shared_mutex> lock(handle->get_mutex());
    std::ignore = handle->set_value(lock, value);
  }

  ///  Get the value from a command interface.
  /**
   * \tparam T The type of the value to be retrieved.
   * \param[in] interface_name The name of the command interface to access.
   * \return The value obtained from the interface.
   * \throws std::runtime_error This method throws a runtime error if it cannot
   * access the command interface or its stored value.
   */
  template <typename T = double>
  T get_command(const std::string & interface_name) const
  {
    auto it = hardware_commands_.find(interface_name);
    if (it == hardware_commands_.end())
    {
      throw std::runtime_error(
        fmt::format(
          FMT_COMPILE(
            "Command interface not found: {} in hardware component: {}. "
            "This should not happen."),
          interface_name, info_.name));
    }
    auto & handle = it->second;
    std::shared_lock<std::shared_mutex> lock(handle->get_mutex());
    const auto opt_value = handle->get_optional<T>(lock);
    if (!opt_value)
    {
      throw std::runtime_error(
        fmt::format(
          FMT_COMPILE("Failed to get command value from interface: {}. This should not happen."),
          interface_name));
    }
    return opt_value.value();
  }

  /// Get the logger of the Interface.
  /**
   * \return logger of the Interface.
   */
  rclcpp::Logger get_logger() const { return logger_; }

  /// Get the clock of the Interface.
  /**
   * \return clock of the Interface.
   */
  rclcpp::Clock::SharedPtr get_clock() const { return clock_; }

  /// Get the default node of the Interface.
  /**
   * \return node of the Interface.
   */
  rclcpp::Node::SharedPtr get_node() const { return hardware_component_node_; }

  /// Get the hardware info of the Interface.
  /**
   * \return hardware info of the Interface.
   */
  const HardwareInfo & get_hardware_info() const { return info_; }

  /// Pause any asynchronous operations.
  /**
   * This method is called to pause any ongoing asynchronous operations, such as read/write cycles.
   * It is typically used during lifecycle transitions or when the hardware needs to be paused.
   */
  void pause_async_operations()
  {
    if (async_handler_)
    {
      async_handler_->pause_execution();
    }
  }

  /// Prepare for the activation of the hardware.
  /**
   * This method is called before the hardware is activated by the resource manager.
   */
  void prepare_for_activation()
  {
    read_return_info_.store(return_type::OK, std::memory_order_release);
    read_execution_time_.store(std::chrono::nanoseconds::zero(), std::memory_order_release);
    write_return_info_.store(return_type::OK, std::memory_order_release);
    write_execution_time_.store(std::chrono::nanoseconds::zero(), std::memory_order_release);
  }

  /// Enable or disable introspection of the hardware.
  /**
   * \param[in] enable Enable introspection if true, disable otherwise.
   */
  void enable_introspection(bool enable)
  {
    if (enable)
    {
      stats_registrations_.enableAll();
    }
    else
    {
      stats_registrations_.disableAll();
    }
  }

protected:
  HardwareInfo info_;
  // interface names to InterfaceDescription
  std::unordered_map<std::string, InterfaceDescription> joint_state_interfaces_;
  std::unordered_map<std::string, InterfaceDescription> joint_command_interfaces_;

  std::unordered_map<std::string, InterfaceDescription> sensor_state_interfaces_;

  std::unordered_map<std::string, InterfaceDescription> gpio_state_interfaces_;
  std::unordered_map<std::string, InterfaceDescription> gpio_command_interfaces_;

  std::unordered_map<std::string, InterfaceDescription> unlisted_state_interfaces_;
  std::unordered_map<std::string, InterfaceDescription> unlisted_command_interfaces_;

  rclcpp_lifecycle::State lifecycle_state_;
  std::unique_ptr<realtime_tools::AsyncFunctionHandler<return_type>> async_handler_;

  // Exported Command- and StateInterfaces in order they are listed in the hardware description.
  std::vector<StateInterface::SharedPtr> joint_states_;
  std::vector<CommandInterface::SharedPtr> joint_commands_;

  std::vector<StateInterface::SharedPtr> sensor_states_;

  std::vector<StateInterface::SharedPtr> gpio_states_;
  std::vector<CommandInterface::SharedPtr> gpio_commands_;

  std::vector<StateInterface::SharedPtr> unlisted_states_;
  std::vector<CommandInterface::SharedPtr> unlisted_commands_;

private:
  rclcpp::Clock::SharedPtr clock_;
  rclcpp::Logger logger_;
  rclcpp::Node::SharedPtr hardware_component_node_ = nullptr;
  // interface names to Handle accessed through getters/setters
  std::unordered_map<std::string, StateInterface::SharedPtr> hardware_states_;
  std::unordered_map<std::string, CommandInterface::SharedPtr> hardware_commands_;
  std::atomic<return_type> read_return_info_ = return_type::OK;
  std::atomic<std::chrono::nanoseconds> read_execution_time_ = std::chrono::nanoseconds::zero();
  std::atomic<return_type> write_return_info_ = return_type::OK;
  std::atomic<std::chrono::nanoseconds> write_execution_time_ = std::chrono::nanoseconds::zero();

protected:
  pal_statistics::RegistrationsRAII stats_registrations_;
};

}  // namespace hardware_interface
#endif  // HARDWARE_INTERFACE__HARDWARE_COMPONENT_INTERFACE_HPP_<|MERGE_RESOLUTION|>--- conflicted
+++ resolved
@@ -625,9 +625,6 @@
     lifecycle_state_ = new_state;
   }
 
-<<<<<<< HEAD
-<<<<<<< HEAD
-=======
   /// Does the state interface exist?
   /**
    * \param[in] interface_name The name of the state interface.
@@ -638,8 +635,6 @@
     return hardware_states_.find(interface_name) != hardware_states_.end();
   }
 
-=======
->>>>>>> 929eaec4
   /// Set the value of a state interface.
   /**
    * \tparam T The type of the value to be stored.
@@ -648,10 +643,6 @@
    * \throws std::runtime_error This method throws a runtime error if it cannot
    * access the state interface.
    */
-<<<<<<< HEAD
->>>>>>> 6d27e9d (Add `has_state` and `has_command` methods to hardware_component_interface (#2701))
-=======
->>>>>>> 929eaec4
   template <typename T>
   void set_state(const std::string & interface_name, const T & value)
   {
@@ -704,9 +695,6 @@
     return opt_value.value();
   }
 
-<<<<<<< HEAD
-<<<<<<< HEAD
-=======
   /// Does the command interface exist?
   /**
    * \param[in] interface_name The name of the command interface.
@@ -717,8 +705,6 @@
     return hardware_commands_.find(interface_name) != hardware_commands_.end();
   }
 
-=======
->>>>>>> 929eaec4
   /// Set the value of a command interface.
   /**
    * \tparam T The type of the value to be stored.
@@ -728,10 +714,6 @@
    * \throws This method throws a runtime error if it
    * cannot access the command interface.
    */
-<<<<<<< HEAD
->>>>>>> 6d27e9d (Add `has_state` and `has_command` methods to hardware_component_interface (#2701))
-=======
->>>>>>> 929eaec4
   template <typename T>
   void set_command(const std::string & interface_name, const T & value)
   {
