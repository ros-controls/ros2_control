// Copyright 2025 ros2_control Development Team
//
// Licensed under the Apache License, Version 2.0 (the "License");
// you may not use this file except in compliance with the License.
// You may obtain a copy of the License at
//
//     http://www.apache.org/licenses/LICENSE-2.0
//
// Unless required by applicable law or agreed to in writing, software
// distributed under the License is distributed on an "AS IS" BASIS,
// WITHOUT WARRANTIES OR CONDITIONS OF ANY KIND, either express or implied.
// See the License for the specific language governing permissions and
// limitations under the License.

#ifndef HARDWARE_INTERFACE__HARDWARE_COMPONENT_INTERFACE_HPP_
#define HARDWARE_INTERFACE__HARDWARE_COMPONENT_INTERFACE_HPP_

#include <fmt/compile.h>

#include <limits>
#include <memory>
#include <string>
#include <unordered_map>
#include <utility>
#include <vector>

#include "control_msgs/msg/hardware_status.hpp"
#include "hardware_interface/component_parser.hpp"
#include "hardware_interface/handle.hpp"
#include "hardware_interface/hardware_info.hpp"
#include "hardware_interface/introspection.hpp"
#include "hardware_interface/types/hardware_component_interface_params.hpp"
#include "hardware_interface/types/hardware_component_params.hpp"
#include "hardware_interface/types/hardware_interface_return_values.hpp"
#include "hardware_interface/types/hardware_interface_type_values.hpp"
#include "hardware_interface/types/lifecycle_state_names.hpp"
#include "hardware_interface/types/trigger_type.hpp"
#include "lifecycle_msgs/msg/state.hpp"
#include "rclcpp/duration.hpp"
#include "rclcpp/logger.hpp"
#include "rclcpp/logging.hpp"
#include "rclcpp/node_interfaces/node_clock_interface.hpp"
#include "rclcpp/time.hpp"
#include "rclcpp/version.h"
#include "rclcpp_lifecycle/node_interfaces/lifecycle_node_interface.hpp"
#include "rclcpp_lifecycle/state.hpp"
#include "realtime_tools/async_function_handler.hpp"
#include "realtime_tools/realtime_publisher.hpp"
#include "realtime_tools/realtime_thread_safe_box.hpp"

namespace hardware_interface
{

static inline rclcpp::NodeOptions get_hardware_component_node_options()
{
  rclcpp::NodeOptions node_options;
// \note The versions conditioning is added here to support the source-compatibility with Humble
#if RCLCPP_VERSION_MAJOR >= 21
  node_options.enable_logger_service(true);
#endif
  return node_options;
}

using CallbackReturn = rclcpp_lifecycle::node_interfaces::LifecycleNodeInterface::CallbackReturn;

/**
 * @brief Virtual base class for all hardware components (Actuators, Sensors, and Systems).
 *
 * This class provides the common structure and functionality for all hardware components,
 * including lifecycle management, interface handling, and asynchronous support. Hardware
 * plugins should inherit from one of its derivatives: ActuatorInterface, SensorInterface,
 * or SystemInterface.
 */
class HardwareComponentInterface : public rclcpp_lifecycle::node_interfaces::LifecycleNodeInterface
{
public:
  HardwareComponentInterface()
  : lifecycle_state_(
      rclcpp_lifecycle::State(
        lifecycle_msgs::msg::State::PRIMARY_STATE_UNKNOWN, lifecycle_state_names::UNKNOWN)),
    logger_(rclcpp::get_logger("hardware_component_interface"))
  {
  }

  /// HardwareComponentInterface copy constructor is actively deleted.
  /**
   * Hardware interfaces have unique ownership and thus can't be copied in order to avoid
   * failed or simultaneous access to hardware.
   */
  HardwareComponentInterface(const HardwareComponentInterface & other) = delete;

  HardwareComponentInterface(HardwareComponentInterface && other) = delete;

  virtual ~HardwareComponentInterface() = default;

  /// Initialization of the hardware interface from data parsed from the robot's URDF and also the
  /// clock and logger interfaces.
  /**
<<<<<<< HEAD
=======
   * \param[in] hardware_info structure with data from URDF.
   * \param[in] clock pointer to the resource manager clock.
   * \param[in] logger Logger for the hardware component.
   * \returns CallbackReturn::SUCCESS if required data are provided and can be parsed.
   * \returns CallbackReturn::ERROR if any error happens or data are missing.
   */
  [[deprecated(
    "Replaced by CallbackReturn init(const hardware_interface::HardwareComponentParams & "
    "params). Initialization is handled by the Framework.")]] CallbackReturn
  init(const HardwareInfo & hardware_info, rclcpp::Logger logger, rclcpp::Clock::SharedPtr clock)
  {
    hardware_interface::HardwareComponentParams params;
    params.hardware_info = hardware_info;
    params.clock = clock;
    params.logger = logger;
    return init(params);
  };

  /// Initialization of the hardware interface from data parsed from the robot's URDF and also the
  /// clock and logger interfaces.
  /**
>>>>>>> 0c58a1ad
   * \param[in] params  A struct of type HardwareComponentParams containing all necessary
   * parameters for initializing this specific hardware component,
   * including its HardwareInfo, a dedicated logger, a clock, and a
   * weak_ptr to the executor.
   * \warning The parsed executor should not be used to call `cancel()` or use blocking callbacks
   * such as `spin()`.
   * \returns CallbackReturn::SUCCESS if required data are provided and can be parsed.
   * \returns CallbackReturn::ERROR if any error happens or data are missing.
   */
  CallbackReturn init(const hardware_interface::HardwareComponentParams & params)
  {
    clock_ = params.clock;
    auto logger_copy = params.logger;
    logger_ = logger_copy.get_child(
      "hardware_component." + params.hardware_info.type + "." + params.hardware_info.name);
    info_ = params.hardware_info;
    if (params.hardware_info.is_async)
    {
      realtime_tools::AsyncFunctionHandlerParams async_thread_params;
      async_thread_params.thread_priority = info_.async_params.thread_priority;
      async_thread_params.scheduling_policy =
        realtime_tools::AsyncSchedulingPolicy(info_.async_params.scheduling_policy);
      async_thread_params.cpu_affinity_cores = info_.async_params.cpu_affinity_cores;
      async_thread_params.clock = params.clock;
      async_thread_params.logger = params.logger;
      async_thread_params.exec_rate = params.hardware_info.rw_rate;
      async_thread_params.print_warnings = info_.async_params.print_warnings;
      RCLCPP_INFO(
        get_logger(), "Starting async handler with scheduler priority: %d and policy : %s",
        info_.async_params.thread_priority,
        async_thread_params.scheduling_policy.to_string().c_str());
      async_handler_ = std::make_unique<realtime_tools::AsyncFunctionHandler<return_type>>();
      const bool is_sensor_type = (info_.type == "sensor");
      async_handler_->init(
        [this, is_sensor_type](const rclcpp::Time & time, const rclcpp::Duration & period)
        {
          const auto read_start_time = std::chrono::steady_clock::now();
          const auto ret_read = read(time, period);
          const auto read_end_time = std::chrono::steady_clock::now();
          read_return_info_.store(ret_read, std::memory_order_release);
          read_execution_time_.store(
            std::chrono::duration_cast<std::chrono::nanoseconds>(read_end_time - read_start_time),
            std::memory_order_release);
          if (ret_read != return_type::OK)
          {
            return ret_read;
          }
          if (
            !is_sensor_type &&
            this->get_lifecycle_state().id() == lifecycle_msgs::msg::State::PRIMARY_STATE_ACTIVE)
          {
            const auto write_start_time = std::chrono::steady_clock::now();
            const auto ret_write = write(time, period);
            const auto write_end_time = std::chrono::steady_clock::now();
            write_return_info_.store(ret_write, std::memory_order_release);
            write_execution_time_.store(
              std::chrono::duration_cast<std::chrono::nanoseconds>(
                write_end_time - write_start_time),
              std::memory_order_release);
            return ret_write;
          }
          return return_type::OK;
        },
        async_thread_params);
      async_handler_->start_thread();
    }

    if (auto locked_executor = params.executor.lock())
    {
      std::string node_name = params.hardware_info.name;
      std::transform(
        node_name.begin(), node_name.end(), node_name.begin(),
        [](unsigned char c) { return std::tolower(c); });
      std::replace(node_name.begin(), node_name.end(), '/', '_');
      hardware_component_node_ =
        std::make_shared<rclcpp::Node>(node_name, get_hardware_component_node_options());
      locked_executor->add_node(hardware_component_node_->get_node_base_interface());
    }
    else
    {
      RCLCPP_WARN(
        params.logger,
        "Executor is not available during hardware component initialization for '%s'. Skipping "
        "node creation!",
        params.hardware_info.name.c_str());
    }

    double publish_rate = 0.0;
    auto it = info_.hardware_parameters.find("status_publish_rate");
    if (it != info_.hardware_parameters.end())
    {
      try
      {
        publish_rate = hardware_interface::stod(it->second);
      }
      catch (const std::invalid_argument &)
      {
        RCLCPP_WARN(
          get_logger(), "Invalid 'status_publish_rate' parameter. Using default %.1f Hz.",
          publish_rate);
      }
    }

    if (publish_rate == 0.0)
    {
      RCLCPP_INFO(
        get_logger(),
        "`status_publish_rate` is set to 0.0, hardware status publisher will not be created.");
    }
    else
    {
      control_msgs::msg::HardwareStatus status_msg_template;
      if (init_hardware_status_message(status_msg_template) != CallbackReturn::SUCCESS)
      {
        RCLCPP_ERROR(get_logger(), "User-defined 'init_hardware_status_message' failed.");
        return CallbackReturn::ERROR;
      }

      if (!status_msg_template.hardware_device_states.empty())
      {
        if (!hardware_component_node_)
        {
          RCLCPP_WARN(
            get_logger(),
            "Hardware status message was configured, but no node is available for the publisher. "
            "Publisher will not be created.");
        }
        else
        {
          try
          {
            hardware_status_publisher_ =
              hardware_component_node_->create_publisher<control_msgs::msg::HardwareStatus>(
                "~/hardware_status", rclcpp::SystemDefaultsQoS());

            hardware_status_timer_ = hardware_component_node_->create_wall_timer(
              std::chrono::duration<double>(1.0 / publish_rate),
              [this]()
              {
                std::optional<control_msgs::msg::HardwareStatus> msg_to_publish_opt;
                hardware_status_box_.get(msg_to_publish_opt);

                if (msg_to_publish_opt.has_value() && hardware_status_publisher_)
                {
                  control_msgs::msg::HardwareStatus & msg = msg_to_publish_opt.value();
                  if (update_hardware_status_message(msg) != return_type::OK)
                  {
                    RCLCPP_WARN_THROTTLE(
                      get_logger(), *clock_, 1000,
                      "User's update_hardware_status_message() failed for '%s'.",
                      info_.name.c_str());
                    return;
                  }
                  msg.header.stamp = this->get_clock()->now();
                  hardware_status_publisher_->publish(msg);
                }
              });
            hardware_status_box_.set(std::make_optional(status_msg_template));
          }
          catch (const std::exception & e)
          {
            RCLCPP_ERROR(
              get_logger(), "Exception during publisher/timer setup for hardware status: %s",
              e.what());
            return CallbackReturn::ERROR;
          }
        }
      }
      else
      {
        RCLCPP_WARN(
          get_logger(),
          "`status_publish_rate` was set to a non-zero value, but no hardware status message was "
          "configured. Publisher will not be created. Are you sure "
          "init_hardware_status_message() is set up properly?");
      }
    }

    hardware_interface::HardwareComponentInterfaceParams interface_params;
    interface_params.hardware_info = info_;
    interface_params.executor = params.executor;
    return on_init(interface_params);
  };

  /// User-overridable method to configure the structure of the HardwareStatus message.
  /**
   * To enable status publishing, override this method to pre-allocate the message structure
   * and fill in static information like device IDs and interface names. This method is called
   * once during the non-realtime `init()` phase. If the `hardware_device_states` vector is
   * left empty, publishing will be disabled.
   *
   * \param[out] msg_template A reference to a HardwareStatus message to be configured.
   * \returns CallbackReturn::SUCCESS if configured successfully, CallbackReturn::ERROR on failure.
   */
  virtual CallbackReturn init_hardware_status_message(
    control_msgs::msg::HardwareStatus & /*msg_template*/)
  {
    // Default implementation does nothing, disabling the feature.
    return CallbackReturn::SUCCESS;
  }

  /// User-overridable method to fill the hardware status message with real-time data.
  /**
   * This real-time safe method is called by the framework within the `trigger_read()` loop.
   * Override this method to populate the `value` fields of the pre-allocated message with the
   * latest hardware states that were updated in your `read()` method.
   *
   * \param[in,out] msg The pre-allocated message to be filled with the latest values.
   * \returns return_type::OK on success, return_type::ERROR on failure.
   */
  virtual return_type update_hardware_status_message(control_msgs::msg::HardwareStatus & /*msg*/)
  {
    // Default implementation does nothing.
    return return_type::OK;
  }

  /// Initialization of the hardware interface from data parsed from the robot's URDF.
  /**
   * \param[in] params  A struct of type hardware_interface::HardwareComponentInterfaceParams
   * containing all necessary parameters for initializing this specific hardware component,
   * specifically its HardwareInfo, and a weak_ptr to the executor.
   * \warning The parsed executor should not be used to call `cancel()` or use blocking callbacks
   * such as `spin()`.
   * \returns CallbackReturn::SUCCESS if required data are provided and can be parsed.
   * \returns CallbackReturn::ERROR if any error happens or data are missing.
   */
<<<<<<< HEAD
  virtual CallbackReturn on_init(
    const hardware_interface::HardwareComponentInterfaceParams & params)
=======
  [[deprecated(
    "Use on_init(const HardwareComponentInterfaceParams & params) "
    "instead.")]] virtual CallbackReturn
  on_init(const HardwareInfo & hardware_info)
>>>>>>> 0c58a1ad
  {
    info_ = params.hardware_info;
    if (info_.type == "actuator")
    {
      parse_state_interface_descriptions(info_.joints, joint_state_interfaces_);
      parse_command_interface_descriptions(info_.joints, joint_command_interfaces_);
    }
    else if (info_.type == "sensor")
    {
      parse_state_interface_descriptions(info_.joints, joint_state_interfaces_);
      parse_state_interface_descriptions(info_.sensors, sensor_state_interfaces_);
    }
    else if (info_.type == "system")
    {
      parse_state_interface_descriptions(info_.joints, joint_state_interfaces_);
      parse_state_interface_descriptions(info_.sensors, sensor_state_interfaces_);
      parse_state_interface_descriptions(info_.gpios, gpio_state_interfaces_);
      parse_command_interface_descriptions(info_.joints, joint_command_interfaces_);
      parse_command_interface_descriptions(info_.gpios, gpio_command_interfaces_);
    }
    return CallbackReturn::SUCCESS;
  };

  /// Exports all state interfaces for this hardware interface.
  /**
   * Old way of exporting the StateInterfaces. If a empty vector is returned then
   * the on_export_state_interfaces() method is called. If a vector with StateInterfaces is returned
   * then the exporting of the StateInterfaces is only done with this function and the ownership is
   * transferred to the resource manager. The set_command(...), get_command(...), ..., can then not
   * be used.
   *
   * Note the ownership over the state interfaces is transferred to the caller.
   *
   * \return vector of state interfaces
   */
  [[deprecated(
    "Replaced by vector<StateInterface::ConstSharedPtr> on_export_state_interfaces() method. "
    "Exporting is handled by the Framework.")]] virtual std::vector<StateInterface>
  export_state_interfaces()
  {
    // return empty vector by default. For backward compatibility we try calling
    // export_state_interfaces() and only when empty vector is returned call
    // on_export_state_interfaces()
    return {};
  }

  /**
   * Override this method to export custom StateInterfaces which are not defined in the URDF file.
   * Those interfaces will be added to the unlisted_state_interfaces_ map.
   *
   * \return vector of descriptions to the unlisted StateInterfaces
   */
  virtual std::vector<hardware_interface::InterfaceDescription>
  export_unlisted_state_interface_descriptions()
  {
    // return empty vector by default.
    return {};
  }

  /**
   * Default implementation for exporting the StateInterfaces. The StateInterfaces are created
   * according to the InterfaceDescription. The memory accessed by the controllers and hardware is
   * assigned here and resides in the interface.
   *
   * \return vector of shared pointers to the created and stored StateInterfaces
   */
  virtual std::vector<StateInterface::ConstSharedPtr> on_export_state_interfaces()
  {
    // import the unlisted interfaces
    std::vector<hardware_interface::InterfaceDescription> unlisted_interface_descriptions =
      export_unlisted_state_interface_descriptions();

    std::vector<StateInterface::ConstSharedPtr> state_interfaces;
    state_interfaces.reserve(
      unlisted_interface_descriptions.size() + joint_state_interfaces_.size() +
      sensor_state_interfaces_.size() + gpio_state_interfaces_.size());

    // add InterfaceDescriptions and create the StateInterfaces from the descriptions and add to
    // maps.
    for (const auto & description : unlisted_interface_descriptions)
    {
      auto name = description.get_name();
      unlisted_state_interfaces_.insert(std::make_pair(name, description));
      auto state_interface = std::make_shared<StateInterface>(description);
      hardware_states_.insert(std::make_pair(name, state_interface));
      unlisted_states_.push_back(state_interface);
      state_interfaces.push_back(std::const_pointer_cast<const StateInterface>(state_interface));
    }

    for (const auto & [name, descr] : joint_state_interfaces_)
    {
      auto state_interface = std::make_shared<StateInterface>(descr);
      hardware_states_.insert(std::make_pair(name, state_interface));
      joint_states_.push_back(state_interface);
      state_interfaces.push_back(std::const_pointer_cast<const StateInterface>(state_interface));
    }
    for (const auto & [name, descr] : sensor_state_interfaces_)
    {
      auto state_interface = std::make_shared<StateInterface>(descr);
      hardware_states_.insert(std::make_pair(name, state_interface));
      sensor_states_.push_back(state_interface);
      state_interfaces.push_back(std::const_pointer_cast<const StateInterface>(state_interface));
    }
    for (const auto & [name, descr] : gpio_state_interfaces_)
    {
      auto state_interface = std::make_shared<StateInterface>(descr);
      hardware_states_.insert(std::make_pair(name, state_interface));
      gpio_states_.push_back(state_interface);
      state_interfaces.push_back(std::const_pointer_cast<const StateInterface>(state_interface));
    }
    return state_interfaces;
  }

  /// Exports all command interfaces for this hardware interface.
  /**
   * Old way of exporting the CommandInterfaces. If a empty vector is returned then
   * the on_export_command_interfaces() method is called. If a vector with CommandInterfaces is
   * returned then the exporting of the CommandInterfaces is only done with this function and the
   * ownership is transferred to the resource manager. The set_command(...), get_command(...), ...,
   * can then not be used.
   *
   * Note the ownership over the state interfaces is transferred to the caller.
   *
   * \return vector of state interfaces
   */
  [[deprecated(
    "Replaced by vector<CommandInterface::SharedPtr> on_export_command_interfaces() method. "
    "Exporting is handled by the Framework.")]] virtual std::vector<CommandInterface>
  export_command_interfaces()
  {
    // return empty vector by default. For backward compatibility we try calling
    // export_command_interfaces() and only when empty vector is returned call
    // on_export_command_interfaces()
    return {};
  }

  /**
   * Override this method to export custom CommandInterfaces which are not defined in the URDF file.
   * Those interfaces will be added to the unlisted_command_interfaces_ map.
   *
   * \return vector of descriptions to the unlisted CommandInterfaces
   */
  virtual std::vector<hardware_interface::InterfaceDescription>
  export_unlisted_command_interface_descriptions()
  {
    // return empty vector by default.
    return {};
  }

  /**
   * Default implementation for exporting the CommandInterfaces. The CommandInterfaces are created
   * according to the InterfaceDescription. The memory accessed by the controllers and hardware is
   * assigned here and resides in the system_interface.
   *
   * Actuator and System components should override this method. Sensor components can use the
   * default.
   *
   * \return vector of shared pointers to the created and stored CommandInterfaces
   */
  virtual std::vector<CommandInterface::SharedPtr> on_export_command_interfaces()
  {
    // import the unlisted interfaces
    std::vector<hardware_interface::InterfaceDescription> unlisted_interface_descriptions =
      export_unlisted_command_interface_descriptions();

    std::vector<CommandInterface::SharedPtr> command_interfaces;
    command_interfaces.reserve(
      unlisted_interface_descriptions.size() + joint_command_interfaces_.size() +
      gpio_command_interfaces_.size());

    // add InterfaceDescriptions and create the CommandInterfaces from the descriptions and add to
    // maps.
    for (const auto & description : unlisted_interface_descriptions)
    {
      auto name = description.get_name();
      unlisted_command_interfaces_.insert(std::make_pair(name, description));
      auto command_interface = std::make_shared<CommandInterface>(description);
      hardware_commands_.insert(std::make_pair(name, command_interface));
      unlisted_commands_.push_back(command_interface);
      command_interfaces.push_back(command_interface);
    }

    for (const auto & [name, descr] : joint_command_interfaces_)
    {
      auto command_interface = std::make_shared<CommandInterface>(descr);
      hardware_commands_.insert(std::make_pair(name, command_interface));
      joint_commands_.push_back(command_interface);
      command_interfaces.push_back(command_interface);
    }

    for (const auto & [name, descr] : gpio_command_interfaces_)
    {
      auto command_interface = std::make_shared<CommandInterface>(descr);
      hardware_commands_.insert(std::make_pair(name, command_interface));
      gpio_commands_.push_back(command_interface);
      command_interfaces.push_back(command_interface);
    }
    return command_interfaces;
  }

  /// Prepare for a new command interface switch.
  /**
   * Prepare for any mode-switching required by the new command interface combination.
   *
   * \note This is a non-realtime evaluation of whether a set of command interface claims are
   * possible, and call to start preparing data structures for the upcoming switch that will occur.
   * \param[in] start_interfaces vector of string identifiers for the command interfaces starting.
   * \param[in] stop_interfaces vector of string identifiers for the command interfaces stopping.
   * \return return_type::OK if the new command interface combination can be prepared (or) if the
   * interface key is not relevant to this system. Returns return_type::ERROR otherwise.
   */
  virtual return_type prepare_command_mode_switch(
    const std::vector<std::string> & /*start_interfaces*/,
    const std::vector<std::string> & /*stop_interfaces*/)
  {
    return return_type::OK;
  }

  // Perform switching to the new command interface.
  /**
   * Perform the mode-switching for the new command interface combination.
   *
   * \note This is part of the realtime update loop, and should be fast.
   * \param[in] start_interfaces vector of string identifiers for the command interfaces starting.
   * \param[in] stop_interfaces vector of string identifiers for the command interfaces stopping.
   * \return return_type::OK if the new command interface combination can be switched to (or) if the
   * interface key is not relevant to this system. Returns return_type::ERROR otherwise.
   */
  virtual return_type perform_command_mode_switch(
    const std::vector<std::string> & /*start_interfaces*/,
    const std::vector<std::string> & /*stop_interfaces*/)
  {
    return return_type::OK;
  }

  /// Triggers the read method synchronously or asynchronously depending on the HardwareInfo
  /**
   * The data readings from the physical hardware has to be updated
   * and reflected accordingly in the exported state interfaces.
   * That is, the data pointed by the interfaces shall be updated.
   * The method is called in the resource_manager's read loop
   *
   * \param[in] time The time at the start of this control loop iteration
   * \param[in] period The measured time taken by the last control loop iteration
   * \return return_type::OK if the read was successful, return_type::ERROR otherwise.
   */
  HardwareComponentCycleStatus trigger_read(
    const rclcpp::Time & time, const rclcpp::Duration & period)
  {
    HardwareComponentCycleStatus status;
    status.result = return_type::ERROR;
    if (info_.is_async)
    {
      status.result = read_return_info_.load(std::memory_order_acquire);
      const auto read_exec_time = read_execution_time_.load(std::memory_order_acquire);
      if (read_exec_time.count() > 0)
      {
        status.execution_time = read_exec_time;
      }
      const auto result = async_handler_->trigger_async_callback(time, period);
      status.successful = result.first;
      if (!status.successful)
      {
        RCLCPP_WARN_EXPRESSION(
          get_logger(), info_.async_params.print_warnings,
          "Trigger read/write called while the previous async trigger is still in progress for "
          "hardware interface : '%s'. Failed to trigger read/write cycle!",
          info_.name.c_str());
        status.result = return_type::OK;
        return status;
      }
    }
    else
    {
      const auto start_time = std::chrono::steady_clock::now();
      status.successful = true;
      status.result = read(time, period);
      status.execution_time = std::chrono::duration_cast<std::chrono::nanoseconds>(
        std::chrono::steady_clock::now() - start_time);
    }
    return status;
  }

  /// Read the current state values from the hardware.
  /**
   * The data readings from the physical hardware has to be updated
   * and reflected accordingly in the exported state interfaces.
   * That is, the data pointed by the interfaces shall be updated.
   *
   * \param[in] time The time at the start of this control loop iteration
   * \param[in] period The measured time taken by the last control loop iteration
   * \return return_type::OK if the read was successful, return_type::ERROR otherwise.
   */
  virtual return_type read(const rclcpp::Time & time, const rclcpp::Duration & period) = 0;

  /// Triggers the write method synchronously or asynchronously depending on the HardwareInfo
  /**
   * The physical hardware shall be updated with the latest value from
   * the exported command interfaces.
   * The method is called in the resource_manager's write loop
   *
   * \param[in] time The time at the start of this control loop iteration
   * \param[in] period The measured time taken by the last control loop iteration
   * \return return_type::OK if the read was successful, return_type::ERROR otherwise.
   */
  HardwareComponentCycleStatus trigger_write(
    const rclcpp::Time & time, const rclcpp::Duration & period)
  {
    HardwareComponentCycleStatus status;
    status.result = return_type::ERROR;
    if (info_.is_async)
    {
      status.successful = true;
      const auto write_exec_time = write_execution_time_.load(std::memory_order_acquire);
      if (write_exec_time.count() > 0)
      {
        status.execution_time = write_exec_time;
      }
      status.result = write_return_info_.load(std::memory_order_acquire);
    }
    else
    {
      const auto start_time = std::chrono::steady_clock::now();
      status.successful = true;
      status.result = write(time, period);
      status.execution_time = std::chrono::duration_cast<std::chrono::nanoseconds>(
        std::chrono::steady_clock::now() - start_time);
    }
    return status;
  }

  /// Write the current command values to the hardware.
  /**
   * The physical hardware shall be updated with the latest value from
   * the exported command interfaces.
   *
   * \param[in] time The time at the start of this control loop iteration
   * \param[in] period The measured time taken by the last control loop iteration
   * \return return_type::OK if the read was successful, return_type::ERROR otherwise.
   */
  virtual return_type write(const rclcpp::Time & /*time*/, const rclcpp::Duration & /*period*/)
  {
    return return_type::OK;
  }

  /// Get name of the hardware.
  /**
   * \return name.
   */
  const std::string & get_name() const { return info_.name; }

  /// Get name of the hardware group to which it belongs to.
  /**
   * \return group name.
   */
  const std::string & get_group_name() const { return info_.group; }

  /// Get life-cycle state of the hardware.
  /**
   * \return state.
   */
  const rclcpp_lifecycle::State & get_lifecycle_state() const { return lifecycle_state_; }

  /// Set life-cycle state of the hardware.
  /**
   * \return state.
   */
  void set_lifecycle_state(const rclcpp_lifecycle::State & new_state)
  {
    lifecycle_state_ = new_state;
  }

  /// Set the value of a state interface.
  /**
   * \tparam T The type of the value to be stored.
   * \param[in] interface_name The name of the state interface to access.
   * \param[in] value The value to store.
   * \throws std::runtime_error This method throws a runtime error if it cannot
   * access the state interface.
   */
  template <typename T>
  void set_state(const std::string & interface_name, const T & value)
  {
    auto it = hardware_states_.find(interface_name);
    if (it == hardware_states_.end())
    {
      throw std::runtime_error(
        fmt::format(
          FMT_COMPILE(
            "State interface not found: {} in hardware component: {}. "
            "This should not happen."),
          interface_name, info_.name));
    }
    auto & handle = it->second;
    std::unique_lock<std::shared_mutex> lock(handle->get_mutex());
    std::ignore = handle->set_value(lock, value);
  }

  /// Get the value from a state interface.
  /**
   * \tparam T The type of the value to be retrieved.
   * \param[in] interface_name The name of the state interface to access.
   * \return The value obtained from the interface.
   * \throws std::runtime_error This method throws a runtime error if it cannot
   * access the state interface or its stored value.
   */
  template <typename T = double>
  T get_state(const std::string & interface_name) const
  {
    auto it = hardware_states_.find(interface_name);
    if (it == hardware_states_.end())
    {
      throw std::runtime_error(
        fmt::format(
          FMT_COMPILE(
            "State interface not found: {} in hardware component: {}. "
            "This should not happen."),
          interface_name, info_.name));
    }
    auto & handle = it->second;
    std::shared_lock<std::shared_mutex> lock(handle->get_mutex());
    const auto opt_value = handle->get_optional<T>(lock);
    if (!opt_value)
    {
      throw std::runtime_error(
        fmt::format(
          FMT_COMPILE("Failed to get state value from interface: {}. This should not happen."),
          interface_name));
    }
    return opt_value.value();
  }

  /// Set the value of a command interface.
  /**
   * \tparam T The type of the value to be stored.
   * \param interface_name The name of the command
   * interface to access.
   * \param value The value to store.
   * \throws This method throws a runtime error if it
   * cannot access the command interface.
   */
  template <typename T>
  void set_command(const std::string & interface_name, const T & value)
  {
    auto it = hardware_commands_.find(interface_name);
    if (it == hardware_commands_.end())
    {
      throw std::runtime_error(
        fmt::format(
          FMT_COMPILE(
            "Command interface not found: {} in hardware component: {}. "
            "This should not happen."),
          interface_name, info_.name));
    }
    auto & handle = it->second;
    std::unique_lock<std::shared_mutex> lock(handle->get_mutex());
    std::ignore = handle->set_value(lock, value);
  }

  ///  Get the value from a command interface.
  /**
   * \tparam T The type of the value to be retrieved.
   * \param[in] interface_name The name of the command interface to access.
   * \return The value obtained from the interface.
   * \throws std::runtime_error This method throws a runtime error if it cannot
   * access the command interface or its stored value.
   */
  template <typename T = double>
  T get_command(const std::string & interface_name) const
  {
    auto it = hardware_commands_.find(interface_name);
    if (it == hardware_commands_.end())
    {
      throw std::runtime_error(
        fmt::format(
          FMT_COMPILE(
            "Command interface not found: {} in hardware component: {}. "
            "This should not happen."),
          interface_name, info_.name));
    }
    auto & handle = it->second;
    std::shared_lock<std::shared_mutex> lock(handle->get_mutex());
    const auto opt_value = handle->get_optional<T>(lock);
    if (!opt_value)
    {
      throw std::runtime_error(
        fmt::format(
          FMT_COMPILE("Failed to get command value from interface: {}. This should not happen."),
          interface_name));
    }
    return opt_value.value();
  }

  /// Get the logger of the HardwareComponentInterface.
  /**
   * \return logger of the HardwareComponentInterface.
   */
  rclcpp::Logger get_logger() const { return logger_; }

  /// Get the clock
  /**
   * \return clock that is shared with the controller manager
   */
  rclcpp::Clock::SharedPtr get_clock() const { return clock_; }

  /// Get the default node of the HardwareComponentInterface.
  /**
   * \return node of the HardwareComponentInterface.
   */
  rclcpp::Node::SharedPtr get_node() const { return hardware_component_node_; }

  /// Get the hardware info of the HardwareComponentInterface.
  /**
   * \return hardware info of the HardwareComponentInterface.
   */
  const HardwareInfo & get_hardware_info() const { return info_; }

  /// Pause any asynchronous operations.
  /**
   * This method is called to pause any ongoing asynchronous operations, such as read/write cycles.
   * It is typically used during lifecycle transitions or when the hardware needs to be paused.
   */
  void pause_async_operations()
  {
    if (async_handler_)
    {
      async_handler_->pause_execution();
    }
  }

  /// Prepare for the activation of the hardware.
  /**
   * This method is called before the hardware is activated by the resource manager.
   */
  void prepare_for_activation()
  {
    read_return_info_.store(return_type::OK, std::memory_order_release);
    read_execution_time_.store(std::chrono::nanoseconds::zero(), std::memory_order_release);
    write_return_info_.store(return_type::OK, std::memory_order_release);
    write_execution_time_.store(std::chrono::nanoseconds::zero(), std::memory_order_release);
  }

  /// Enable or disable introspection of the hardware.
  /**
   * \param[in] enable Enable introspection if true, disable otherwise.
   */
  void enable_introspection(bool enable)
  {
    if (enable)
    {
      stats_registrations_.enableAll();
    }
    else
    {
      stats_registrations_.disableAll();
    }
  }

protected:
  HardwareInfo info_;
  // interface names to InterfaceDescription
  std::unordered_map<std::string, InterfaceDescription> joint_state_interfaces_;
  std::unordered_map<std::string, InterfaceDescription> joint_command_interfaces_;

  std::unordered_map<std::string, InterfaceDescription> sensor_state_interfaces_;

  std::unordered_map<std::string, InterfaceDescription> gpio_state_interfaces_;
  std::unordered_map<std::string, InterfaceDescription> gpio_command_interfaces_;

  std::unordered_map<std::string, InterfaceDescription> unlisted_state_interfaces_;
  std::unordered_map<std::string, InterfaceDescription> unlisted_command_interfaces_;

  rclcpp_lifecycle::State lifecycle_state_;
  std::unique_ptr<realtime_tools::AsyncFunctionHandler<return_type>> async_handler_;

  // Exported Command- and StateInterfaces in order they are listed in the hardware description.
  std::vector<StateInterface::SharedPtr> joint_states_;
  std::vector<CommandInterface::SharedPtr> joint_commands_;

  std::vector<StateInterface::SharedPtr> sensor_states_;

  std::vector<StateInterface::SharedPtr> gpio_states_;
  std::vector<CommandInterface::SharedPtr> gpio_commands_;

  std::vector<StateInterface::SharedPtr> unlisted_states_;
  std::vector<CommandInterface::SharedPtr> unlisted_commands_;

private:
  rclcpp::Clock::SharedPtr clock_;
  rclcpp::Logger logger_;
  rclcpp::Node::SharedPtr hardware_component_node_ = nullptr;
  // interface names to Handle accessed through getters/setters
  std::unordered_map<std::string, StateInterface::SharedPtr> hardware_states_;
  std::unordered_map<std::string, CommandInterface::SharedPtr> hardware_commands_;
  std::atomic<return_type> read_return_info_ = return_type::OK;
  std::atomic<std::chrono::nanoseconds> read_execution_time_ = std::chrono::nanoseconds::zero();
  std::atomic<return_type> write_return_info_ = return_type::OK;
  std::atomic<std::chrono::nanoseconds> write_execution_time_ = std::chrono::nanoseconds::zero();

protected:
  pal_statistics::RegistrationsRAII stats_registrations_;
  std::shared_ptr<rclcpp::Publisher<control_msgs::msg::HardwareStatus>> hardware_status_publisher_;
  realtime_tools::RealtimeThreadSafeBox<std::optional<control_msgs::msg::HardwareStatus>>
    hardware_status_box_;
  rclcpp::TimerBase::SharedPtr hardware_status_timer_;
};

}  // namespace hardware_interface
#endif  // HARDWARE_INTERFACE__HARDWARE_COMPONENT_INTERFACE_HPP_<|MERGE_RESOLUTION|>--- conflicted
+++ resolved
@@ -96,30 +96,6 @@
   /// Initialization of the hardware interface from data parsed from the robot's URDF and also the
   /// clock and logger interfaces.
   /**
-<<<<<<< HEAD
-=======
-   * \param[in] hardware_info structure with data from URDF.
-   * \param[in] clock pointer to the resource manager clock.
-   * \param[in] logger Logger for the hardware component.
-   * \returns CallbackReturn::SUCCESS if required data are provided and can be parsed.
-   * \returns CallbackReturn::ERROR if any error happens or data are missing.
-   */
-  [[deprecated(
-    "Replaced by CallbackReturn init(const hardware_interface::HardwareComponentParams & "
-    "params). Initialization is handled by the Framework.")]] CallbackReturn
-  init(const HardwareInfo & hardware_info, rclcpp::Logger logger, rclcpp::Clock::SharedPtr clock)
-  {
-    hardware_interface::HardwareComponentParams params;
-    params.hardware_info = hardware_info;
-    params.clock = clock;
-    params.logger = logger;
-    return init(params);
-  };
-
-  /// Initialization of the hardware interface from data parsed from the robot's URDF and also the
-  /// clock and logger interfaces.
-  /**
->>>>>>> 0c58a1ad
    * \param[in] params  A struct of type HardwareComponentParams containing all necessary
    * parameters for initializing this specific hardware component,
    * including its HardwareInfo, a dedicated logger, a clock, and a
@@ -346,15 +322,8 @@
    * \returns CallbackReturn::SUCCESS if required data are provided and can be parsed.
    * \returns CallbackReturn::ERROR if any error happens or data are missing.
    */
-<<<<<<< HEAD
   virtual CallbackReturn on_init(
     const hardware_interface::HardwareComponentInterfaceParams & params)
-=======
-  [[deprecated(
-    "Use on_init(const HardwareComponentInterfaceParams & params) "
-    "instead.")]] virtual CallbackReturn
-  on_init(const HardwareInfo & hardware_info)
->>>>>>> 0c58a1ad
   {
     info_ = params.hardware_info;
     if (info_.type == "actuator")
