// Copyright 2020 - 2021 ros2_control Development Team
//
// Licensed under the Apache License, Version 2.0 (the "License");
// you may not use this file except in compliance with the License.
// You may obtain a copy of the License at
//
//     http://www.apache.org/licenses/LICENSE-2.0
//
// Unless required by applicable law or agreed to in writing, software
// distributed under the License is distributed on an "AS IS" BASIS,
// WITHOUT WARRANTIES OR CONDITIONS OF ANY KIND, either express or implied.
// See the License for the specific language governing permissions and
// limitations under the License.

#ifndef HARDWARE_INTERFACE__SYSTEM_INTERFACE_HPP_
#define HARDWARE_INTERFACE__SYSTEM_INTERFACE_HPP_

#include <limits>
#include <memory>
#include <string>
#include <unordered_map>
#include <utility>
#include <vector>

#include "hardware_interface/component_parser.hpp"
#include "hardware_interface/handle.hpp"
#include "hardware_interface/hardware_info.hpp"
#include "hardware_interface/types/hardware_interface_return_values.hpp"
#include "hardware_interface/types/hardware_interface_type_values.hpp"
#include "hardware_interface/types/lifecycle_state_names.hpp"
#include "lifecycle_msgs/msg/state.hpp"
#include "rclcpp/duration.hpp"
#include "rclcpp/logger.hpp"
#include "rclcpp/logging.hpp"
#include "rclcpp/node_interfaces/node_clock_interface.hpp"
#include "rclcpp/time.hpp"
#include "rclcpp_lifecycle/node_interfaces/lifecycle_node_interface.hpp"
#include "rclcpp_lifecycle/state.hpp"

namespace hardware_interface
{
/// Virtual Class to implement when integrating a complex system into ros2_control.
/**
 * The common examples for these types of hardware are multi-joint systems with or without sensors
 * such as industrial or humanoid robots.
 *
 * Methods return values have type
 * rclcpp_lifecycle::node_interfaces::LifecycleNodeInterface::CallbackReturn with the following
 * meaning:
 *
 * \returns CallbackReturn::SUCCESS method execution was successful.
 * \returns CallbackReturn::FAILURE method execution has failed and and can be called again.
 * \returns CallbackReturn::ERROR critical error has happened that should be managed in
 * "on_error" method.
 *
 * The hardware ends after each method in a state with the following meaning:
 *
 * UNCONFIGURED (on_init, on_cleanup):
 *   Hardware is initialized but communication is not started and therefore no interface is
 * available.
 *
 * INACTIVE (on_configure, on_deactivate):
 *   Communication with the hardware is started and it is configured.
 *   States can be read and non-movement hardware interfaces commanded.
 *   Hardware interfaces for movement will NOT be available.
 *   Those interfaces are: HW_IF_POSITION, HW_IF_VELOCITY, HW_IF_ACCELERATION, and HW_IF_EFFORT.
 *
 * FINALIZED (on_shutdown):
 *   Hardware interface is ready for unloading/destruction.
 *   Allocated memory is cleaned up.
 *
 * ACTIVE (on_activate):
 *   Power circuits of hardware are active and hardware can be moved, e.g., brakes are disabled.
 *   Command interfaces for movement are available and have to be accepted.
 *   Those interfaces are: HW_IF_POSITION, HW_IF_VELOCITY, HW_IF_ACCELERATION, and HW_IF_EFFORT.
 */

using CallbackReturn = rclcpp_lifecycle::node_interfaces::LifecycleNodeInterface::CallbackReturn;

class SystemInterface : public rclcpp_lifecycle::node_interfaces::LifecycleNodeInterface
{
public:
  SystemInterface()
  : lifecycle_state_(rclcpp_lifecycle::State(
      lifecycle_msgs::msg::State::PRIMARY_STATE_UNKNOWN, lifecycle_state_names::UNKNOWN)),
    system_logger_(rclcpp::get_logger("system_interface"))
  {
  }

  /// SystemInterface copy constructor is actively deleted.
  /**
   * Hardware interfaces are having a unique ownership and thus can't be copied in order to avoid
   * failed or simultaneous access to hardware.
   */
  SystemInterface(const SystemInterface & other) = delete;

  SystemInterface(SystemInterface && other) = default;

  virtual ~SystemInterface() = default;

  /// Initialization of the hardware interface from data parsed from the robot's URDF and also the
  /// clock and logger interfaces.
  /**
   * \param[in] hardware_info structure with data from URDF.
   * \param[in] clock_interface pointer to the clock interface.
   * \param[in] logger_interface pointer to the logger interface.
   * \returns CallbackReturn::SUCCESS if required data are provided and can be parsed.
   * \returns CallbackReturn::ERROR if any error happens or data are missing.
   */
  CallbackReturn init(
    const HardwareInfo & hardware_info, rclcpp::Logger logger,
    rclcpp::node_interfaces::NodeClockInterface::SharedPtr clock_interface)
  {
    clock_interface_ = clock_interface;
    system_logger_ = logger.get_child("hardware_component.system." + hardware_info.name);
    info_ = hardware_info;
    return on_init(hardware_info);
  };

  /// Initialization of the hardware interface from data parsed from the robot's URDF.
  /**
   * \param[in] hardware_info structure with data from URDF.
   * \returns CallbackReturn::SUCCESS if required data are provided and can be parsed.
   * \returns CallbackReturn::ERROR if any error happens or data are missing.
   */
  virtual CallbackReturn on_init(const HardwareInfo & hardware_info)
  {
    info_ = hardware_info;
    import_state_interface_descriptions(info_);
    import_command_interface_descriptions(info_);
    return CallbackReturn::SUCCESS;
  };

  /**
   * Import the InterfaceDescription for the StateInterfaces from the HardwareInfo.
   * Separate them into the possible types: Joint, GPIO, Sensor and store them.
   */
  void import_state_interface_descriptions(const HardwareInfo & hardware_info)
  {
    auto joint_state_interface_descriptions =
      parse_state_interface_descriptions_from_hardware_info(hardware_info.joints);
    for (const auto & description : joint_state_interface_descriptions)
    {
      joint_state_interfaces_.insert(std::make_pair(description.get_name(), description));
    }
    auto sensor_state_interface_descriptions =
      parse_state_interface_descriptions_from_hardware_info(hardware_info.sensors);
    for (const auto & description : sensor_state_interface_descriptions)
    {
      sensor_state_interfaces_.insert(std::make_pair(description.get_name(), description));
    }
    auto gpio_state_interface_descriptions =
      parse_state_interface_descriptions_from_hardware_info(hardware_info.gpios);
    for (const auto & description : gpio_state_interface_descriptions)
    {
      gpio_state_interfaces_.insert(std::make_pair(description.get_name(), description));
    }
  }

  /**
   * Import the InterfaceDescription for the CommandInterfaces from the HardwareInfo.
   * Separate them into the possible types: Joint and GPIO and store them.
   */
  void import_command_interface_descriptions(const HardwareInfo & hardware_info)
  {
    auto joint_command_interface_descriptions =
      parse_command_interface_descriptions_from_hardware_info(hardware_info.joints);
    for (const auto & description : joint_command_interface_descriptions)
    {
      joint_command_interfaces_.insert(std::make_pair(description.get_name(), description));
    }
    auto gpio_command_interface_descriptions =
      parse_command_interface_descriptions_from_hardware_info(hardware_info.gpios);
    for (const auto & description : gpio_command_interface_descriptions)
    {
      gpio_command_interfaces_.insert(std::make_pair(description.get_name(), description));
    }
  }

  /// Exports all state interfaces for this hardware interface.
  /**
   * Old way of exporting the StateInterfaces. If a empty vector is returned then
   * the on_export_state_interfaces() method is called. If a vector with StateInterfaces is returned
   * then the exporting of the StateInterfaces is only done with this function and the ownership is
   * transferred to the resource manager. The set_command(...), get_command(...), ..., can then not
   * be used.
   *
   * Note the ownership over the state interfaces is transferred to the caller.
   *
   * \return vector of state interfaces
   */
  [[deprecated(
    "Replaced by vector<std::shared_ptr<StateInterface>> on_export_state_interfaces() method. "
    "Exporting is handled "
    "by the Framework.")]] virtual std::vector<StateInterface>
  export_state_interfaces()
  {
    // return empty vector by default. For backward compatibility we check if all vectors is empty
    // and if so call on_export_state_interfaces()
    return {};
  }

  /**
   * Override this method to export custom StateInterfaces which are not defined in the URDF file.
   * Those interfaces will be added to the unlisted_state_interfaces_ map.
   *
   *  Note method name is going to be changed to export_state_interfaces() as soon as the deprecated
   * version is removed.
   *
   * \return vector of descriptions to the unlisted StateInterfaces
   */
  virtual std::vector<hardware_interface::InterfaceDescription>
  export_state_interface_descriptions()
  {
    // return empty vector by default.
    return {};
  }

  /**
   * Default implementation for exporting the StateInterfaces. The StateInterfaces are created
   * according to the InterfaceDescription. The memory accessed by the controllers and hardware is
   * assigned here and resides in the system_interface.
   *
   * \return vector of shared pointers to the created and stored StateInterfaces
   */
  std::vector<std::shared_ptr<StateInterface>> on_export_state_interfaces()
  {
    // import the unlisted interfaces
    std::vector<hardware_interface::InterfaceDescription> unlisted_interface_descriptions =
      export_state_interface_descriptions();

    std::vector<std::shared_ptr<StateInterface>> state_interfaces;
    state_interfaces.reserve(
      unlisted_interface_descriptions.size() + joint_state_interfaces_.size() +
      sensor_state_interfaces_.size() + gpio_state_interfaces_.size());

    // add InterfaceDescriptions and create the StateInterfaces from the descriptions and add to
    // maps.
    for (const auto & description : unlisted_interface_descriptions)
    {
      auto name = description.get_name();
      unlisted_state_interfaces_.insert(std::make_pair(name, description));
      auto state_interface = std::make_shared<StateInterface>(description);
      system_states_.insert(std::make_pair(name, state_interface));
      state_interfaces.push_back(state_interface);
    }

    for (const auto & [name, descr] : joint_state_interfaces_)
    {
      auto state_interface = std::make_shared<StateInterface>(descr);
      system_states_.insert(std::make_pair(name, state_interface));
      state_interfaces.push_back(state_interface);
    }
    for (const auto & [name, descr] : sensor_state_interfaces_)
    {
      auto state_interface = std::make_shared<StateInterface>(descr);
      system_states_.insert(std::make_pair(name, state_interface));
      state_interfaces.push_back(state_interface);
    }
    for (const auto & [name, descr] : gpio_state_interfaces_)
    {
      auto state_interface = std::make_shared<StateInterface>(descr);
      system_states_.insert(std::make_pair(name, state_interface));
      state_interfaces.push_back(state_interface);
    }
    return state_interfaces;
  }

  /// Exports all command interfaces for this hardware interface.
  /**
   * Old way of exporting the CommandInterfaces. If a empty vector is returned then
   * the on_export_command_interfaces() method is called. If a vector with CommandInterfaces is
   * returned then the exporting of the CommandInterfaces is only done with this function and the
   * ownership is transferred to the resource manager. The set_command(...), get_command(...), ...,
   * can then not be used.
   *
   * Note the ownership over the state interfaces is transferred to the caller.
   *
   * \return vector of state interfaces
   */
  [[deprecated(
    "Replaced by vector<std::shared_ptr<CommandInterface>> on_export_command_interfaces() method. "
    "Exporting is "
    "handled "
    "by the Framework.")]] virtual std::vector<CommandInterface>
  export_command_interfaces()
  {
    // return empty vector by default. For backward compatibility we check if all vectors is empty
    // and if so call on_export_command_interfaces()
    return {};
  }

  /**
   * Override this method to export custom CommandInterfaces which are not defined in the URDF file.
   * Those interfaces will be added to the unlisted_command_interfaces_ map.
   *
   *  Note method name is going to be changed to export_command_interfaces() as soon as the
   * deprecated version is removed.
   *
   * \return vector of descriptions to the unlisted CommandInterfaces
   */
  virtual std::vector<hardware_interface::InterfaceDescription>
  export_command_interface_descriptions()
  {
    // return empty vector by default.
    return {};
  }

  /**
   * Default implementation for exporting the CommandInterfaces. The CommandInterfaces are created
   * according to the InterfaceDescription. The memory accessed by the controllers and hardware is
   * assigned here and resides in the system_interface.
   *
   * \return vector of shared pointers to the created and stored CommandInterfaces
   */
  std::vector<std::shared_ptr<CommandInterface>> on_export_command_interfaces()
  {
    // import the unlisted interfaces
    std::vector<hardware_interface::InterfaceDescription> unlisted_interface_descriptions =
      export_command_interface_descriptions();

    std::vector<std::shared_ptr<CommandInterface>> command_interfaces;
    command_interfaces.reserve(
      unlisted_interface_descriptions.size() + joint_command_interfaces_.size() +
      gpio_command_interfaces_.size());

    // add InterfaceDescriptions and create the CommandInterfaces from the descriptions and add to
    // maps.
    for (const auto & description : unlisted_interface_descriptions)
    {
      auto name = description.get_name();
      unlisted_command_interfaces_.insert(std::make_pair(name, description));
      auto command_interface = std::make_shared<CommandInterface>(description);
      system_commands_.insert(std::make_pair(name, command_interface));
      command_interfaces.push_back(command_interface);
    }

    for (const auto & [name, descr] : joint_command_interfaces_)
    {
      auto command_interface = std::make_shared<CommandInterface>(descr);
      system_commands_.insert(std::make_pair(name, command_interface));
      command_interfaces.push_back(command_interface);
    }

    for (const auto & [name, descr] : gpio_command_interfaces_)
    {
      auto command_interface = std::make_shared<CommandInterface>(descr);
      system_commands_.insert(std::make_pair(name, command_interface));
      command_interfaces.push_back(command_interface);
    }
    return command_interfaces;
  }

  /// Prepare for a new command interface switch.
  /**
   * Prepare for any mode-switching required by the new command interface combination.
   *
   * \note This is a non-realtime evaluation of whether a set of command interface claims are
   * possible, and call to start preparing data structures for the upcoming switch that will occur.
   * \note All starting and stopping interface keys are passed to all components, so the function
   * should return return_type::OK by default when given interface keys not relevant for this
   * component. \param[in] start_interfaces vector of string identifiers for the command interfaces
   * starting. \param[in] stop_interfaces vector of string identifiers for the command interfaces
   * stopping. \return return_type::OK if the new command interface combination can be prepared, or
   * if the interface key is not relevant to this system. Returns return_type::ERROR otherwise.
   */
  virtual return_type prepare_command_mode_switch(
    const std::vector<std::string> & /*start_interfaces*/,
    const std::vector<std::string> & /*stop_interfaces*/)
  {
    return return_type::OK;
  }

  // Perform switching to the new command interface.
  /**
   * Perform the mode-switching for the new command interface combination.
   *
   * \note This is part of the realtime update loop, and should be fast.
   * \note All starting and stopping interface keys are passed to all components, so the function
   * should return return_type::OK by default when given interface keys not relevant for this
   * component. \param[in] start_interfaces vector of string identifiers for the command interfaces
   * starting. \param[in] stop_interfaces vector of string identifiers for the command interfaces
   * stopping. \return return_type::OK if the new command interface combination can be switched to,
   * or if the interface key is not relevant to this system. Returns return_type::ERROR otherwise.
   */
  virtual return_type perform_command_mode_switch(
    const std::vector<std::string> & /*start_interfaces*/,
    const std::vector<std::string> & /*stop_interfaces*/)
  {
    return return_type::OK;
  }

  /// Read the current state values from the actuator.
  /**
   * The data readings from the physical hardware has to be updated
   * and reflected accordingly in the exported state interfaces.
   * That is, the data pointed by the interfaces shall be updated.
   *
   * \param[in] time The time at the start of this control loop iteration
   * \param[in] period The measured time taken by the last control loop iteration
   * \return return_type::OK if the read was successful, return_type::ERROR otherwise.
   */
  virtual return_type read(const rclcpp::Time & time, const rclcpp::Duration & period) = 0;

  /// Write the current command values to the actuator.
  /**
   * The physical hardware shall be updated with the latest value from
   * the exported command interfaces.
   *
   * \param[in] time The time at the start of this control loop iteration
   * \param[in] period The measured time taken by the last control loop iteration
   * \return return_type::OK if the read was successful, return_type::ERROR otherwise.
   */
  virtual return_type write(const rclcpp::Time & time, const rclcpp::Duration & period) = 0;

  /// Get name of the actuator hardware.
  /**
   * \return name.
   */
  virtual std::string get_name() const { return info_.name; }

  /// Get name of the actuator hardware group to which it belongs to.
  /**
   * \return group name.
   */
  virtual std::string get_group_name() const { return info_.group; }

  /// Get life-cycle state of the actuator hardware.
  /**
   * \return state.
   */
  const rclcpp_lifecycle::State & get_lifecycle_state() const { return lifecycle_state_; }

  /// Set life-cycle state of the actuator hardware.
  /**
   * \return state.
   */
<<<<<<< HEAD
  void set_state(const rclcpp_lifecycle::State & new_state) { lifecycle_state_ = new_state; }
  
  void set_state(const std::string & interface_name, const double & value)
  {
    system_states_.at(interface_name)->set_value(value);
  }

  double get_state(const std::string & interface_name) const
  {
    return system_states_.at(interface_name)->get_value();
  }

  void set_command(const std::string & interface_name, const double & value)
  {
    system_commands_.at(interface_name)->set_value(value);
  }

  double get_command(const std::string & interface_name) const
  {
    return system_commands_.at(interface_name)->get_value();
=======
  void set_lifecycle_state(const rclcpp_lifecycle::State & new_state)
  {
    lifecycle_state_ = new_state;
>>>>>>> 9e57adfb
  }

  /// Get the logger of the SystemInterface.
  /**
   * \return logger of the SystemInterface.
   */
  rclcpp::Logger get_logger() const { return system_logger_; }

  /// Get the clock of the SystemInterface.
  /**
   * \return clock of the SystemInterface.
   */
  rclcpp::Clock::SharedPtr get_clock() const { return clock_interface_->get_clock(); }

  /// Get the hardware info of the SystemInterface.
  /**
   * \return hardware info of the SystemInterface.
   */
  const HardwareInfo & get_hardware_info() const { return info_; }

protected:
  HardwareInfo info_;
  std::unordered_map<std::string, InterfaceDescription> joint_state_interfaces_;
  std::unordered_map<std::string, InterfaceDescription> joint_command_interfaces_;

  std::unordered_map<std::string, InterfaceDescription> sensor_state_interfaces_;

  std::unordered_map<std::string, InterfaceDescription> gpio_state_interfaces_;
  std::unordered_map<std::string, InterfaceDescription> gpio_command_interfaces_;

  std::unordered_map<std::string, InterfaceDescription> unlisted_state_interfaces_;
  std::unordered_map<std::string, InterfaceDescription> unlisted_command_interfaces_;

  rclcpp_lifecycle::State lifecycle_state_;

private:
  rclcpp::node_interfaces::NodeClockInterface::SharedPtr clock_interface_;
  rclcpp::Logger system_logger_;
  std::unordered_map<std::string, std::shared_ptr<StateInterface>> system_states_;
  std::unordered_map<std::string, std::shared_ptr<CommandInterface>> system_commands_;
};

}  // namespace hardware_interface
#endif  // HARDWARE_INTERFACE__SYSTEM_INTERFACE_HPP_<|MERGE_RESOLUTION|>--- conflicted
+++ resolved
@@ -435,8 +435,10 @@
   /**
    * \return state.
    */
-<<<<<<< HEAD
-  void set_state(const rclcpp_lifecycle::State & new_state) { lifecycle_state_ = new_state; }
+  void set_lifecycle_state(const rclcpp_lifecycle::State & new_state)
+  {
+    lifecycle_state_ = new_state;
+  }
   
   void set_state(const std::string & interface_name, const double & value)
   {
@@ -456,12 +458,7 @@
   double get_command(const std::string & interface_name) const
   {
     return system_commands_.at(interface_name)->get_value();
-=======
-  void set_lifecycle_state(const rclcpp_lifecycle::State & new_state)
-  {
-    lifecycle_state_ = new_state;
->>>>>>> 9e57adfb
-  }
+  } 
 
   /// Get the logger of the SystemInterface.
   /**
