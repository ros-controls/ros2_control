--- conflicted
+++ resolved
@@ -45,18 +45,15 @@
 
   ~System() = default;
 
-<<<<<<< HEAD
-  [[deprecated(
-    "Replaced by const rclcpp_lifecycle::State & initialize(const "
-    "hardware_interface::HardwareComponentParams & params).")]]
-=======
   System(const System & other) = delete;
 
   System & operator=(const System & other) = delete;
 
   System & operator=(System && other) = delete;
 
->>>>>>> 6f67786f
+  [[deprecated(
+    "Replaced by const rclcpp_lifecycle::State & initialize(const "
+    "hardware_interface::HardwareComponentParams & params).")]]
   const rclcpp_lifecycle::State & initialize(
     const HardwareInfo & system_info, rclcpp::Logger logger,
     rclcpp::node_interfaces::NodeClockInterface::SharedPtr clock_interface);
