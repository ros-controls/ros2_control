// Copyright 2020 - 2021 ros2_control Development Team
//
// Licensed under the Apache License, Version 2.0 (the "License");
// you may not use this file except in compliance with the License.
// You may obtain a copy of the License at
//
//     http://www.apache.org/licenses/LICENSE-2.0
//
// Unless required by applicable law or agreed to in writing, software
// distributed under the License is distributed on an "AS IS" BASIS,
// WITHOUT WARRANTIES OR CONDITIONS OF ANY KIND, either express or implied.
// See the License for the specific language governing permissions and
// limitations under the License.

#ifndef HARDWARE_INTERFACE__ACTUATOR_INTERFACE_HPP_
#define HARDWARE_INTERFACE__ACTUATOR_INTERFACE_HPP_

#include <limits>
#include <memory>
#include <string>
#include <unordered_map>
#include <utility>
#include <vector>

#include "hardware_interface/component_parser.hpp"
#include "hardware_interface/handle.hpp"
#include "hardware_interface/hardware_info.hpp"
#include "hardware_interface/types/hardware_interface_return_values.hpp"
#include "hardware_interface/types/lifecycle_state_names.hpp"
#include "lifecycle_msgs/msg/state.hpp"
#include "rclcpp/duration.hpp"
#include "rclcpp/logger.hpp"
#include "rclcpp/node_interfaces/node_clock_interface.hpp"
#include "rclcpp/time.hpp"
#include "rclcpp_lifecycle/node_interfaces/lifecycle_node_interface.hpp"
#include "rclcpp_lifecycle/state.hpp"

namespace hardware_interface
{
/// Virtual Class to implement when integrating a 1 DoF actuator into ros2_control.
/**
 * The typical examples are conveyors or motors.
 *
 * Methods return values have type
 * rclcpp_lifecycle::node_interfaces::LifecycleNodeInterface::CallbackReturn with the following
 * meaning:
 *
 * \returns CallbackReturn::SUCCESS method execution was successful.
 * \returns CallbackReturn::FAILURE method execution has failed and and can be called again.
 * \returns CallbackReturn::ERROR critical error has happened that should be managed in
 * "on_error" method.
 *
 * The hardware ends after each method in a state with the following meaning:
 *
 * UNCONFIGURED (on_init, on_cleanup):
 *   Hardware is initialized but communication is not started and therefore no interface is
 * available.
 *
 * INACTIVE (on_configure, on_deactivate):
 *   Communication with the hardware is started and it is configured.
 *   States can be read and non-movement hardware interfaces commanded.
 *   Hardware interfaces for movement will NOT be available.
 *   Those interfaces are: HW_IF_POSITION, HW_IF_VELOCITY, HW_IF_ACCELERATION, and HW_IF_EFFORT.
 *
 * FINALIZED (on_shutdown):
 *   Hardware interface is ready for unloading/destruction.
 *   Allocated memory is cleaned up.
 *
 * ACTIVE (on_activate):
 *   Power circuits of hardware are active and hardware can be moved, e.g., brakes are disabled.
 *   Command interfaces for movement are available and have to be accepted.
 *   Those interfaces are: HW_IF_POSITION, HW_IF_VELOCITY, HW_IF_ACCELERATION, and HW_IF_EFFORT.
 */

using CallbackReturn = rclcpp_lifecycle::node_interfaces::LifecycleNodeInterface::CallbackReturn;

class ActuatorInterface : public rclcpp_lifecycle::node_interfaces::LifecycleNodeInterface
{
public:
  ActuatorInterface()
  : lifecycle_state_(rclcpp_lifecycle::State(
      lifecycle_msgs::msg::State::PRIMARY_STATE_UNKNOWN, lifecycle_state_names::UNKNOWN)),
    actuator_logger_(rclcpp::get_logger("actuator_interface"))
  {
  }

  /// ActuatorInterface copy constructor is actively deleted.
  /**
   * Hardware interfaces are having a unique ownership and thus can't be copied in order to avoid
   * failed or simultaneous access to hardware.
   */
  ActuatorInterface(const ActuatorInterface & other) = delete;

  ActuatorInterface(ActuatorInterface && other) = default;

  virtual ~ActuatorInterface() = default;

  /// Initialization of the hardware interface from data parsed from the robot's URDF and also the
  /// clock and logger interfaces.
  /**
   * \param[in] hardware_info structure with data from URDF.
   * \param[in] clock_interface pointer to the clock interface.
   * \param[in] logger_interface pointer to the logger interface.
   * \returns CallbackReturn::SUCCESS if required data are provided and can be parsed.
   * \returns CallbackReturn::ERROR if any error happens or data are missing.
   */
  CallbackReturn init(
    const HardwareInfo & hardware_info, rclcpp::Logger logger,
    rclcpp::node_interfaces::NodeClockInterface::SharedPtr clock_interface)
  {
    clock_interface_ = clock_interface;
    actuator_logger_ = logger.get_child("hardware_component.actuator." + hardware_info.name);
    info_ = hardware_info;
    return on_init(hardware_info);
  };

  /// Initialization of the hardware interface from data parsed from the robot's URDF.
  /**
   * \param[in] hardware_info structure with data from URDF.
   * \returns CallbackReturn::SUCCESS if required data are provided and can be parsed.
   * \returns CallbackReturn::ERROR if any error happens or data are missing.
   */
  virtual CallbackReturn on_init(const HardwareInfo & hardware_info)
  {
    info_ = hardware_info;
    import_state_interface_descriptions(info_);
    import_command_interface_descriptions(info_);
    return CallbackReturn::SUCCESS;
  };

  /**
   * Import the InterfaceDescription for the StateInterfaces from the HardwareInfo.
   * Separate them into the possible types: Joint and store them.
   */
  virtual void import_state_interface_descriptions(const HardwareInfo & hardware_info)
  {
    auto joint_state_interface_descriptions =
      parse_state_interface_descriptions_from_hardware_info(hardware_info.joints);
    for (const auto & description : joint_state_interface_descriptions)
    {
      joint_state_interfaces_.insert(std::make_pair(description.get_name(), description));
    }
  }

  /**
   * Import the InterfaceDescription for the CommandInterfaces from the HardwareInfo.
   * Separate them into the possible types: Joint and store them.
   */
  virtual void import_command_interface_descriptions(const HardwareInfo & hardware_info)
  {
    auto joint_command_interface_descriptions =
      parse_command_interface_descriptions_from_hardware_info(hardware_info.joints);
    for (const auto & description : joint_command_interface_descriptions)
    {
      joint_command_interfaces_.insert(std::make_pair(description.get_name(), description));
    }
  }

  /// Exports all state interfaces for this hardware interface.
  /**
   * Old way of exporting the StateInterfaces. If a empty vector is returned then
   * the on_export_state_interfaces() method is called. If a vector with StateInterfaces is returned
   * then the exporting of the StateInterfaces is only done with this function and the ownership is
   * transferred to the resource manager. The set_command(...), get_command(...), ..., can then not
   * be used.
   *
   * Note the ownership over the state interfaces is transferred to the caller.
   *
   * \return vector of state interfaces
   */
  [[deprecated(
    "Replaced by vector<std::shared_ptr<StateInterface>> on_export_state_interfaces() method. "
    "Exporting is "
    "handled "
    "by the Framework.")]] virtual std::vector<StateInterface>
  export_state_interfaces()
  {
    // return empty vector by default. For backward compatibility we check if all vectors is empty
    // and if so call on_export_state_interfaces()
    return {};
  }

  /**
   * Override this method to export custom StateInterfaces which are not defined in the URDF file.
   * Those interfaces will be added to the unlisted_state_interfaces_ map.
   *
   *  Note method name is going to be changed to export_state_interfaces() as soon as the deprecated
   * version is removed.
   *
   * \return vector of descriptions to the unlisted StateInterfaces
   */
  virtual std::vector<hardware_interface::InterfaceDescription>
  export_state_interface_descriptions()
  {
    // return empty vector by default.
    return {};
  }

  /**
   * Default implementation for exporting the StateInterfaces. The StateInterfaces are created
   * according to the InterfaceDescription. The memory accessed by the controllers and hardware is
   * assigned here and resides in the actuator_interface.
   *
   * \return vector of shared pointers to the created and stored StateInterfaces
   */
  virtual std::vector<std::shared_ptr<StateInterface>> on_export_state_interfaces()
  {
    // import the unlisted interfaces
    std::vector<hardware_interface::InterfaceDescription> unlisted_interface_descriptions =
      export_state_interface_descriptions();

    std::vector<std::shared_ptr<StateInterface>> state_interfaces;
    state_interfaces.reserve(
      unlisted_interface_descriptions.size() + joint_state_interfaces_.size());

    // add InterfaceDescriptions and create the StateInterfaces from the descriptions and add to
    // maps.
    for (const auto & description : unlisted_interface_descriptions)
    {
      auto name = description.get_name();
      unlisted_state_interfaces_.insert(std::make_pair(name, description));
      auto state_interface = std::make_shared<StateInterface>(description);
      actuator_states_.insert(std::make_pair(name, state_interface));
      state_interfaces.push_back(state_interface);
    }

    for (const auto & [name, descr] : joint_state_interfaces_)
    {
      auto state_interface = std::make_shared<StateInterface>(descr);
      actuator_states_.insert(std::make_pair(name, state_interface));
      state_interfaces.push_back(state_interface);
    }
    return state_interfaces;
  }

  /// Exports all command interfaces for this hardware interface.
  /**
   * Old way of exporting the CommandInterfaces. If a empty vector is returned then
   * the on_export_command_interfaces() method is called. If a vector with CommandInterfaces is
   * returned then the exporting of the CommandInterfaces is only done with this function and the
   * ownership is transferred to the resource manager. The set_command(...), get_command(...), ...,
   * can then not be used.
   *
   * Note the ownership over the state interfaces is transferred to the caller.
   *
   * \return vector of state interfaces
   */
  [[deprecated(
    "Replaced by vector<std::shared_ptr<CommandInterface>> on_export_command_interfaces() method. "
    "Exporting is "
    "handled "
    "by the Framework.")]] virtual std::vector<CommandInterface>
  export_command_interfaces()
  {
    // return empty vector by default. For backward compatibility we check if all vectors is empty
    // and if so call on_export_command_interfaces()
    return {};
  }

  /**
   * Override this method to export custom CommandInterfaces which are not defined in the URDF file.
   * Those interfaces will be added to the unlisted_command_interfaces_ map.
   *
   *  Note method name is going to be changed to export_command_interfaces() as soon as the
   * deprecated version is removed.
   *
   * \return vector of descriptions to the unlisted CommandInterfaces
   */
  virtual std::vector<hardware_interface::InterfaceDescription>
  export_command_interface_descriptions()
  {
    // return empty vector by default.
    return {};
  }

  /**
   * Default implementation for exporting the CommandInterfaces. The CommandInterfaces are created
   * according to the InterfaceDescription. The memory accessed by the controllers and hardware is
   * assigned here and resides in the actuator_interface.
   *
   * \return vector of shared pointers to the created and stored CommandInterfaces
   */
  virtual std::vector<std::shared_ptr<CommandInterface>> on_export_command_interfaces()
  {
    // import the unlisted interfaces
    std::vector<hardware_interface::InterfaceDescription> unlisted_interface_descriptions =
      export_command_interface_descriptions();

    std::vector<std::shared_ptr<CommandInterface>> command_interfaces;
    command_interfaces.reserve(
      unlisted_interface_descriptions.size() + joint_command_interfaces_.size());

    // add InterfaceDescriptions and create the CommandInterfaces from the descriptions and add to
    // maps.
    for (const auto & description : unlisted_interface_descriptions)
    {
      auto name = description.get_name();
      unlisted_command_interfaces_.insert(std::make_pair(name, description));
      auto command_interface = std::make_shared<CommandInterface>(description);
      actuator_commands_.insert(std::make_pair(name, command_interface));
      command_interfaces.push_back(command_interface);
    }

    for (const auto & [name, descr] : joint_command_interfaces_)
    {
      auto command_interface = std::make_shared<CommandInterface>(descr);
      actuator_commands_.insert(std::make_pair(name, command_interface));
      command_interfaces.push_back(command_interface);
    }

    return command_interfaces;
  }
  /// Prepare for a new command interface switch.
  /**
   * Prepare for any mode-switching required by the new command interface combination.
   *
   * \note This is a non-realtime evaluation of whether a set of command interface claims are
   * possible, and call to start preparing data structures for the upcoming switch that will occur.
   * \note All starting and stopping interface keys are passed to all components, so the function
   * should return return_type::OK by default when given interface keys not relevant for this
   * component. \param[in] start_interfaces vector of string identifiers for the command interfaces
   * starting. \param[in] stop_interfaces vector of string identifiers for the command interfaces
   * stopping. \return return_type::OK if the new command interface combination can be prepared, or
   * if the interface key is not relevant to this system. Returns return_type::ERROR otherwise.
   */
  virtual return_type prepare_command_mode_switch(
    const std::vector<std::string> & /*start_interfaces*/,
    const std::vector<std::string> & /*stop_interfaces*/)
  {
    return return_type::OK;
  }

  // Perform switching to the new command interface.
  /**
   * Perform the mode-switching for the new command interface combination.
   *
   * \note This is part of the realtime update loop, and should be fast.
   * \note All starting and stopping interface keys are passed to all components, so the function
   * should return return_type::OK by default when given interface keys not relevant for this
   * component. \param[in] start_interfaces vector of string identifiers for the command interfaces
   * starting. \param[in] stop_interfaces vector of string identifiers for the command interfaces
   * stopping. \return return_type::OK if the new command interface combination can be switched to,
   * or if the interface key is not relevant to this system. Returns return_type::ERROR otherwise.
   */
  virtual return_type perform_command_mode_switch(
    const std::vector<std::string> & /*start_interfaces*/,
    const std::vector<std::string> & /*stop_interfaces*/)
  {
    return return_type::OK;
  }

  /// Read the current state values from the actuator.
  /**
   * The data readings from the physical hardware has to be updated
   * and reflected accordingly in the exported state interfaces.
   * That is, the data pointed by the interfaces shall be updated.
   *
   * \param[in] time The time at the start of this control loop iteration
   * \param[in] period The measured time taken by the last control loop iteration
   * \return return_type::OK if the read was successful, return_type::ERROR otherwise.
   */
  virtual return_type read(const rclcpp::Time & time, const rclcpp::Duration & period) = 0;

  /// Write the current command values to the actuator.
  /**
   * The physical hardware shall be updated with the latest value from
   * the exported command interfaces.
   *
   * \param[in] time The time at the start of this control loop iteration
   * \param[in] period The measured time taken by the last control loop iteration
   * \return return_type::OK if the read was successful, return_type::ERROR otherwise.
   */
  virtual return_type write(const rclcpp::Time & time, const rclcpp::Duration & period) = 0;

  /// Get name of the actuator hardware.
  /**
   * \return name.
   */
  virtual std::string get_name() const { return info_.name; }

  /// Get name of the actuator hardware group to which it belongs to.
  /**
   * \return group name.
   */
  virtual std::string get_group_name() const { return info_.group; }

  /// Get life-cycle state of the actuator hardware.
  /**
   * \return state.
   */
  const rclcpp_lifecycle::State & get_state() const { return lifecycle_state_; }

  /// Set life-cycle state of the actuator hardware.
  /**
   * \return state.
   */
  void set_state(const rclcpp_lifecycle::State & new_state) { lifecycle_state_ = new_state; }

<<<<<<< HEAD
  void set_state(const std::string & interface_name, const double & value)
  {
    actuator_states_.at(interface_name)->set_value(value);
  }

  double get_state(const std::string & interface_name) const
  {
    return actuator_states_.at(interface_name)->get_value();
  }

  void set_command(const std::string & interface_name, const double & value)
  {
    actuator_commands_.at(interface_name)->set_value(value);
  }

  double get_command(const std::string & interface_name) const
  {
    return actuator_commands_.at(interface_name)->get_value();
  }

protected:
=======
>>>>>>> 3cf167d0
  /// Get the logger of the ActuatorInterface.
  /**
   * \return logger of the ActuatorInterface.
   */
  rclcpp::Logger get_logger() const { return actuator_logger_; }

  /// Get the clock of the ActuatorInterface.
  /**
   * \return clock of the ActuatorInterface.
   */
  rclcpp::Clock::SharedPtr get_clock() const { return clock_interface_->get_clock(); }

  /// Get the hardware info of the ActuatorInterface.
  /**
   * \return hardware info of the ActuatorInterface.
   */
  const HardwareInfo & get_hardware_info() const { return info_; }

protected:
  HardwareInfo info_;
  std::unordered_map<std::string, InterfaceDescription> joint_state_interfaces_;
  std::unordered_map<std::string, InterfaceDescription> joint_command_interfaces_;

  std::unordered_map<std::string, InterfaceDescription> unlisted_state_interfaces_;
  std::unordered_map<std::string, InterfaceDescription> unlisted_command_interfaces_;

  rclcpp_lifecycle::State lifecycle_state_;

private:
  rclcpp::node_interfaces::NodeClockInterface::SharedPtr clock_interface_;
  rclcpp::Logger actuator_logger_;
  std::unordered_map<std::string, std::shared_ptr<StateInterface>> actuator_states_;
  std::unordered_map<std::string, std::shared_ptr<CommandInterface>> actuator_commands_;
};

}  // namespace hardware_interface
#endif  // HARDWARE_INTERFACE__ACTUATOR_INTERFACE_HPP_<|MERGE_RESOLUTION|>--- conflicted
+++ resolved
@@ -396,7 +396,6 @@
    */
   void set_state(const rclcpp_lifecycle::State & new_state) { lifecycle_state_ = new_state; }
 
-<<<<<<< HEAD
   void set_state(const std::string & interface_name, const double & value)
   {
     actuator_states_.at(interface_name)->set_value(value);
@@ -417,9 +416,6 @@
     return actuator_commands_.at(interface_name)->get_value();
   }
 
-protected:
-=======
->>>>>>> 3cf167d0
   /// Get the logger of the ActuatorInterface.
   /**
    * \return logger of the ActuatorInterface.
