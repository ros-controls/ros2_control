--- conflicted
+++ resolved
@@ -224,11 +224,6 @@
     return CallbackReturn::SUCCESS;
   };
 
-<<<<<<< HEAD
-<<<<<<< HEAD
-=======
-=======
->>>>>>> 6f67786f
   /// Initialization of the hardware interface from data parsed from the robot's URDF.
   /**
    * \param[in] params  A struct of type hardware_interface::HardwareComponentInterfaceParams
@@ -242,7 +237,6 @@
   virtual CallbackReturn on_init(
     const hardware_interface::HardwareComponentInterfaceParams & params)
   {
-<<<<<<< HEAD
     // This is done for backward compatibility with the old on_init method.
 #pragma GCC diagnostic push
 #pragma GCC diagnostic ignored "-Wdeprecated-declarations"
@@ -250,13 +244,7 @@
 #pragma GCC diagnostic pop
   };
 
->>>>>>> abbf8d6 (Add deprecations to old methods not using param structs  (#2344))
-=======
-    return on_init(params.hardware_info);
-  };
-
->>>>>>> 6f67786f
-  /// Exports all state interfaces for this hardware interface.
+/// Exports all state interfaces for this hardware interface.
   /**
    * Old way of exporting the StateInterfaces. If a empty vector is returned then
    * the on_export_state_interfaces() method is called. If a vector with StateInterfaces is returned
