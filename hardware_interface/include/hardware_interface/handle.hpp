// Copyright 2020 PAL Robotics S.L.
//
// Licensed under the Apache License, Version 2.0 (the "License");
// you may not use this file except in compliance with the License.
// You may obtain a copy of the License at
//
//     http://www.apache.org/licenses/LICENSE-2.0
//
// Unless required by applicable law or agreed to in writing, software
// distributed under the License is distributed on an "AS IS" BASIS,
// WITHOUT WARRANTIES OR CONDITIONS OF ANY KIND, either express or implied.
// See the License for the specific language governing permissions and
// limitations under the License.

#ifndef HARDWARE_INTERFACE__HANDLE_HPP_
#define HARDWARE_INTERFACE__HANDLE_HPP_

#include <fmt/compile.h>

#include <algorithm>
#include <atomic>
#include <functional>
#include <limits>
#include <memory>
#include <mutex>
#include <optional>
#include <shared_mutex>
#include <stdexcept>
#include <string>
#include <utility>

#include "hardware_interface/hardware_info.hpp"
#include "hardware_interface/introspection.hpp"
#include "hardware_interface/lexical_casts.hpp"
#include "hardware_interface/macros.hpp"

#include "rclcpp/logging.hpp"

namespace
{
#ifndef _WIN32
template <typename T>
std::string get_type_name()
{
  int status = 0;
  std::unique_ptr<char[], void (*)(void *)> res{
    abi::__cxa_demangle(typeid(T).name(), nullptr, nullptr, &status), std::free};
  return (status == 0) ? res.get() : typeid(T).name();
}
#else
// not supported on Windows, use typeid directly
template <typename T>
std::string get_type_name()
{
  return typeid(T).name();
}
#endif
}  // namespace

namespace hardware_interface
{

<<<<<<< HEAD
using HANDLE_DATATYPE =
  std::variant<std::monostate, double, bool, uint8_t, int8_t, uint16_t, int16_t, uint32_t, int32_t>;

=======
>>>>>>> b9ab1b7c
/// A handle used to get and set a value on a given interface.
class Handle
{
public:
  [[deprecated("Use InterfaceDescription for initializing the Interface")]]
  Handle(const std::string & prefix_name, const std::string & interface_name, double * value_ptr)
  : prefix_name_(prefix_name),
    interface_name_(interface_name),
    handle_name_(prefix_name_ + "/" + interface_name_),
    value_ptr_(value_ptr)
  {
  }

  explicit Handle(
    const std::string & prefix_name, const std::string & interface_name,
    const std::string & data_type = "double", const std::string & initial_value = "")
  : prefix_name_(prefix_name),
    interface_name_(interface_name),
    handle_name_(prefix_name_ + "/" + interface_name_),
    data_type_(data_type)
  {
    // As soon as multiple datatypes are used in HANDLE_DATATYPE
    // we need to initialize according the type passed in interface description
    if (data_type_ == hardware_interface::HandleDataType::DOUBLE)
    {
      try
      {
        value_ = initial_value.empty() ? std::numeric_limits<double>::quiet_NaN()
                                       : hardware_interface::stod(initial_value);
        value_ptr_ = std::get_if<double>(&value_);
      }
      catch (const std::invalid_argument & err)
      {
        throw std::invalid_argument(
          fmt::format(
            FMT_COMPILE("Invalid initial value: '{}' parsed for interface: '{}' with type: '{}'"),
            initial_value, handle_name_, data_type_.to_string()));
      }
    }
    else if (data_type_ == hardware_interface::HandleDataType::BOOL)
    {
      value_ptr_ = nullptr;
      value_ = initial_value.empty() ? false : hardware_interface::parse_bool(initial_value);
    }
    else if (data_type_ == hardware_interface::HandleDataType::UINT8)
    {
      value_ = static_cast<uint8_t>(std::numeric_limits<uint8_t>::max());
      value_ptr_ = nullptr;
    }
    else if (data_type_ == hardware_interface::HandleDataType::INT8)
    {
      value_ = static_cast<int8_t>(std::numeric_limits<int8_t>::max());
      value_ptr_ = nullptr;
    }
    else if (data_type_ == hardware_interface::HandleDataType::UINT16)
    {
      value_ = static_cast<uint16_t>(std::numeric_limits<uint16_t>::max());
      value_ptr_ = nullptr;
    }
    else if (data_type_ == hardware_interface::HandleDataType::INT16)
    {
      value_ = static_cast<int16_t>(std::numeric_limits<int16_t>::max());
      value_ptr_ = nullptr;
    }
    else if (data_type_ == hardware_interface::HandleDataType::UINT32)
    {
      value_ = static_cast<uint32_t>(std::numeric_limits<uint32_t>::max());
      value_ptr_ = nullptr;
    }
    else if (data_type_ == hardware_interface::HandleDataType::INT32)
    {
      value_ = static_cast<int32_t>(std::numeric_limits<int32_t>::max());
      value_ptr_ = nullptr;
    }
    else
    {
      throw std::runtime_error(
        fmt::format(
          FMT_COMPILE(
            "Invalid data type: '{}' for interface: {}. Supported types are double and bool."),
          data_type, handle_name_));
    }
  }

  explicit Handle(const InterfaceDescription & interface_description)
  : Handle(
      interface_description.get_prefix_name(), interface_description.get_interface_name(),
      interface_description.get_data_type_string(),
      interface_description.interface_info.initial_value)
  {
  }

  [[deprecated("Use InterfaceDescription for initializing the Interface")]]

  explicit Handle(const std::string & interface_name)
  : interface_name_(interface_name), handle_name_("/" + interface_name_), value_ptr_(nullptr)
  {
  }

  [[deprecated("Use InterfaceDescription for initializing the Interface")]]

  explicit Handle(const char * interface_name)
  : interface_name_(interface_name), handle_name_("/" + interface_name_), value_ptr_(nullptr)
  {
  }

  Handle(const Handle & other) noexcept { copy(other); }

  Handle & operator=(const Handle & other)
  {
    if (this != &other)
    {
      copy(other);
    }
    return *this;
  }

  Handle(Handle && other) noexcept { swap(*this, other); }

  Handle & operator=(Handle && other)
  {
    swap(*this, other);
    return *this;
  }

  virtual ~Handle() = default;

  /// Returns true if handle references a value.
  inline operator bool() const { return value_ptr_ != nullptr; }

  const std::string & get_name() const { return handle_name_; }

  const std::string & get_interface_name() const { return interface_name_; }

  const std::string & get_prefix_name() const { return prefix_name_; }

  /**
   * @brief Get the value of the handle.
   * @tparam T The type of the value to be retrieved.
   * @return The value of the handle if it accessed successfully, std::nullopt otherwise.
   *
   * @note The method is thread-safe and non-blocking.
   * @note When different threads access the same handle at same instance, and if they are unable to
   * lock the handle to access the value, the handle returns std::nullopt. If the operation is
   * successful, the value is returned.
   */
  template <typename T = double>
  [[nodiscard]] std::optional<T> get_optional() const
  {
    std::shared_lock<std::shared_mutex> lock(handle_mutex_, std::try_to_lock);
    return get_optional<T>(lock);
  }
  /**
   * @brief Get the value of the handle.
   * @tparam T The type of the value to be retrieved.
   * @param lock The lock to access the value.
   * @return The value of the handle if it accessed successfully, std::nullopt otherwise.
   *
   * @note The method is thread-safe and non-blocking.
   * @note When different threads access the same handle at same instance, and if they are unable to
   * lock the handle to access the value, the handle returns std::nullopt. If the operation is
   * successful, the value is returned.
   */
  template <typename T = double>
  [[nodiscard]] std::optional<T> get_optional(std::shared_lock<std::shared_mutex> & lock) const
  {
    if (!lock.owns_lock())
    {
      return std::nullopt;
    }
    // BEGIN (Handle export change): for backward compatibility
    // TODO(saikishor) return value_ if old functionality is removed
    if constexpr (std::is_same_v<T, double>)
    {
      switch (data_type_)
      {
        case HandleDataType::DOUBLE:
          THROW_ON_NULLPTR(value_ptr_);
          return *value_ptr_;
        case HandleDataType::BOOL:
          // TODO(christophfroehlich): replace with RCLCPP_WARN_ONCE once
          // https://github.com/ros2/rclcpp/issues/2587
          // is fixed
          if (!notified_)
          {
            RCLCPP_WARN(
              rclcpp::get_logger(get_name()),
              "Casting bool to double for interface: %s. Better use get_optional<bool>().",
              get_name().c_str());
            notified_ = true;
          }
          return static_cast<double>(std::get<bool>(value_));
        default:
          throw std::runtime_error(
            fmt::format(
              FMT_COMPILE("Data type: '{}' cannot be casted to double for interface: {}"),
              data_type_.to_string(), get_name()));
      }
    }
    try
    {
      return std::get<T>(value_);
    }
    catch (const std::bad_variant_access & err)
    {
      throw std::runtime_error(
        fmt::format(
          FMT_COMPILE("Invalid data type: '{}' access for interface: {} expected: '{}'"),
          get_type_name<T>(), get_name(), data_type_.to_string()));
    }
    // END
  }

  /**
   * @brief Get the value of the handle.
   * @tparam T The type of the value to be retrieved.
   * @param value The variable to store the retrieved value.
   * @param wait_for_lock If true, the method will wait for the lock to be available, else it will
   * try to get the lock without blocking.
   * @return true if the value is retrieved successfully, false otherwise.
   *
   * @note The method is thread-safe.
   * @note This method is real-time safe or non-blocking, only if wait_for_lock is set to false.
   * @note Ideal for the data types that are large in size to avoid copy during return.
   */
  template <
    typename T, typename = std::enable_if_t<
                  !std::is_same_v<std::decay_t<T>, std::shared_lock<std::shared_mutex>>>>
  [[nodiscard]] bool get_value(T & value, bool wait_for_lock) const
  {
    if (wait_for_lock)
    {
      std::shared_lock<std::shared_mutex> lock(handle_mutex_);
      return get_value(lock, value);
    }
    else
    {
      std::shared_lock<std::shared_mutex> lock(handle_mutex_, std::try_to_lock);
      return get_value(lock, value);
    }
  }

  /**
   * @brief Set the value of the handle.
   * @tparam T The type of the value to be set.
   * @param value The value to be set.
   * @param wait_for_lock If true, the method will wait for the lock to be available, else it will
   * try to get the lock without blocking.
   * @return true if the value is set successfully, false otherwise.
   *
   * @note The method is thread-safe.
   * @note This method is real-time safe or non-blocking, only if wait_for_lock is set to false.
   */
  template <typename T>
  [[nodiscard]] bool set_value(const T & value, bool wait_for_lock)
  {
    if (wait_for_lock)
    {
      std::unique_lock<std::shared_mutex> lock(handle_mutex_);
      return set_value(lock, value);
    }
    else
    {
      std::unique_lock<std::shared_mutex> lock(handle_mutex_, std::try_to_lock);
      return set_value(lock, value);
    }
  }

  /**
   * @brief Set the value of the handle.
   * @tparam T The type of the value to be set.
   * @param value The value to be set.
   * @return true if the value is set successfully, false otherwise.
   *
   * @note The method is thread-safe and non-blocking.
   * @note When different threads access the same handle at same instance, and if they are unable to
   * lock the handle to set the value, the handle returns false. If the operation is successful, the
   * handle is updated and returns true.
   */
  template <typename T>
  [[nodiscard]] bool set_value(const T & value)
  {
    std::unique_lock<std::shared_mutex> lock(handle_mutex_, std::try_to_lock);
    return set_value(lock, value);
  }

  /**
   * @brief Set the value of the handle.
   * @tparam T The type of the value to be set.
   * @param lock The lock to set the value.
   * @param value The value to be set.
   * @return true if the value is set successfully, false otherwise.
   *
   * @note The method is thread-safe and non-blocking.
   * @note When different threads access the same handle at same instance, and if they are unable to
   * lock the handle to set the value, the handle returns false. If the operation is successful, the
   * handle is updated and returns true.
   */
  template <typename T>
  [[nodiscard]] bool set_value(std::unique_lock<std::shared_mutex> & lock, const T & value)
  {
    if (!lock.owns_lock())
    {
      return false;
    }
    // BEGIN (Handle export change): for backward compatibility
    // TODO(Manuel) set value_ directly if old functionality is removed
    if constexpr (std::is_same_v<T, double>)
    {
      // If the template is of type double, check if the value_ptr_ is not nullptr
      THROW_ON_NULLPTR(value_ptr_);
      *value_ptr_ = value;
    }
    else
    {
      if (!std::holds_alternative<T>(value_))
      {
        throw std::runtime_error(
          fmt::format(
            FMT_COMPILE("Invalid data type: '{}' access for interface: {} expected: '{}'"),
            get_type_name<T>(), get_name(), data_type_.to_string()));
      }
      value_ = value;
    }
    return true;
    // END
  }

  std::shared_mutex & get_mutex() const { return handle_mutex_; }

  HandleDataType get_data_type() const { return data_type_; }

  /// Returns true if the handle data type can be casted to double.
  bool is_castable_to_double() const { return data_type_.is_castable_to_double(); }

  bool is_valid() const
  {
    return (value_ptr_ != nullptr) || !std::holds_alternative<std::monostate>(value_);
  }

protected:
  /**
   * @brief Get the value of the handle.
   * @tparam T The type of the value to be retrieved.
   * @param lock The lock to access the value.
   * @param value The variable to store the retrieved value.
   * @return true if the value is retrieved successfully, false otherwise.
   * @note The method is thread-safe and non-blocking.
   * @note Ideal for the data types that are large in size to avoid copy during return.
   */
  template <typename T>
  [[nodiscard]] bool get_value(std::shared_lock<std::shared_mutex> & lock, T & value) const
  {
    if (!lock.owns_lock())
    {
      return false;
    }
    // BEGIN (Handle export change): for backward compatibility
    // TODO(saikishor) get value_ if old functionality is removed
    if constexpr (std::is_same_v<T, double>)
    {
      switch (data_type_)
      {
        case HandleDataType::DOUBLE:
          THROW_ON_NULLPTR(value_ptr_);
          value = *value_ptr_;
          return true;
        case HandleDataType::BOOL:
          // TODO(christophfroehlich): replace with RCLCPP_WARN_ONCE once
          // https://github.com/ros2/rclcpp/issues/2587
          // is fixed
          if (!notified_)
          {
            RCLCPP_WARN(
              rclcpp::get_logger(get_name()),
              "Casting bool to double for interface: %s. Better use get_optional<bool>().",
              get_name().c_str());
            notified_ = true;
          }
          value = static_cast<double>(std::get<bool>(value_));
          return true;
        default:
          throw std::runtime_error(
            fmt::format(
              FMT_COMPILE("Data type: '{}' cannot be casted to double for interface: {}"),
              data_type_.to_string(), get_name()));
      }
    }
    try
    {
      value = std::get<T>(value_);
      return true;
    }
    catch (const std::bad_variant_access & err)
    {
      throw std::runtime_error(
        fmt::format(
          FMT_COMPILE("Invalid data type: '{}' access for interface: {} expected: '{}'"),
          get_type_name<T>(), get_name(), data_type_.to_string()));
    }
  }

private:
  void copy(const Handle & other) noexcept
  {
    std::scoped_lock lock(other.handle_mutex_, handle_mutex_);
    prefix_name_ = other.prefix_name_;
    interface_name_ = other.interface_name_;
    handle_name_ = other.handle_name_;
    value_ = other.value_;
    if (std::holds_alternative<std::monostate>(value_))
    {
      value_ptr_ = other.value_ptr_;
    }
    else
    {
      value_ptr_ = std::get_if<double>(&value_);
    }
  }

  void swap(Handle & first, Handle & second) noexcept
  {
    std::scoped_lock lock(first.handle_mutex_, second.handle_mutex_);
    std::swap(first.prefix_name_, second.prefix_name_);
    std::swap(first.interface_name_, second.interface_name_);
    std::swap(first.handle_name_, second.handle_name_);
    std::swap(first.value_, second.value_);
    std::swap(first.value_ptr_, second.value_ptr_);
  }

protected:
  std::string prefix_name_;
  std::string interface_name_;
  std::string handle_name_;
  HANDLE_DATATYPE value_ = std::monostate{};
  HandleDataType data_type_ = HandleDataType::DOUBLE;
  // BEGIN (Handle export change): for backward compatibility
  // TODO(Manuel) redeclare as HANDLE_DATATYPE * value_ptr_ if old functionality is removed
  double * value_ptr_ = nullptr;
  // END
  mutable std::shared_mutex handle_mutex_;

private:
  // TODO(christophfroehlich): remove once
  // https://github.com/ros2/rclcpp/issues/2587
  // is fixed
  mutable bool notified_ = false;
};

class StateInterface : public Handle
{
public:
  explicit StateInterface(const InterfaceDescription & interface_description)
  : Handle(interface_description)
  {
  }

  void registerIntrospection() const
  {
    if (!is_valid())
    {
      RCLCPP_WARN(
        rclcpp::get_logger(get_name()),
        "Cannot register state introspection for state interface: %s without a valid value "
        "pointer or initialized value.",
        get_name().c_str());
      return;
    }
    if (value_ptr_ || data_type_.is_castable_to_double())
    {
      std::function<double()> f = [this]()
      {
        if (value_ptr_)
        {
          return *value_ptr_;
        }
        else
        {
          return data_type_.cast_to_double(value_);
        }
      };
      DEFAULT_REGISTER_ROS2_CONTROL_INTROSPECTION("state_interface." + get_name(), f);
    }
  }

  void unregisterIntrospection() const
  {
    if (is_valid() && (value_ptr_ || data_type_.is_castable_to_double()))
    {
      DEFAULT_UNREGISTER_ROS2_CONTROL_INTROSPECTION("state_interface." + get_name());
    }
  }

  StateInterface(const StateInterface & other) = default;

  StateInterface(StateInterface && other) = default;

// Disable deprecated warnings
#pragma GCC diagnostic push
#pragma GCC diagnostic ignored "-Wdeprecated-declarations"
  using Handle::Handle;
#pragma GCC diagnostic pop

  using SharedPtr = std::shared_ptr<StateInterface>;
  using ConstSharedPtr = std::shared_ptr<const StateInterface>;
};

class CommandInterface : public Handle
{
public:
  explicit CommandInterface(const InterfaceDescription & interface_description)
  : Handle(interface_description)
  {
  }
  /// CommandInterface copy constructor is actively deleted.
  /**
   * Command interfaces are having a unique ownership and thus
   * can't be copied in order to avoid simultaneous writes to
   * the same resource.
   */
  CommandInterface(const CommandInterface & other) = delete;

  CommandInterface(CommandInterface && other) = default;

  void set_on_set_command_limiter(std::function<double(double, bool &)> on_set_command_limiter)
  {
    on_set_command_limiter_ = on_set_command_limiter;
  }

  /// A setter for the value of the command interface that triggers the limiter.
  /**
   * @param value The value to be set.
   * @return True if the value was set successfully, false otherwise.
   */
  template <typename T>
  [[nodiscard]] bool set_limited_value(const T & value)
  {
    if constexpr (std::is_same_v<T, double>)
    {
      return set_value(on_set_command_limiter_(value, is_command_limited_));
    }
    else
    {
      return set_value(value);
    }
  }

  const bool & is_limited() const { return is_command_limited_; }

  void registerIntrospection() const
  {
    if (!is_valid())
    {
      RCLCPP_WARN(
        rclcpp::get_logger(get_name()),
        "Cannot register command introspection for command interface: %s without a valid value "
        "pointer or initialized value.",
        get_name().c_str());
      return;
    }
    if (value_ptr_ || data_type_.is_castable_to_double())
    {
      std::function<double()> f = [this]()
      {
        if (value_ptr_)
        {
          return *value_ptr_;
        }
        else
        {
          return data_type_.cast_to_double(value_);
        }
      };
      DEFAULT_REGISTER_ROS2_CONTROL_INTROSPECTION("command_interface." + get_name(), f);
      DEFAULT_REGISTER_ROS2_CONTROL_INTROSPECTION(
        "command_interface." + get_name() + ".is_limited", &is_command_limited_);
    }
  }

  void unregisterIntrospection() const
  {
    if (is_valid() && (value_ptr_ || data_type_.is_castable_to_double()))
    {
      DEFAULT_UNREGISTER_ROS2_CONTROL_INTROSPECTION("command_interface." + get_name());
      DEFAULT_UNREGISTER_ROS2_CONTROL_INTROSPECTION(
        "command_interface." + get_name() + ".is_limited");
    }
  }

// Disable deprecated warnings
#pragma GCC diagnostic push
#pragma GCC diagnostic ignored "-Wdeprecated-declarations"
  using Handle::Handle;
#pragma GCC diagnostic pop

  using SharedPtr = std::shared_ptr<CommandInterface>;

private:
  bool is_command_limited_ = false;
  std::function<double(double, bool &)> on_set_command_limiter_ =
    [](double value, bool & is_limited)
  {
    is_limited = false;
    return value;
  };
};

}  // namespace hardware_interface

#endif  // HARDWARE_INTERFACE__HANDLE_HPP_<|MERGE_RESOLUTION|>--- conflicted
+++ resolved
@@ -60,12 +60,6 @@
 namespace hardware_interface
 {
 
-<<<<<<< HEAD
-using HANDLE_DATATYPE =
-  std::variant<std::monostate, double, bool, uint8_t, int8_t, uint16_t, int16_t, uint32_t, int32_t>;
-
-=======
->>>>>>> b9ab1b7c
 /// A handle used to get and set a value on a given interface.
 class Handle
 {
