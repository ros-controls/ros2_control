--- conflicted
+++ resolved
@@ -16,13 +16,9 @@
 #define HARDWARE_INTERFACE__HANDLE_HPP_
 
 #include <limits>
-<<<<<<< HEAD
 #include <memory>
+#include <utility>
 #include <string>
-#include <utility>
-=======
-#include <string>
->>>>>>> 9e57adfb
 #include <variant>
 
 #include "hardware_interface/hardware_info.hpp"
@@ -32,11 +28,7 @@
 namespace hardware_interface
 {
 
-<<<<<<< HEAD
-typedef std::variant<double> HANDLE_DATATYPE;
-=======
 using HANDLE_DATATYPE = std::variant<double>;
->>>>>>> 9e57adfb
 
 /// A handle used to get and set a value on a given interface.
 class Handle
@@ -55,9 +47,9 @@
   }
 
   explicit Handle(const InterfaceDescription & interface_description)
-  : prefix_name_(interface_description.prefix_name),
-<<<<<<< HEAD
-    interface_name_(interface_description.interface_info.name)
+  : prefix_name_(interface_description.get_prefix_name()),
+    interface_name_(interface_description.get_interface_name()),
+    handle_name_(interface_description.get_name())
   {
     // As soon as multiple datatypes are used in HANDLE_DATATYPE
     // we need to initialize according the type passed in interface description
@@ -67,36 +59,6 @@
 
   [[deprecated("Use InterfaceDescription for initializing the Interface")]]
 
-  explicit Handle(const std::string & interface_name)
-  : interface_name_(interface_name), value_ptr_(nullptr)
-=======
-    interface_name_(interface_description.interface_info.name),
-    handle_name_(prefix_name_ + "/" + interface_name_)
->>>>>>> 9e57adfb
-  {
-    // As soon as multiple datatypes are used in HANDLE_DATATYPE
-    // we need to initialize according the type passed in interface description
-    value_ = std::numeric_limits<double>::quiet_NaN();
-    value_ptr_ = std::get_if<double>(&value_);
-  }
-
-  [[deprecated("Use InterfaceDescription for initializing the Interface")]]
-
-<<<<<<< HEAD
-  explicit Handle(const char * interface_name)
-  : interface_name_(interface_name), value_ptr_(nullptr)
-  {
-  }
-
-  Handle(const Handle & other) = default;
-
-  Handle(Handle && other) = default;
-
-  Handle & operator=(const Handle & other) = default;
-
-  Handle & operator=(Handle && other) = default;
-
-=======
   explicit Handle(const std::string & interface_name)
   : interface_name_(interface_name), handle_name_("/" + interface_name_), value_ptr_(nullptr)
   {
@@ -117,7 +79,6 @@
 
   Handle & operator=(Handle && other) = default;
 
->>>>>>> 9e57adfb
   virtual ~Handle() = default;
 
   /// Returns true if handle references a value.
@@ -157,10 +118,7 @@
 protected:
   std::string prefix_name_;
   std::string interface_name_;
-<<<<<<< HEAD
-=======
   std::string handle_name_;
->>>>>>> 9e57adfb
   HANDLE_DATATYPE value_;
   // BEGIN (Handle export change): for backward compatibility
   // TODO(Manuel) redeclare as HANDLE_DATATYPE * value_ptr_ if old functionality is removed
