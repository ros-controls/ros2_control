// Copyright 2020 PAL Robotics S.L.
//
// Licensed under the Apache License, Version 2.0 (the "License");
// you may not use this file except in compliance with the License.
// You may obtain a copy of the License at
//
//     http://www.apache.org/licenses/LICENSE-2.0
//
// Unless required by applicable law or agreed to in writing, software
// distributed under the License is distributed on an "AS IS" BASIS,
// WITHOUT WARRANTIES OR CONDITIONS OF ANY KIND, either express or implied.
// See the License for the specific language governing permissions and
// limitations under the License.

#ifndef HARDWARE_INTERFACE__HANDLE_HPP_
#define HARDWARE_INTERFACE__HANDLE_HPP_

#include <algorithm>
#include <atomic>
#include <functional>
#include <limits>
#include <memory>
#include <mutex>
#include <shared_mutex>
#include <string>
#include <utility>
#include <variant>

#include "hardware_interface/hardware_info.hpp"
#include "hardware_interface/introspection.hpp"
#include "hardware_interface/macros.hpp"

namespace hardware_interface
{

using HANDLE_DATATYPE = std::variant<std::monostate, double>;

/// A handle used to get and set a value on a given interface.
class Handle
{
public:
  [[deprecated("Use InterfaceDescription for initializing the Interface")]]

  Handle(
    const std::string & prefix_name, const std::string & interface_name,
    double * value_ptr = nullptr)
  : prefix_name_(prefix_name),
    interface_name_(interface_name),
    handle_name_(prefix_name_ + "/" + interface_name_),
    value_ptr_(value_ptr)
  {
  }

  explicit Handle(const InterfaceDescription & interface_description)
  : prefix_name_(interface_description.get_prefix_name()),
    interface_name_(interface_description.get_interface_name()),
    handle_name_(interface_description.get_name())
  {
    // As soon as multiple datatypes are used in HANDLE_DATATYPE
    // we need to initialize according the type passed in interface description
    value_ = std::numeric_limits<double>::quiet_NaN();
    value_ptr_ = std::get_if<double>(&value_);
  }

  [[deprecated("Use InterfaceDescription for initializing the Interface")]]

  explicit Handle(const std::string & interface_name)
  : interface_name_(interface_name), handle_name_("/" + interface_name_), value_ptr_(nullptr)
  {
  }

  [[deprecated("Use InterfaceDescription for initializing the Interface")]]

  explicit Handle(const char * interface_name)
  : interface_name_(interface_name), handle_name_("/" + interface_name_), value_ptr_(nullptr)
  {
  }

  Handle(const Handle & other) noexcept { copy(other); }

  Handle & operator=(const Handle & other)
  {
    if (this != &other)
    {
      copy(other);
    }
    return *this;
  }

  Handle(Handle && other) noexcept { swap(*this, other); }

  Handle & operator=(Handle && other)
  {
    swap(*this, other);
    return *this;
  }

  virtual ~Handle() = default;

  /// Returns true if handle references a value.
  inline operator bool() const { return value_ptr_ != nullptr; }

  const std::string & get_name() const { return handle_name_; }

  const std::string & get_interface_name() const { return interface_name_; }

  [[deprecated(
    "Replaced by get_name method, which is semantically more correct")]] const std::string &
  get_full_name() const
  {
    return get_name();
  }

  const std::string & get_prefix_name() const { return prefix_name_; }

  [[deprecated("Use bool get_value(double & value) instead to retrieve the value.")]]
  double get_value() const
  {
    std::shared_lock<std::shared_mutex> lock(handle_mutex_, std::try_to_lock);
    if (!lock.owns_lock())
    {
      return std::numeric_limits<double>::quiet_NaN();
    }
    // BEGIN (Handle export change): for backward compatibility
    // TODO(Manuel) return value_ if old functionality is removed
    THROW_ON_NULLPTR(value_ptr_);
    return *value_ptr_;
    // END
  }

  [[nodiscard]] bool get_value(double & value) const
  {
    std::shared_lock<std::shared_mutex> lock(handle_mutex_, std::try_to_lock);
    if (!lock.owns_lock())
    {
      return false;
    }
    // BEGIN (Handle export change): for backward compatibility
    // TODO(Manuel) set value directly if old functionality is removed
    THROW_ON_NULLPTR(value_ptr_);
    value = *value_ptr_;
    return true;
    // END
  }

  [[nodiscard]] bool set_value(double value)
  {
    std::unique_lock<std::shared_mutex> lock(handle_mutex_, std::try_to_lock);
    if (!lock.owns_lock())
    {
      return false;
    }
    // BEGIN (Handle export change): for backward compatibility
    // TODO(Manuel) set value_ directly if old functionality is removed
    THROW_ON_NULLPTR(this->value_ptr_);
    *this->value_ptr_ = value;
    return true;
    // END
  }

private:
  void copy(const Handle & other) noexcept
  {
    std::scoped_lock lock(other.handle_mutex_, handle_mutex_);
    prefix_name_ = other.prefix_name_;
    interface_name_ = other.interface_name_;
    handle_name_ = other.handle_name_;
    value_ = other.value_;
    if (std::holds_alternative<std::monostate>(value_))
    {
      value_ptr_ = other.value_ptr_;
    }
    else
    {
      value_ptr_ = std::get_if<double>(&value_);
    }
  }

  void swap(Handle & first, Handle & second) noexcept
  {
    std::scoped_lock lock(first.handle_mutex_, second.handle_mutex_);
    std::swap(first.prefix_name_, second.prefix_name_);
    std::swap(first.interface_name_, second.interface_name_);
    std::swap(first.handle_name_, second.handle_name_);
    std::swap(first.value_, second.value_);
    std::swap(first.value_ptr_, second.value_ptr_);
  }

protected:
  std::string prefix_name_;
  std::string interface_name_;
  std::string handle_name_;
  HANDLE_DATATYPE value_ = std::monostate{};
  // BEGIN (Handle export change): for backward compatibility
  // TODO(Manuel) redeclare as HANDLE_DATATYPE * value_ptr_ if old functionality is removed
  double * value_ptr_;
  // END
  mutable std::shared_mutex handle_mutex_;
};

class StateInterface : public Handle
{
public:
  explicit StateInterface(const InterfaceDescription & interface_description)
  : Handle(interface_description)
  {
  }

  void registerIntrospection() const
  {
    if (std::holds_alternative<double>(value_))
    {
      std::function<double()> f = [this]()
      { return value_ptr_ ? *value_ptr_ : std::numeric_limits<double>::quiet_NaN(); };
      DEFAULT_REGISTER_ROS2_CONTROL_INTROSPECTION("state_interface." + get_name(), f);
    }
  }

  void unregisterIntrospection() const
  {
    if (std::holds_alternative<double>(value_))
    {
      DEFAULT_UNREGISTER_ROS2_CONTROL_INTROSPECTION("state_interface." + get_name());
    }
  }

  StateInterface(const StateInterface & other) = default;

  StateInterface(StateInterface && other) = default;

  using Handle::Handle;

  using SharedPtr = std::shared_ptr<StateInterface>;
  using ConstSharedPtr = std::shared_ptr<const StateInterface>;
};

class CommandInterface : public Handle
{
public:
  explicit CommandInterface(const InterfaceDescription & interface_description)
  : Handle(interface_description)
  {
  }
  /// CommandInterface copy constructor is actively deleted.
  /**
   * Command interfaces are having a unique ownership and thus
   * can't be copied in order to avoid simultaneous writes to
   * the same resource.
   */
  CommandInterface(const CommandInterface & other) = delete;

  CommandInterface(CommandInterface && other) = default;

<<<<<<< HEAD
  void set_on_set_command_limiter(std::function<double(double, bool &)> on_set_command_limiter)
  {
    on_set_command_limiter_ = on_set_command_limiter;
  }

  /// A setter for the value of the command interface that triggers the limiter.
  /**
   * @param value The value to be set.
   * @return True if the value was set successfully, false otherwise.
   */
  [[nodiscard]] bool set_limited_value(double value)
  {
    return set_value(on_set_command_limiter_(value, is_command_limited_));
  }

  const bool & is_limited() const { return is_command_limited_; }

=======
  void registerIntrospection() const
  {
    if (std::holds_alternative<double>(value_))
    {
      std::function<double()> f = [this]()
      { return value_ptr_ ? *value_ptr_ : std::numeric_limits<double>::quiet_NaN(); };
      DEFAULT_REGISTER_ROS2_CONTROL_INTROSPECTION("command_interface." + get_name(), f);
    }
  }

  void unregisterIntrospection() const
  {
    if (std::holds_alternative<double>(value_))
    {
      DEFAULT_UNREGISTER_ROS2_CONTROL_INTROSPECTION("command_interface." + get_name());
    }
  }

>>>>>>> 3e253fc4
  using Handle::Handle;

  using SharedPtr = std::shared_ptr<CommandInterface>;

private:
  bool is_command_limited_ = false;
  std::function<double(double, bool &)> on_set_command_limiter_ =
    [](double value, bool & is_limited)
  {
    is_limited = false;
    return value;
  };
};

}  // namespace hardware_interface

#endif  // HARDWARE_INTERFACE__HANDLE_HPP_<|MERGE_RESOLUTION|>--- conflicted
+++ resolved
@@ -251,7 +251,6 @@
 
   CommandInterface(CommandInterface && other) = default;
 
-<<<<<<< HEAD
   void set_on_set_command_limiter(std::function<double(double, bool &)> on_set_command_limiter)
   {
     on_set_command_limiter_ = on_set_command_limiter;
@@ -269,7 +268,6 @@
 
   const bool & is_limited() const { return is_command_limited_; }
 
-=======
   void registerIntrospection() const
   {
     if (std::holds_alternative<double>(value_))
@@ -288,7 +286,6 @@
     }
   }
 
->>>>>>> 3e253fc4
   using Handle::Handle;
 
   using SharedPtr = std::shared_ptr<CommandInterface>;
