--- conflicted
+++ resolved
@@ -317,11 +317,9 @@
     // END
   }
 
-<<<<<<< HEAD
   std::shared_mutex & get_mutex() { return handle_mutex_; }
-=======
+
   HandleDataType get_data_type() const { return data_type_; }
->>>>>>> 25be71db
 
 private:
   void copy(const Handle & other) noexcept
