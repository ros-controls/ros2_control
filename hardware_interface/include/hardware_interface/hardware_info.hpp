--- conflicted
+++ resolved
@@ -133,13 +133,9 @@
 struct InterfaceDescription
 {
   InterfaceDescription(const std::string & prefix_name_in, const InterfaceInfo & interface_info_in)
-<<<<<<< HEAD
-  : prefix_name(prefix_name_in), interface_info(interface_info_in)
-=======
   : prefix_name(prefix_name_in),
     interface_info(interface_info_in),
     interface_name(prefix_name + "/" + interface_info.name)
->>>>>>> ecfec159
   {
   }
 
@@ -153,11 +149,6 @@
    */
   InterfaceInfo interface_info;
 
-<<<<<<< HEAD
-  std::string get_name() const { return prefix_name + "/" + interface_info.name; }
-
-  std::string get_interface_type() const { return interface_info.name; }
-=======
   /**
    * Name of the interface
    */
@@ -168,7 +159,6 @@
   std::string get_interface_name() const { return interface_info.name; }
 
   std::string get_name() const { return interface_name; }
->>>>>>> ecfec159
 };
 
 /// This structure stores information about hardware defined in a robot's URDF.
