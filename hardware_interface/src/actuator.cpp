--- conflicted
+++ resolved
@@ -61,11 +61,6 @@
     switch (impl_->init(actuator_info, logger, clock))
     {
       case CallbackReturn::SUCCESS:
-<<<<<<< HEAD
-        last_read_cycle_time_ = clock->now();
-        last_write_cycle_time_ = clock->now();
-=======
->>>>>>> 3aa38b02
         impl_->set_lifecycle_state(rclcpp_lifecycle::State(
           lifecycle_msgs::msg::State::PRIMARY_STATE_UNCONFIGURED,
           lifecycle_state_names::UNCONFIGURED));
