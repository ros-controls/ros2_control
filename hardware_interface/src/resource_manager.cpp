--- conflicted
+++ resolved
@@ -1307,32 +1307,6 @@
     throw std::runtime_error(err_msg);
   }
 }
-<<<<<<< HEAD
 // END: private methods
-=======
-
-// END: private methods
-
-// Temporary method to keep old interface and reduce framework changes in the PRs
-void ResourceManager::activate_all_components()
-{
-  using lifecycle_msgs::msg::State;
-  rclcpp_lifecycle::State active_state(
-    State::PRIMARY_STATE_ACTIVE, hardware_interface::lifecycle_state_names::ACTIVE);
-
-  for (auto & component : resource_storage_->actuators_)
-  {
-    set_component_state(component.get_name(), active_state);
-  }
-  for (auto & component : resource_storage_->sensors_)
-  {
-    set_component_state(component.get_name(), active_state);
-  }
-  for (auto & component : resource_storage_->systems_)
-  {
-    set_component_state(component.get_name(), active_state);
-  }
-}
->>>>>>> 506887fb
 
 }  // namespace hardware_interface