// Copyright 2020 Open Source Robotics Foundation, Inc.
//
// Licensed under the Apache License, Version 2.0 (the "License");
// you may not use this file except in compliance with the License.
// You may obtain a copy of the License at
//
//     http://www.apache.org/licenses/LICENSE-2.0
//
// Unless required by applicable law or agreed to in writing, software
// distributed under the License is distributed on an "AS IS" BASIS,
// WITHOUT WARRANTIES OR CONDITIONS OF ANY KIND, either express or implied.
// See the License for the specific language governing permissions and
// limitations under the License.

#include "hardware_interface/resource_manager.hpp"

#include <functional>
#include <map>
#include <memory>
#include <stdexcept>
#include <string>
#include <tuple>
#include <unordered_map>
#include <utility>
#include <vector>

#include "hardware_interface/actuator.hpp"
#include "hardware_interface/actuator_interface.hpp"
#include "hardware_interface/component_parser.hpp"
#include "hardware_interface/hardware_component_info.hpp"
#include "hardware_interface/sensor.hpp"
#include "hardware_interface/sensor_interface.hpp"
#include "hardware_interface/system.hpp"
#include "hardware_interface/system_interface.hpp"
#include "lifecycle_msgs/msg/state.hpp"
#include "pluginlib/class_loader.hpp"
#include "rclcpp/logging.hpp"
#include "rcutils/logging_macros.h"

namespace hardware_interface
{
auto trigger_and_print_hardware_state_transition =
  [](
    auto transition, const std::string transition_name, const std::string & hardware_name,
    const lifecycle_msgs::msg::State::_id_type & target_state)
{
  RCUTILS_LOG_INFO_NAMED(
    "resource_manager", "'%s' hardware '%s' ", transition_name.c_str(), hardware_name.c_str());

  const rclcpp_lifecycle::State new_state = transition();

  bool result = new_state.id() == target_state;

  if (result)
  {
    RCUTILS_LOG_INFO_NAMED(
      "resource_manager", "Successful '%s' of hardware '%s'", transition_name.c_str(),
      hardware_name.c_str());
  }
  else
  {
    RCUTILS_LOG_ERROR_NAMED(
      "resource_manager", "Failed to '%s' hardware '%s'", transition_name.c_str(),
      hardware_name.c_str());
  }
  return result;
};

std::string interfaces_to_string(
  const std::vector<std::string> & start_interfaces,
  const std::vector<std::string> & stop_interfaces)
{
  std::stringstream ss;
  ss << "Start interfaces: " << std::endl << "[" << std::endl;
  for (const auto & start_if : start_interfaces)
  {
    ss << "  " << start_if << std::endl;
  }
  ss << "]" << std::endl;
  ss << "Stop interfaces: " << std::endl << "[" << std::endl;
  for (const auto & stop_if : stop_interfaces)
  {
    ss << "  " << stop_if << std::endl;
  }
  ss << "]" << std::endl;
  return ss.str();
};

class ResourceStorage
{
  static constexpr const char * pkg_name = "hardware_interface";

  static constexpr const char * actuator_interface_name = "hardware_interface::ActuatorInterface";
  static constexpr const char * sensor_interface_name = "hardware_interface::SensorInterface";
  static constexpr const char * system_interface_name = "hardware_interface::SystemInterface";

public:
  // TODO(VX792): Change this when HW ifs get their own update rate,
  // because the ResourceStorage really shouldn't know about the cm's parameters
  explicit ResourceStorage(
    rclcpp::node_interfaces::NodeClockInterface::SharedPtr clock_interface,
    rclcpp::node_interfaces::NodeLoggingInterface::SharedPtr logger_interface)
  : actuator_loader_(pkg_name, actuator_interface_name),
    sensor_loader_(pkg_name, sensor_interface_name),
    system_loader_(pkg_name, system_interface_name),
    clock_interface_(clock_interface),
    rm_logger_(rclcpp::get_logger("resource_manager"))
  {
    if (!clock_interface_)
    {
      throw std::invalid_argument(
        "Clock interface is nullptr. ResourceManager needs a valid clock interface.");
    }
    if (logger_interface)
    {
      rm_logger_ = logger_interface->get_logger().get_child("resource_manager");
    }
  }

  template <class HardwareT, class HardwareInterfaceT>
  [[nodiscard]] bool load_hardware(
    const HardwareInfo & hardware_info, pluginlib::ClassLoader<HardwareInterfaceT> & loader,
    std::vector<HardwareT> & container)
  {
    bool is_loaded = false;
    try
    {
      RCLCPP_INFO(get_logger(), "Loading hardware '%s' ", hardware_info.name.c_str());
      // hardware_plugin_name has to match class name in plugin xml description
      auto interface = std::unique_ptr<HardwareInterfaceT>(
        loader.createUnmanagedInstance(hardware_info.hardware_plugin_name));
      if (interface)
      {
        RCLCPP_INFO(
          get_logger(), "Loaded hardware '%s' from plugin '%s'", hardware_info.name.c_str(),
          hardware_info.hardware_plugin_name.c_str());
        HardwareT hardware(std::move(interface));
        container.emplace_back(std::move(hardware));
        // initialize static data about hardware component to reduce later calls
        HardwareComponentInfo component_info;
        component_info.name = hardware_info.name;
        component_info.type = hardware_info.type;
        component_info.group = hardware_info.group;
        component_info.rw_rate = hardware_info.rw_rate;
        component_info.plugin_name = hardware_info.hardware_plugin_name;
        component_info.is_async = hardware_info.is_async;

        hardware_info_map_.insert(std::make_pair(component_info.name, component_info));
        hw_group_state_.insert(std::make_pair(component_info.group, return_type::OK));
        hardware_used_by_controllers_.insert(
          std::make_pair(component_info.name, std::vector<std::string>()));
        is_loaded = true;
      }
      else
      {
        RCLCPP_ERROR(
          get_logger(), "Failed to load hardware '%s' from plugin '%s'", hardware_info.name.c_str(),
          hardware_info.hardware_plugin_name.c_str());
      }
    }
    catch (const pluginlib::PluginlibException & ex)
    {
      RCLCPP_ERROR(
        get_logger(), "Caught exception of type : %s while loading hardware: %s", typeid(ex).name(),
        ex.what());
    }
    catch (const std::exception & ex)
    {
      RCLCPP_ERROR(
        get_logger(), "Exception of type : %s occurred while loading hardware '%s': %s",
        typeid(ex).name(), hardware_info.name.c_str(), ex.what());
    }
    catch (...)
    {
      RCLCPP_ERROR(
        get_logger(), "Unknown exception occurred while loading hardware '%s'",
        hardware_info.name.c_str());
    }
    return is_loaded;
  }

  template <class HardwareT>
  bool initialize_hardware(const HardwareInfo & hardware_info, HardwareT & hardware)
  {
    RCLCPP_INFO(get_logger(), "Initialize hardware '%s' ", hardware_info.name.c_str());

    bool result = false;
    try
    {
      const rclcpp_lifecycle::State new_state =
        hardware.initialize(hardware_info, rm_logger_, clock_interface_);
      result = new_state.id() == lifecycle_msgs::msg::State::PRIMARY_STATE_UNCONFIGURED;

      if (result)
      {
        RCLCPP_INFO(
          get_logger(), "Successful initialization of hardware '%s'", hardware_info.name.c_str());
      }
      else
      {
        RCLCPP_ERROR(
          get_logger(), "Failed to initialize hardware '%s'", hardware_info.name.c_str());
      }
    }
    catch (const std::exception & ex)
    {
      RCLCPP_ERROR(
        get_logger(), "Exception of type : %s occurred while initializing hardware '%s': %s",
        typeid(ex).name(), hardware_info.name.c_str(), ex.what());
    }
    catch (...)
    {
      RCLCPP_ERROR(
        get_logger(), "Unknown exception occurred while initializing hardware '%s'",
        hardware_info.name.c_str());
    }

    return result;
  }

  template <class HardwareT>
  bool configure_hardware(HardwareT & hardware)
  {
    bool result = false;
    try
    {
      result = trigger_and_print_hardware_state_transition(
        std::bind(&HardwareT::configure, &hardware), "configure", hardware.get_name(),
        lifecycle_msgs::msg::State::PRIMARY_STATE_INACTIVE);
    }
    catch (const std::exception & ex)
    {
      RCLCPP_ERROR(
        get_logger(), "Exception of type : %s occurred while configuring hardware '%s': %s",
        typeid(ex).name(), hardware.get_name().c_str(), ex.what());
    }
    catch (...)
    {
      RCLCPP_ERROR(
        get_logger(), "Unknown exception occurred while configuring hardware '%s'",
        hardware.get_name().c_str());
    }

    if (result)
    {
      // TODO(destogl): is it better to check here if previous state was unconfigured instead of
      // checking if each state already exists? Or we should somehow know that transition has
      // happened and only then trigger this part of the code?
      // On the other side this part of the code should never be executed in real-time critical
      // thread, so it could be also OK as it is...
      for (const auto & interface : hardware_info_map_[hardware.get_name()].state_interfaces)
      {
        // add all state interfaces to available list
        auto found_it = std::find(
          available_state_interfaces_.begin(), available_state_interfaces_.end(), interface);

        if (found_it == available_state_interfaces_.end())
        {
          available_state_interfaces_.emplace_back(interface);
          RCLCPP_DEBUG(
            get_logger(), "(hardware '%s'): '%s' state interface added into available list",
            hardware.get_name().c_str(), interface.c_str());
        }
        else
        {
          // TODO(destogl): do here error management if interfaces are only partially added into
          // "available" list - this should never be the case!
          RCLCPP_WARN(
            get_logger(),
            "(hardware '%s'): '%s' state interface already in available list."
            " This can happen due to multiple calls to 'configure'",
            hardware.get_name().c_str(), interface.c_str());
        }
      }

      // add command interfaces to available list
      for (const auto & interface : hardware_info_map_[hardware.get_name()].command_interfaces)
      {
        // TODO(destogl): check if interface should be available on configure
        auto found_it = std::find(
          available_command_interfaces_.begin(), available_command_interfaces_.end(), interface);

        if (found_it == available_command_interfaces_.end())
        {
          available_command_interfaces_.emplace_back(interface);
          RCLCPP_DEBUG(
            get_logger(), "(hardware '%s'): '%s' command interface added into available list",
            hardware.get_name().c_str(), interface.c_str());
        }
        else
        {
          // TODO(destogl): do here error management if interfaces are only partially added into
          // "available" list - this should never be the case!
          RCLCPP_WARN(
            get_logger(),
            "(hardware '%s'): '%s' command interface already in available list."
            " This can happen due to multiple calls to 'configure'",
            hardware.get_name().c_str(), interface.c_str());
        }
      }
    }
    if (!hardware.get_group_name().empty())
    {
      hw_group_state_[hardware.get_group_name()] = return_type::OK;
    }
    return result;
  }

  void remove_all_hardware_interfaces_from_available_list(const std::string & hardware_name)
  {
    // remove all command interfaces from available list
    for (const auto & interface : hardware_info_map_[hardware_name].command_interfaces)
    {
      auto found_it = std::find(
        available_command_interfaces_.begin(), available_command_interfaces_.end(), interface);

      if (found_it != available_command_interfaces_.end())
      {
        available_command_interfaces_.erase(found_it);
        RCLCPP_DEBUG(
          get_logger(), "(hardware '%s'): '%s' command interface removed from available list",
          hardware_name.c_str(), interface.c_str());
      }
      else
      {
        // TODO(destogl): do here error management if interfaces are only partially added into
        // "available" list - this should never be the case!
        RCLCPP_WARN(
          get_logger(),
          "(hardware '%s'): '%s' command interface not in available list. "
          "This should not happen (hint: multiple cleanup calls).",
          hardware_name.c_str(), interface.c_str());
      }
    }
    // remove all state interfaces from available list
    for (const auto & interface : hardware_info_map_[hardware_name].state_interfaces)
    {
      auto found_it = std::find(
        available_state_interfaces_.begin(), available_state_interfaces_.end(), interface);

      if (found_it != available_state_interfaces_.end())
      {
        available_state_interfaces_.erase(found_it);
        RCLCPP_DEBUG(
          get_logger(), "(hardware '%s'): '%s' state interface removed from available list",
          hardware_name.c_str(), interface.c_str());
      }
      else
      {
        // TODO(destogl): do here error management if interfaces are only partially added into
        // "available" list - this should never be the case!
        RCLCPP_WARN(
          get_logger(),
          "(hardware '%s'): '%s' state interface not in available list. "
          "This should not happen (hint: multiple cleanup calls).",
          hardware_name.c_str(), interface.c_str());
      }
    }
  }

  template <class HardwareT>
  bool cleanup_hardware(HardwareT & hardware)
  {
    bool result = false;
    try
    {
      result = trigger_and_print_hardware_state_transition(
        std::bind(&HardwareT::cleanup, &hardware), "cleanup", hardware.get_name(),
        lifecycle_msgs::msg::State::PRIMARY_STATE_UNCONFIGURED);
    }
    catch (const std::exception & ex)
    {
      RCLCPP_ERROR(
        get_logger(), "Exception of type : %s occurred while cleaning up hardware '%s': %s",
        typeid(ex).name(), hardware.get_name().c_str(), ex.what());
    }
    catch (...)
    {
      RCLCPP_ERROR(
        get_logger(), "Unknown exception occurred while cleaning up hardware '%s'",
        hardware.get_name().c_str());
    }

    if (result)
    {
      remove_all_hardware_interfaces_from_available_list(hardware.get_name());
    }
    if (!hardware.get_group_name().empty())
    {
      hw_group_state_[hardware.get_group_name()] = return_type::OK;
    }
    return result;
  }

  template <class HardwareT>
  bool shutdown_hardware(HardwareT & hardware)
  {
    bool result = false;
    try
    {
      result = trigger_and_print_hardware_state_transition(
        std::bind(&HardwareT::shutdown, &hardware), "shutdown", hardware.get_name(),
        lifecycle_msgs::msg::State::PRIMARY_STATE_FINALIZED);
    }
    catch (const std::exception & ex)
    {
      RCLCPP_ERROR(
        get_logger(), "Exception of type : %s occurred while shutting down hardware '%s': %s",
        typeid(ex).name(), hardware.get_name().c_str(), ex.what());
    }
    catch (...)
    {
      RCLCPP_ERROR(
        get_logger(), "Unknown exception occurred while shutting down hardware '%s'",
        hardware.get_name().c_str());
    }

    if (result)
    {
      remove_all_hardware_interfaces_from_available_list(hardware.get_name());
      // TODO(destogl): change this - deimport all things if there is there are interfaces there
      // deimport_non_movement_command_interfaces(hardware);
      // deimport_state_interfaces(hardware);
      // use remove_command_interfaces(hardware);
      if (!hardware.get_group_name().empty())
      {
        hw_group_state_[hardware.get_group_name()] = return_type::OK;
      }
    }
    return result;
  }

  template <class HardwareT>
  bool activate_hardware(HardwareT & hardware)
  {
    bool result = false;
    try
    {
      result = trigger_and_print_hardware_state_transition(
        std::bind(&HardwareT::activate, &hardware), "activate", hardware.get_name(),
        lifecycle_msgs::msg::State::PRIMARY_STATE_ACTIVE);
    }
    catch (const std::exception & ex)
    {
      RCLCPP_ERROR(
        get_logger(), "Exception of type : %s occurred while activating hardware '%s': %s",
        typeid(ex).name(), hardware.get_name().c_str(), ex.what());
    }
    catch (...)
    {
      RCLCPP_ERROR(
        get_logger(), "Unknown exception occurred while activating hardware '%s'",
        hardware.get_name().c_str());
    }
    return result;
  }

  template <class HardwareT>
  bool deactivate_hardware(HardwareT & hardware)
  {
    bool result = false;
    try
    {
      result = trigger_and_print_hardware_state_transition(
        std::bind(&HardwareT::deactivate, &hardware), "deactivate", hardware.get_name(),
        lifecycle_msgs::msg::State::PRIMARY_STATE_INACTIVE);
    }
    catch (const std::exception & ex)
    {
      RCLCPP_ERROR(
        get_logger(), "Exception of type : %s occurred while deactivating hardware '%s': %s",
        typeid(ex).name(), hardware.get_name().c_str(), ex.what());
    }
    catch (...)
    {
      RCLCPP_ERROR(
        get_logger(), "Unknown exception occurred while deactivating hardware '%s'",
        hardware.get_name().c_str());
    }

    if (result)
    {
      // TODO(destogl): make all command interfaces unavailable that should be present only
      // when active (currently are all available) also at inactive
    }
    return result;
  }

  template <class HardwareT>
  bool set_component_state(HardwareT & hardware, const rclcpp_lifecycle::State & target_state)
  {
    using lifecycle_msgs::msg::State;

    bool result = false;

    switch (target_state.id())
    {
      case State::PRIMARY_STATE_UNCONFIGURED:
        switch (hardware.get_lifecycle_state().id())
        {
          case State::PRIMARY_STATE_UNCONFIGURED:
            result = true;
            break;
          case State::PRIMARY_STATE_INACTIVE:
            result = cleanup_hardware(hardware);
            break;
          case State::PRIMARY_STATE_ACTIVE:
            result = deactivate_hardware(hardware);
            if (result)
            {
              result = cleanup_hardware(hardware);
            }
            break;
          case State::PRIMARY_STATE_FINALIZED:
            result = false;
            RCLCPP_WARN(
              get_logger(), "hardware '%s' is in finalized state and can be only destroyed.",
              hardware.get_name().c_str());
            break;
        }
        break;
      case State::PRIMARY_STATE_INACTIVE:
        switch (hardware.get_lifecycle_state().id())
        {
          case State::PRIMARY_STATE_UNCONFIGURED:
            result = configure_hardware(hardware);
            break;
          case State::PRIMARY_STATE_INACTIVE:
            result = true;
            break;
          case State::PRIMARY_STATE_ACTIVE:
            result = deactivate_hardware(hardware);
            break;
          case State::PRIMARY_STATE_FINALIZED:
            result = false;
            RCLCPP_WARN(
              get_logger(), "hardware '%s' is in finalized state and can be only destroyed.",
              hardware.get_name().c_str());
            break;
        }
        break;
      case State::PRIMARY_STATE_ACTIVE:
        switch (hardware.get_lifecycle_state().id())
        {
          case State::PRIMARY_STATE_UNCONFIGURED:
            result = configure_hardware(hardware);
            if (result)
            {
              result = activate_hardware(hardware);
            }
            break;
          case State::PRIMARY_STATE_INACTIVE:
            result = activate_hardware(hardware);
            break;
          case State::PRIMARY_STATE_ACTIVE:
            result = true;
            break;
          case State::PRIMARY_STATE_FINALIZED:
            result = false;
            RCLCPP_WARN(
              get_logger(), "hardware '%s' is in finalized state and can be only destroyed.",
              hardware.get_name().c_str());
            break;
        }
        break;
      case State::PRIMARY_STATE_FINALIZED:
        switch (hardware.get_lifecycle_state().id())
        {
          case State::PRIMARY_STATE_UNCONFIGURED:
            result = shutdown_hardware(hardware);
            break;
          case State::PRIMARY_STATE_INACTIVE:
            result = shutdown_hardware(hardware);
            break;
          case State::PRIMARY_STATE_ACTIVE:
            result = deactivate_hardware(hardware) && shutdown_hardware(hardware);
            break;
          case State::PRIMARY_STATE_FINALIZED:
            result = true;
            break;
        }
        break;
    }
    if (on_component_state_switch_callback_)
    {
      on_component_state_switch_callback_();
    }

    return result;
  }

  template <class HardwareT>
  void import_state_interfaces(HardwareT & hardware)
  {
    auto interfaces = hardware.export_state_interfaces();
    const auto interface_names = add_state_interfaces(interfaces);

    RCLCPP_WARN_EXPRESSION(
      get_logger(), interface_names.empty(),
      "Importing state interfaces for the hardware '%s' returned no state interfaces.",
      hardware.get_name().c_str());
    hardware_info_map_[hardware.get_name()].state_interfaces = interface_names;
    available_state_interfaces_.reserve(
      available_state_interfaces_.capacity() + interface_names.size());
  }

  void insert_command_interface(const CommandInterface::SharedPtr command_interface)
  {
    const auto [it, success] = command_interface_map_.insert(
      std::make_pair(command_interface->get_name(), command_interface));
    if (!success)
    {
      std::string msg(
        "ResourceStorage: Tried to insert CommandInterface with already existing key. Insert[" +
        command_interface->get_name() + "]");
      throw std::runtime_error(msg);
    }
    command_interface->registerIntrospection();
  }

  // BEGIN (Handle export change): for backward compatibility, can be removed if
  // export_command_interfaces() method is removed
  void insert_command_interface(CommandInterface && command_interface)
  {
    std::string key = command_interface.get_name();
    const auto [it, success] = command_interface_map_.emplace(
      std::make_pair(key, std::make_shared<CommandInterface>(std::move(command_interface))));
    if (!success)
    {
      std::string msg(
        "ResourceStorage: Tried to insert CommandInterface with already existing key. Insert[" +
        key + "]");
      throw std::runtime_error(msg);
    }
  }
  // END: for backward compatibility

  template <class HardwareT>
  void import_command_interfaces(HardwareT & hardware)
  {
    try
    {
      auto interfaces = hardware.export_command_interfaces();
      hardware_info_map_[hardware.get_name()].command_interfaces =
        add_command_interfaces(interfaces);
      // TODO(Manuel) END: for backward compatibility
    }
    catch (const std::exception & ex)
    {
      RCLCPP_ERROR(
        get_logger(),
        "Exception of type : %s occurred while importing command interfaces for the hardware '%s' "
        ": %s",
        typeid(ex).name(), hardware.get_name().c_str(), ex.what());
    }
    catch (...)
    {
      RCLCPP_ERROR(
        get_logger(),
        "Unknown exception occurred while importing command interfaces for the hardware '%s'",
        hardware.get_name().c_str());
    }
  }

  std::string add_state_interface(StateInterface::ConstSharedPtr interface)
  {
    auto interface_name = interface->get_name();
    const auto [it, success] = state_interface_map_.emplace(interface_name, interface);
    if (!success)
    {
      std::string msg(
        "ResourceStorage: Tried to insert StateInterface with already existing key. Insert[" +
        interface->get_name() + "]");
      throw std::runtime_error(msg);
    }
    interface->registerIntrospection();
    return interface_name;
  }
  /// Adds exported state interfaces into internal storage.
  /**
   * Adds state interfaces to the internal storage. State interfaces exported from hardware or
   * chainable controllers are moved to the map with name-interface pairs and available list's
   * size is increased to reserve storage when interface change theirs status in real-time
   * control loop.
   *
   * \param[interfaces] list of state interface to add into storage.
   * \returns list of interface names that are added into internal storage. The output is used to
   * avoid additional iterations to cache interface names, e.g., for initializing info structures.
   */
  std::vector<std::string> add_state_interfaces(
    std::vector<StateInterface::ConstSharedPtr> & interfaces)
  {
    std::vector<std::string> interface_names;
    interface_names.reserve(interfaces.size());
    for (auto & interface : interfaces)
    {
      try
      {
        interface_names.push_back(add_state_interface(interface));
      }
      // We don't want to crash during runtime because a StateInterface could not be added
      catch (const std::exception & e)
      {
        RCLCPP_WARN(
          get_logger(), "Exception occurred while importing state interfaces: %s", e.what());
      }
    }
    available_state_interfaces_.reserve(
      available_state_interfaces_.capacity() + interface_names.size());

    return interface_names;
  }

  /// Removes state interfaces from internal storage.
  /**
   * State interface are removed from the maps with theirs storage and their claimed status.
   *
   * \param[interface_names] list of state interface names to remove from storage.
   */
  void remove_state_interfaces(const std::vector<std::string> & interface_names)
  {
    for (const auto & interface : interface_names)
    {
      state_interface_map_[interface]->unregisterIntrospection();
      state_interface_map_.erase(interface);
    }
  }

  /// Adds exported command interfaces into internal storage.
  /**
   * Add command interfaces to the internal storage. Command interfaces exported from hardware or
   * chainable controllers are moved to the map with name-interface pairs, the interface names are
   * added to the claimed map and available list's size is increased to reserve storage when
   * interface change theirs status in real-time control loop.
   *
   * \param[interfaces] list of command interface to add into storage.
   * \returns list of interface names that are added into internal storage. The output is used to
   * avoid additional iterations to cache interface names, e.g., for initializing info structures.
   */
  std::vector<std::string> add_command_interfaces(std::vector<CommandInterface> & interfaces)
  {
    std::vector<std::string> interface_names;
    interface_names.reserve(interfaces.size());
    for (auto & interface : interfaces)
    {
      auto key = interface.get_name();
      insert_command_interface(std::move(interface));
      claimed_command_interface_map_.emplace(std::make_pair(key, false));
      interface_names.push_back(key);
    }
    available_command_interfaces_.reserve(
      available_command_interfaces_.capacity() + interface_names.size());

    return interface_names;
  }

  std::vector<std::string> add_command_interfaces(
    const std::vector<CommandInterface::SharedPtr> & interfaces)
  {
    std::vector<std::string> interface_names;
    interface_names.reserve(interfaces.size());
    for (const auto & interface : interfaces)
    {
      auto key = interface->get_name();
      insert_command_interface(interface);
      claimed_command_interface_map_.emplace(std::make_pair(key, false));
      interface_names.push_back(key);
    }
    available_command_interfaces_.reserve(
      available_command_interfaces_.capacity() + interface_names.size());

    return interface_names;
  }

  /// Removes command interfaces from internal storage.
  /**
   * Command interface are removed from the maps with theirs storage and their claimed status.
   *
   * \param[interface_names] list of command interface names to remove from storage.
   */
  void remove_command_interfaces(const std::vector<std::string> & interface_names)
  {
    for (const auto & interface : interface_names)
    {
      command_interface_map_[interface]->unregisterIntrospection();
      command_interface_map_.erase(interface);
      claimed_command_interface_map_.erase(interface);
    }
  }

  // TODO(destogl): Propagate "false" up, if happens in initialize_hardware
  bool load_and_initialize_actuator(const HardwareInfo & hardware_info)
  {
    auto load_and_init_actuators = [&](auto & container)
    {
      if (!load_hardware<Actuator, ActuatorInterface>(hardware_info, actuator_loader_, container))
      {
        return false;
      }
      if (initialize_hardware(hardware_info, container.back()))
      {
        import_state_interfaces(container.back());
        import_command_interfaces(container.back());
      }
      else
      {
        RCLCPP_WARN(
          get_logger(), "Actuator hardware component '%s' from plugin '%s' failed to initialize.",
          hardware_info.name.c_str(), hardware_info.hardware_plugin_name.c_str());
        return false;
      }
      return true;
    };
    return load_and_init_actuators(actuators_);
  }

  bool load_and_initialize_sensor(const HardwareInfo & hardware_info)
  {
    auto load_and_init_sensors = [&](auto & container)
    {
      if (!load_hardware<Sensor, SensorInterface>(hardware_info, sensor_loader_, container))
      {
        return false;
      }
      if (initialize_hardware(hardware_info, container.back()))
      {
        import_state_interfaces(container.back());
      }
      else
      {
        RCLCPP_WARN(
          get_logger(), "Sensor hardware component '%s' from plugin '%s' failed to initialize.",
          hardware_info.name.c_str(), hardware_info.hardware_plugin_name.c_str());
        return false;
      }
      return true;
    };

    return load_and_init_sensors(sensors_);
  }

  bool load_and_initialize_system(const HardwareInfo & hardware_info)
  {
    auto load_and_init_systems = [&](auto & container)
    {
      if (!load_hardware<System, SystemInterface>(hardware_info, system_loader_, container))
      {
        return false;
      }
      if (initialize_hardware(hardware_info, container.back()))
      {
        import_state_interfaces(container.back());
        import_command_interfaces(container.back());
      }
      else
      {
        RCLCPP_WARN(
          get_logger(), "System hardware component '%s' from plugin '%s' failed to initialize.",
          hardware_info.name.c_str(), hardware_info.hardware_plugin_name.c_str());
        return false;
      }
      return true;
    };
    return load_and_init_systems(systems_);
  }

  void initialize_actuator(
    std::unique_ptr<ActuatorInterface> actuator, const HardwareInfo & hardware_info)
  {
    auto init_actuators = [&](auto & container)
    {
      container.emplace_back(Actuator(std::move(actuator)));
      if (initialize_hardware(hardware_info, container.back()))
      {
        import_state_interfaces(container.back());
        import_command_interfaces(container.back());
      }
      else
      {
        RCLCPP_WARN(
          get_logger(), "Actuator hardware component '%s' from plugin '%s' failed to initialize.",
          hardware_info.name.c_str(), hardware_info.hardware_plugin_name.c_str());
      }
    };

    init_actuators(actuators_);
  }

  void initialize_sensor(
    std::unique_ptr<SensorInterface> sensor, const HardwareInfo & hardware_info)
  {
    auto init_sensors = [&](auto & container)
    {
      container.emplace_back(Sensor(std::move(sensor)));
      if (initialize_hardware(hardware_info, container.back()))
      {
        import_state_interfaces(container.back());
      }
      else
      {
        RCLCPP_WARN(
          get_logger(), "Sensor hardware component '%s' from plugin '%s' failed to initialize.",
          hardware_info.name.c_str(), hardware_info.hardware_plugin_name.c_str());
      }
    };

    init_sensors(sensors_);
  }

  void initialize_system(
    std::unique_ptr<SystemInterface> system, const HardwareInfo & hardware_info)
  {
    auto init_systems = [&](auto & container)
    {
      container.emplace_back(System(std::move(system)));
      if (initialize_hardware(hardware_info, container.back()))
      {
        import_state_interfaces(container.back());
        import_command_interfaces(container.back());
      }
      else
      {
        RCLCPP_WARN(
          get_logger(), "System hardware component '%s' from plugin '%s' failed to initialize.",
          hardware_info.name.c_str(), hardware_info.hardware_plugin_name.c_str());
      }
    };

    init_systems(systems_);
  }

  void clear()
  {
    actuators_.clear();
    sensors_.clear();
    systems_.clear();

    hardware_info_map_.clear();
    state_interface_map_.clear();
    command_interface_map_.clear();

    available_state_interfaces_.clear();
    available_command_interfaces_.clear();

    claimed_command_interface_map_.clear();
  }

  /**
   * Returns the return type of the hardware component group state, if the return type is other
   * than OK, then updates the return type of the group to the respective one
   */
  return_type update_hardware_component_group_state(
    const std::string & group_name, const return_type & value)
  {
    // This is for the components that has no configured group
    if (group_name.empty())
    {
      return value;
    }
    // If it is anything other than OK, change the return type of the hardware group state
    // to the respective return type
    if (value != return_type::OK)
    {
      hw_group_state_.at(group_name) = value;
    }
    return hw_group_state_.at(group_name);
  }

  /// Gets the logger for the resource storage
  /**
   * \return logger of the resource storage
   */
  const rclcpp::Logger & get_logger() const { return rm_logger_; }

  /// Gets the clock for the resource storage
  /**
   * \return clock of the resource storage
   */
  rclcpp::Clock::SharedPtr get_clock() const { return clock_interface_->get_clock(); }

  // hardware plugins
  pluginlib::ClassLoader<ActuatorInterface> actuator_loader_;
  pluginlib::ClassLoader<SensorInterface> sensor_loader_;
  pluginlib::ClassLoader<SystemInterface> system_loader_;

  // Logger and Clock interfaces
  rclcpp::node_interfaces::NodeClockInterface::SharedPtr clock_interface_;
  rclcpp::node_interfaces::NodeLoggingInterface::SharedPtr logger_interface_;
  rclcpp::Logger rm_logger_;

  std::vector<Actuator> actuators_;
  std::vector<Sensor> sensors_;
  std::vector<System> systems_;

  std::unordered_map<std::string, HardwareComponentInfo> hardware_info_map_;
  std::unordered_map<std::string, hardware_interface::return_type> hw_group_state_;

  /// Mapping between hardware and controllers that are using it (accessing data from it)
  std::unordered_map<std::string, std::vector<std::string>> hardware_used_by_controllers_;

  /// Mapping between controllers and list of interfaces they are using
  std::unordered_map<std::string, std::vector<std::string>>
    controllers_exported_state_interfaces_map_;
  std::unordered_map<std::string, std::vector<std::string>> controllers_reference_interfaces_map_;

  /// Storage of all available state interfaces
  std::map<std::string, StateInterface::ConstSharedPtr> state_interface_map_;
  /// Storage of all available command interfaces
  std::map<std::string, CommandInterface::SharedPtr> command_interface_map_;

  /// Vectors with interfaces available to controllers (depending on hardware component state)
  std::vector<std::string> available_state_interfaces_;
  std::vector<std::string> available_command_interfaces_;

  /// List of all claimed command interfaces
  std::unordered_map<std::string, bool> claimed_command_interface_map_;

  /// The callback to be called when a component state is switched
  std::function<void()> on_component_state_switch_callback_ = nullptr;

  // Update rate of the controller manager, and the clock interface of its node
  // Used by async components.
  unsigned int cm_update_rate_ = 100;
};

ResourceManager::ResourceManager(
  rclcpp::node_interfaces::NodeClockInterface::SharedPtr clock_interface,
  rclcpp::node_interfaces::NodeLoggingInterface::SharedPtr logger_interface)
: resource_storage_(std::make_unique<ResourceStorage>(clock_interface, logger_interface))
{
}

ResourceManager::~ResourceManager() = default;

ResourceManager::ResourceManager(
  const std::string & urdf, rclcpp::node_interfaces::NodeClockInterface::SharedPtr clock_interface,
  rclcpp::node_interfaces::NodeLoggingInterface::SharedPtr logger_interface, bool activate_all,
  const unsigned int update_rate)
: resource_storage_(std::make_unique<ResourceStorage>(clock_interface, logger_interface))
{
  load_and_initialize_components(urdf, update_rate);

  if (activate_all)
  {
    for (auto const & hw_info : resource_storage_->hardware_info_map_)
    {
      using lifecycle_msgs::msg::State;
      rclcpp_lifecycle::State state(State::PRIMARY_STATE_ACTIVE, lifecycle_state_names::ACTIVE);
      set_component_state(hw_info.first, state);
    }
  }
}

bool ResourceManager::shutdown_components()
{
  std::unique_lock<std::recursive_mutex> guard(resource_interfaces_lock_);
  bool shutdown_status = true;
  for (auto const & hw_info : resource_storage_->hardware_info_map_)
  {
    rclcpp_lifecycle::State finalized_state(
      lifecycle_msgs::msg::State::PRIMARY_STATE_FINALIZED, lifecycle_state_names::FINALIZED);
    if (set_component_state(hw_info.first, finalized_state) != return_type::OK)
    {
      shutdown_status = false;
    }
  }
  return shutdown_status;
}

// CM API: Called in "callback/slow"-thread
bool ResourceManager::load_and_initialize_components(
  const std::string & urdf, const unsigned int update_rate)
{
  components_are_loaded_and_initialized_ = true;

  resource_storage_->cm_update_rate_ = update_rate;

  auto hardware_info = hardware_interface::parse_control_resources_from_urdf(urdf);
  // Set the update rate for all hardware components
  for (auto & hw : hardware_info)
  {
    hw.rw_rate = (hw.rw_rate == 0 || hw.rw_rate > update_rate) ? update_rate : hw.rw_rate;
  }

  const std::string system_type = "system";
  const std::string sensor_type = "sensor";
  const std::string actuator_type = "actuator";

  std::lock_guard<std::recursive_mutex> resource_guard(resources_lock_);
  for (const auto & individual_hardware_info : hardware_info)
  {
    // Check for identical names
    if (
      resource_storage_->hardware_info_map_.find(individual_hardware_info.name) !=
      resource_storage_->hardware_info_map_.end())
    {
      RCUTILS_LOG_ERROR_NAMED(
        "resource_manager",
        "Hardware name %s is duplicated. Please provide a unique 'name' "
        "in the URDF.",
        individual_hardware_info.name.c_str());
      components_are_loaded_and_initialized_ = false;
      break;
    }

    if (individual_hardware_info.type == actuator_type)
    {
      std::scoped_lock guard(resource_interfaces_lock_, claimed_command_interfaces_lock_);
      if (!resource_storage_->load_and_initialize_actuator(individual_hardware_info))
      {
        components_are_loaded_and_initialized_ = false;
        break;
      }
    }
    if (individual_hardware_info.type == sensor_type)
    {
      std::lock_guard<std::recursive_mutex> guard(resource_interfaces_lock_);
      if (!resource_storage_->load_and_initialize_sensor(individual_hardware_info))
      {
        components_are_loaded_and_initialized_ = false;
        break;
      }
    }
    if (individual_hardware_info.type == system_type)
    {
      std::scoped_lock guard(resource_interfaces_lock_, claimed_command_interfaces_lock_);
      if (!resource_storage_->load_and_initialize_system(individual_hardware_info))
      {
        components_are_loaded_and_initialized_ = false;
        break;
      }
    }
  }

  if (components_are_loaded_and_initialized_ && validate_storage(hardware_info))
  {
    std::lock_guard<std::recursive_mutex> guard(resources_lock_);
    read_write_status.failed_hardware_names.reserve(
      resource_storage_->actuators_.size() + resource_storage_->sensors_.size() +
      resource_storage_->systems_.size());
  }
  else
  {
    std::scoped_lock guard(resource_interfaces_lock_, claimed_command_interfaces_lock_);
    resource_storage_->clear();
    // cleanup everything
    components_are_loaded_and_initialized_ = false;
  }

  return components_are_loaded_and_initialized_;
}

bool ResourceManager::are_components_initialized() const
{
  return components_are_loaded_and_initialized_;
}

// CM API: Called in "update"-thread
LoanedStateInterface ResourceManager::claim_state_interface(const std::string & key)
{
  if (!state_interface_is_available(key))
  {
    throw std::runtime_error(std::string("State interface with key '") + key + "' does not exist");
  }

  std::lock_guard<std::recursive_mutex> guard(resource_interfaces_lock_);
  return LoanedStateInterface(resource_storage_->state_interface_map_.at(key));
}

// CM API: Called in "callback/slow"-thread
std::vector<std::string> ResourceManager::state_interface_keys() const
{
  std::vector<std::string> keys;
  std::lock_guard<std::recursive_mutex> guard(resource_interfaces_lock_);
  for (const auto & item : resource_storage_->state_interface_map_)
  {
    keys.push_back(std::get<0>(item));
  }
  return keys;
}

// CM API: Called in "update"-thread
std::vector<std::string> ResourceManager::available_state_interfaces() const
{
  std::lock_guard<std::recursive_mutex> guard(resource_interfaces_lock_);
  return resource_storage_->available_state_interfaces_;
}

// CM API: Called in "update"-thread (indirectly through `claim_state_interface`)
bool ResourceManager::state_interface_is_available(const std::string & name) const
{
  std::lock_guard<std::recursive_mutex> guard(resource_interfaces_lock_);
  return std::find(
           resource_storage_->available_state_interfaces_.begin(),
           resource_storage_->available_state_interfaces_.end(),
           name) != resource_storage_->available_state_interfaces_.end();
}

// CM API: Called in "callback/slow"-thread
void ResourceManager::import_controller_exported_state_interfaces(
  const std::string & controller_name, std::vector<StateInterface::ConstSharedPtr> & interfaces)
{
  std::lock_guard<std::recursive_mutex> guard(resource_interfaces_lock_);
  auto interface_names = resource_storage_->add_state_interfaces(interfaces);
  resource_storage_->controllers_exported_state_interfaces_map_[controller_name] = interface_names;
}

// CM API: Called in "callback/slow"-thread
std::vector<std::string> ResourceManager::get_controller_exported_state_interface_names(
  const std::string & controller_name)
{
  return resource_storage_->controllers_exported_state_interfaces_map_.at(controller_name);
}

// CM API: Called in "update"-thread
void ResourceManager::make_controller_exported_state_interfaces_available(
  const std::string & controller_name)
{
  auto interface_names =
    resource_storage_->controllers_exported_state_interfaces_map_.at(controller_name);
  std::lock_guard<std::recursive_mutex> guard(resource_interfaces_lock_);
  resource_storage_->available_state_interfaces_.insert(
    resource_storage_->available_state_interfaces_.end(), interface_names.begin(),
    interface_names.end());
}

// CM API: Called in "update"-thread
void ResourceManager::make_controller_exported_state_interfaces_unavailable(
  const std::string & controller_name)
{
  auto interface_names =
    resource_storage_->controllers_exported_state_interfaces_map_.at(controller_name);

  std::lock_guard<std::recursive_mutex> guard(resource_interfaces_lock_);
  for (const auto & interface : interface_names)
  {
    auto found_it = std::find(
      resource_storage_->available_state_interfaces_.begin(),
      resource_storage_->available_state_interfaces_.end(), interface);
    if (found_it != resource_storage_->available_state_interfaces_.end())
    {
      resource_storage_->available_state_interfaces_.erase(found_it);
      RCUTILS_LOG_DEBUG_NAMED(
        "resource_manager", "'%s' state interface removed from available list", interface.c_str());
    }
  }
}

// CM API: Called in "callback/slow"-thread
void ResourceManager::remove_controller_exported_state_interfaces(
  const std::string & controller_name)
{
  auto interface_names =
    resource_storage_->controllers_exported_state_interfaces_map_.at(controller_name);
  resource_storage_->controllers_exported_state_interfaces_map_.erase(controller_name);

  std::lock_guard<std::recursive_mutex> guard(resource_interfaces_lock_);
  resource_storage_->remove_state_interfaces(interface_names);
}

// CM API: Called in "callback/slow"-thread
void ResourceManager::import_controller_reference_interfaces(
  const std::string & controller_name,
  const std::vector<hardware_interface::CommandInterface::SharedPtr> & interfaces)
{
  std::scoped_lock guard(resource_interfaces_lock_, claimed_command_interfaces_lock_);
  auto interface_names = resource_storage_->add_command_interfaces(interfaces);
  resource_storage_->controllers_reference_interfaces_map_[controller_name] = interface_names;
}

// CM API: Called in "callback/slow"-thread
std::vector<std::string> ResourceManager::get_controller_reference_interface_names(
  const std::string & controller_name)
{
  return resource_storage_->controllers_reference_interfaces_map_.at(controller_name);
}

// CM API: Called in "update"-thread
void ResourceManager::make_controller_reference_interfaces_available(
  const std::string & controller_name)
{
  auto interface_names =
    resource_storage_->controllers_reference_interfaces_map_.at(controller_name);
  std::lock_guard<std::recursive_mutex> guard(resource_interfaces_lock_);
  resource_storage_->available_command_interfaces_.insert(
    resource_storage_->available_command_interfaces_.end(), interface_names.begin(),
    interface_names.end());
}

// CM API: Called in "update"-thread
void ResourceManager::make_controller_reference_interfaces_unavailable(
  const std::string & controller_name)
{
  auto interface_names =
    resource_storage_->controllers_reference_interfaces_map_.at(controller_name);

  std::lock_guard<std::recursive_mutex> guard(resource_interfaces_lock_);
  for (const auto & interface : interface_names)
  {
    auto found_it = std::find(
      resource_storage_->available_command_interfaces_.begin(),
      resource_storage_->available_command_interfaces_.end(), interface);
    if (found_it != resource_storage_->available_command_interfaces_.end())
    {
      resource_storage_->available_command_interfaces_.erase(found_it);
      RCLCPP_DEBUG(
        get_logger(), "'%s' command interface removed from available list", interface.c_str());
    }
  }
}

// CM API: Called in "callback/slow"-thread
void ResourceManager::remove_controller_reference_interfaces(const std::string & controller_name)
{
  auto interface_names =
    resource_storage_->controllers_reference_interfaces_map_.at(controller_name);
  resource_storage_->controllers_reference_interfaces_map_.erase(controller_name);

  std::scoped_lock guard(resource_interfaces_lock_, claimed_command_interfaces_lock_);
  resource_storage_->remove_command_interfaces(interface_names);
}

// CM API: Called in "callback/slow"-thread
void ResourceManager::cache_controller_to_hardware(
  const std::string & controller_name, const std::vector<std::string> & interfaces)
{
  for (const auto & interface : interfaces)
  {
    bool found = false;
    for (const auto & [hw_name, hw_info] : resource_storage_->hardware_info_map_)
    {
      auto cmd_itf_it =
        std::find(hw_info.command_interfaces.begin(), hw_info.command_interfaces.end(), interface);
      if (cmd_itf_it != hw_info.command_interfaces.end())
      {
        found = true;
      }
      auto state_itf_it =
        std::find(hw_info.state_interfaces.begin(), hw_info.state_interfaces.end(), interface);
      if (state_itf_it != hw_info.state_interfaces.end())
      {
        found = true;
      }

      if (found)
      {
        // check if controller exist already in the list and if not add it
        auto controllers = resource_storage_->hardware_used_by_controllers_[hw_name];
        auto ctrl_it = std::find(controllers.begin(), controllers.end(), controller_name);
        if (ctrl_it == controllers.end())
        {
          // add because it does not exist
          controllers.reserve(controllers.size() + 1);
          controllers.push_back(controller_name);
        }
        resource_storage_->hardware_used_by_controllers_[hw_name] = controllers;
        break;
      }
    }
  }
}

// CM API: Called in "update"-thread
std::vector<std::string> ResourceManager::get_cached_controllers_to_hardware(
  const std::string & hardware_name)
{
  return resource_storage_->hardware_used_by_controllers_[hardware_name];
}

// CM API: Called in "update"-thread
bool ResourceManager::command_interface_is_claimed(const std::string & key) const
{
  if (!command_interface_is_available(key))
  {
    return false;
  }

  std::lock_guard<std::recursive_mutex> guard_claimed(claimed_command_interfaces_lock_);
  return resource_storage_->claimed_command_interface_map_.at(key);
}

// CM API: Called in "update"-thread
LoanedCommandInterface ResourceManager::claim_command_interface(const std::string & key)
{
  if (!command_interface_is_available(key))
  {
    throw std::runtime_error(std::string("Command interface with '") + key + "' does not exist");
  }

  std::lock_guard<std::recursive_mutex> guard_claimed(claimed_command_interfaces_lock_);
  if (command_interface_is_claimed(key))
  {
    throw std::runtime_error(
      std::string("Command interface with '") + key + "' is already claimed");
  }

  resource_storage_->claimed_command_interface_map_[key] = true;
  std::lock_guard<std::recursive_mutex> guard(resource_interfaces_lock_);
  return LoanedCommandInterface(
    resource_storage_->command_interface_map_.at(key),
    std::bind(&ResourceManager::release_command_interface, this, key));
}

// CM API: Called in "update"-thread
void ResourceManager::release_command_interface(const std::string & key)
{
  std::lock_guard<std::recursive_mutex> guard_claimed(claimed_command_interfaces_lock_);
  resource_storage_->claimed_command_interface_map_[key] = false;
}

// CM API: Called in "callback/slow"-thread
std::vector<std::string> ResourceManager::command_interface_keys() const
{
  std::vector<std::string> keys;
  std::lock_guard<std::recursive_mutex> guard(resource_interfaces_lock_);
  for (const auto & item : resource_storage_->command_interface_map_)
  {
    keys.push_back(std::get<0>(item));
  }
  return keys;
}

// CM API: Called in "update"-thread
std::vector<std::string> ResourceManager::available_command_interfaces() const
{
  std::lock_guard<std::recursive_mutex> guard(resource_interfaces_lock_);
  return resource_storage_->available_command_interfaces_;
}

// CM API: Called in "callback/slow"-thread
bool ResourceManager::command_interface_is_available(const std::string & name) const
{
  std::lock_guard<std::recursive_mutex> guard(resource_interfaces_lock_);
  return std::find(
           resource_storage_->available_command_interfaces_.begin(),
           resource_storage_->available_command_interfaces_.end(),
           name) != resource_storage_->available_command_interfaces_.end();
}

void ResourceManager::import_component(
  std::unique_ptr<ActuatorInterface> actuator, const HardwareInfo & hardware_info)
{
  std::lock_guard<std::recursive_mutex> guard(resources_lock_);
  resource_storage_->initialize_actuator(std::move(actuator), hardware_info);
  read_write_status.failed_hardware_names.reserve(
    resource_storage_->actuators_.size() + resource_storage_->sensors_.size() +
    resource_storage_->systems_.size());
}

void ResourceManager::import_component(
  std::unique_ptr<SensorInterface> sensor, const HardwareInfo & hardware_info)
{
  std::lock_guard<std::recursive_mutex> guard(resources_lock_);
  resource_storage_->initialize_sensor(std::move(sensor), hardware_info);
  read_write_status.failed_hardware_names.reserve(
    resource_storage_->actuators_.size() + resource_storage_->sensors_.size() +
    resource_storage_->systems_.size());
}

void ResourceManager::import_component(
  std::unique_ptr<SystemInterface> system, const HardwareInfo & hardware_info)
{
  std::lock_guard<std::recursive_mutex> guard(resources_lock_);
  resource_storage_->initialize_system(std::move(system), hardware_info);
  read_write_status.failed_hardware_names.reserve(
    resource_storage_->actuators_.size() + resource_storage_->sensors_.size() +
    resource_storage_->systems_.size());
}

// CM API: Called in "callback/slow"-thread
const std::unordered_map<std::string, HardwareComponentInfo> &
ResourceManager::get_components_status()
{
  auto loop_and_get_state = [&](auto & container)
  {
    for (auto & component : container)
    {
      resource_storage_->hardware_info_map_[component.get_name()].state =
        component.get_lifecycle_state();
    }
  };

  loop_and_get_state(resource_storage_->actuators_);
  loop_and_get_state(resource_storage_->sensors_);
  loop_and_get_state(resource_storage_->systems_);

  return resource_storage_->hardware_info_map_;
}

// CM API: Called in "callback/slow"-thread
bool ResourceManager::prepare_command_mode_switch(
  const std::vector<std::string> & start_interfaces,
  const std::vector<std::string> & stop_interfaces)
{
  // When only broadcaster is activated then this lists are empty
  if (start_interfaces.empty() && stop_interfaces.empty())
  {
    return true;
  }

  // Check if interface exists
  std::stringstream ss_not_existing;
  ss_not_existing << "Not existing: " << std::endl << "[" << std::endl;
  auto check_exist = [&](const std::vector<std::string> & list_to_check)
  {
    bool all_exist = true;
    for (const auto & interface : list_to_check)
    {
      if (!command_interface_exists(interface))
      {
        all_exist = false;
        ss_not_existing << " " << interface << std::endl;
      }
    }
    return all_exist;
  };
  if (!(check_exist(start_interfaces) && check_exist(stop_interfaces)))
  {
    ss_not_existing << "]" << std::endl;
    RCLCPP_ERROR(
      get_logger(), "Not acceptable command interfaces combination: \n%s%s",
      interfaces_to_string(start_interfaces, stop_interfaces).c_str(),
      ss_not_existing.str().c_str());
    return false;
  }

  // Check if interfaces are available
  std::stringstream ss_not_available;
  ss_not_available << "Not available: " << std::endl << "[" << std::endl;
  auto check_available = [&](const std::vector<std::string> & list_to_check)
  {
    bool all_available = true;
    for (const auto & interface : list_to_check)
    {
      if (!command_interface_is_available(interface))
      {
        all_available = false;
        ss_not_available << " " << interface << std::endl;
      }
    }
    return all_available;
  };
  if (!(check_available(start_interfaces) && check_available(stop_interfaces)))
  {
    ss_not_available << "]" << std::endl;
    RCLCPP_ERROR(
      get_logger(), "Not acceptable command interfaces combination: \n%s%s",
      interfaces_to_string(start_interfaces, stop_interfaces).c_str(),
      ss_not_available.str().c_str());
    return false;
  }

  auto call_prepare_mode_switch =
    [&start_interfaces, &stop_interfaces, logger = get_logger()](auto & components)
  {
    bool ret = true;
    for (auto & component : components)
    {
      if (
        component.get_lifecycle_state().id() ==
          lifecycle_msgs::msg::State::PRIMARY_STATE_INACTIVE ||
        component.get_lifecycle_state().id() == lifecycle_msgs::msg::State::PRIMARY_STATE_ACTIVE)
      {
        try
        {
          if (
            return_type::OK !=
            component.prepare_command_mode_switch(start_interfaces, stop_interfaces))
          {
            RCLCPP_ERROR(
              logger, "Component '%s' did not accept command interfaces combination: \n%s",
              component.get_name().c_str(),
              interfaces_to_string(start_interfaces, stop_interfaces).c_str());
            ret = false;
          }
        }
        catch (const std::exception & e)
        {
          RCLCPP_ERROR(
            logger,
            "Exception of type : %s occurred while preparing command mode switch for component "
            "'%s' for the interfaces: \n %s : %s",
            typeid(e).name(), component.get_name().c_str(),
            interfaces_to_string(start_interfaces, stop_interfaces).c_str(), e.what());
          ret = false;
        }
        catch (...)
        {
          RCLCPP_ERROR(
            logger,
            "Unknown exception occurred while preparing command mode switch for component '%s' for "
            "the interfaces: \n %s",
            component.get_name().c_str(),
            interfaces_to_string(start_interfaces, stop_interfaces).c_str());
          ret = false;
        }
      }
    }
    return ret;
  };

  const bool actuators_result = call_prepare_mode_switch(resource_storage_->actuators_);
  const bool systems_result = call_prepare_mode_switch(resource_storage_->systems_);

  return actuators_result && systems_result;
}

// CM API: Called in "update"-thread
bool ResourceManager::perform_command_mode_switch(
  const std::vector<std::string> & start_interfaces,
  const std::vector<std::string> & stop_interfaces)
{
  // When only broadcaster is activated then this lists are empty
  if (start_interfaces.empty() && stop_interfaces.empty())
  {
    return true;
  }

  auto call_perform_mode_switch =
    [&start_interfaces, &stop_interfaces, logger = get_logger()](auto & components)
  {
    bool ret = true;
    for (auto & component : components)
    {
      if (
        component.get_lifecycle_state().id() ==
          lifecycle_msgs::msg::State::PRIMARY_STATE_INACTIVE ||
        component.get_lifecycle_state().id() == lifecycle_msgs::msg::State::PRIMARY_STATE_ACTIVE)
      {
        try
        {
          if (
            return_type::OK !=
            component.perform_command_mode_switch(start_interfaces, stop_interfaces))
          {
            RCLCPP_ERROR(
              logger, "Component '%s' could not perform switch", component.get_name().c_str());
            ret = false;
          }
        }
        catch (const std::exception & e)
        {
          RCLCPP_ERROR(
            logger,
            "Exception of type : %s occurred while performing command mode switch for component "
            "'%s' for the interfaces: \n %s : %s",
            typeid(e).name(), component.get_name().c_str(),
            interfaces_to_string(start_interfaces, stop_interfaces).c_str(), e.what());
          ret = false;
        }
        catch (...)
        {
          RCLCPP_ERROR(
            logger,
            "Unknown exception occurred while performing command mode switch for component '%s' "
            "for "
            "the interfaces: \n %s",
            component.get_name().c_str(),
            interfaces_to_string(start_interfaces, stop_interfaces).c_str());
          ret = false;
        }
      }
    }
    return ret;
  };

  const bool actuators_result = call_perform_mode_switch(resource_storage_->actuators_);
  const bool systems_result = call_perform_mode_switch(resource_storage_->systems_);

  return actuators_result && systems_result;
}

// CM API: Called in "callback/slow"-thread
return_type ResourceManager::set_component_state(
  const std::string & component_name, rclcpp_lifecycle::State & target_state)
{
  using lifecycle_msgs::msg::State;
  using std::placeholders::_1;
  using std::placeholders::_2;

  auto found_it = resource_storage_->hardware_info_map_.find(component_name);

  if (found_it == resource_storage_->hardware_info_map_.end())
  {
    RCLCPP_INFO(
      get_logger(), "Hardware Component with name '%s' does not exists", component_name.c_str());
    return return_type::ERROR;
  }

  return_type result = return_type::OK;

  if (target_state.id() == 0)
  {
    if (target_state.label() == lifecycle_state_names::UNCONFIGURED)
    {
      target_state = rclcpp_lifecycle::State(
        State::PRIMARY_STATE_UNCONFIGURED, lifecycle_state_names::UNCONFIGURED);
    }
    if (target_state.label() == lifecycle_state_names::INACTIVE)
    {
      target_state =
        rclcpp_lifecycle::State(State::PRIMARY_STATE_INACTIVE, lifecycle_state_names::INACTIVE);
    }
    if (target_state.label() == lifecycle_state_names::ACTIVE)
    {
      target_state =
        rclcpp_lifecycle::State(State::PRIMARY_STATE_ACTIVE, lifecycle_state_names::ACTIVE);
    }
    if (target_state.label() == lifecycle_state_names::FINALIZED)
    {
      target_state =
        rclcpp_lifecycle::State(State::PRIMARY_STATE_FINALIZED, lifecycle_state_names::FINALIZED);
    }
  }

  auto find_set_component_state = [&](auto action, auto & components)
  {
    auto found_component_it = std::find_if(
      components.begin(), components.end(),
      [&](const auto & component) { return component.get_name() == component_name; });

    if (found_component_it != components.end())
    {
      if (action(*found_component_it, target_state))
      {
        result = return_type::OK;
      }
      else
      {
        result = return_type::ERROR;
      }
      return true;
    }
    return false;
  };

  std::lock_guard<std::recursive_mutex> guard(resources_lock_);
  bool found = find_set_component_state(
    std::bind(&ResourceStorage::set_component_state<Actuator>, resource_storage_.get(), _1, _2),
    resource_storage_->actuators_);
  if (!found)
  {
    found = find_set_component_state(
      std::bind(&ResourceStorage::set_component_state<Sensor>, resource_storage_.get(), _1, _2),
      resource_storage_->sensors_);
  }
  if (!found)
  {
    found = find_set_component_state(
      std::bind(&ResourceStorage::set_component_state<System>, resource_storage_.get(), _1, _2),
      resource_storage_->systems_);
  }

  return result;
}

// CM API: Called in "update"-thread
HardwareReadWriteStatus ResourceManager::read(
  const rclcpp::Time & time, const rclcpp::Duration & period)
{
  read_write_status.ok = true;
  read_write_status.failed_hardware_names.clear();

  auto read_components = [&](auto & components)
  {
    for (auto & component : components)
    {
      std::unique_lock<std::recursive_mutex> lock(component.get_mutex(), std::try_to_lock);
      const std::string component_name = component.get_name();
      if (!lock.owns_lock())
      {
        RCLCPP_DEBUG(
          get_logger(), "Skipping read() call for the component '%s' since it is locked",
          component.get_name().c_str());
        continue;
      }
      auto ret_val = return_type::OK;
      try
      {
        auto & hardware_component_info =
          resource_storage_->hardware_info_map_[component.get_name()];
        const auto current_time = resource_storage_->get_clock()->now();
        if (
          hardware_component_info.rw_rate == 0 ||
          hardware_component_info.rw_rate == resource_storage_->cm_update_rate_)
        {
          ret_val = component.read(current_time, period);
        }
        else
        {
          const double read_rate = hardware_component_info.rw_rate;
          const rclcpp::Duration actual_period =
            component.get_last_read_time().get_clock_type() != RCL_CLOCK_UNINITIALIZED
              ? current_time - component.get_last_read_time()
              : rclcpp::Duration::from_seconds(1.0 / static_cast<double>(read_rate));
          if (actual_period.seconds() * read_rate >= 0.99)
          {
            ret_val = component.read(current_time, actual_period);
          }
        }
        const auto component_group = component.get_group_name();
        ret_val =
          resource_storage_->update_hardware_component_group_state(component_group, ret_val);
      }
      catch (const std::exception & e)
      {
        RCLCPP_ERROR(
          get_logger(), "Exception of type : %s thrown during read of the component '%s': %s",
          typeid(e).name(), component.get_name().c_str(), e.what());
        ret_val = return_type::ERROR;
      }
      catch (...)
      {
        RCLCPP_ERROR(
          get_logger(), "Unknown exception thrown during read of the component '%s'",
          component.get_name().c_str());
        ret_val = return_type::ERROR;
      }
      if (ret_val == return_type::ERROR)
      {
        component.error();
        read_write_status.ok = false;
        read_write_status.failed_hardware_names.push_back(component.get_name());
        resource_storage_->remove_all_hardware_interfaces_from_available_list(component.get_name());
      }
      else if (ret_val == return_type::DEACTIVATE)
      {
        rclcpp_lifecycle::State inactive_state(
          lifecycle_msgs::msg::State::PRIMARY_STATE_INACTIVE, lifecycle_state_names::INACTIVE);
        set_component_state(component.get_name(), inactive_state);
      }
      // If desired: automatic re-activation. We could add a flag for this...
      // else
      // {
      // using lifecycle_msgs::msg::State;
      // rclcpp_lifecycle::State state(State::PRIMARY_STATE_ACTIVE, lifecycle_state_names::ACTIVE);
      // set_component_state(component.get_name(), state);
      // }
    }
  };

  read_components(resource_storage_->actuators_);
  read_components(resource_storage_->sensors_);
  read_components(resource_storage_->systems_);

  return read_write_status;
}

// CM API: Called in "update"-thread
HardwareReadWriteStatus ResourceManager::write(
  const rclcpp::Time & time, const rclcpp::Duration & period)
{
  read_write_status.ok = true;
  read_write_status.failed_hardware_names.clear();

  auto write_components = [&](auto & components)
  {
    for (auto & component : components)
    {
      std::unique_lock<std::recursive_mutex> lock(component.get_mutex(), std::try_to_lock);
      const std::string component_name = component.get_name();
      if (!lock.owns_lock())
      {
        RCLCPP_DEBUG(
          get_logger(), "Skipping write() call for the component '%s' since it is locked",
          component_name.c_str());
        continue;
      }
      auto ret_val = return_type::OK;
      try
      {
        auto & hardware_component_info =
          resource_storage_->hardware_info_map_[component.get_name()];
        const auto current_time = resource_storage_->get_clock()->now();
        if (
<<<<<<< HEAD
          resource_storage_->hardware_info_map_[component_name].rw_rate == 0 ||
          resource_storage_->hardware_info_map_[component_name].rw_rate ==
            resource_storage_->cm_update_rate_)
=======
          hardware_component_info.rw_rate == 0 ||
          hardware_component_info.rw_rate == resource_storage_->cm_update_rate_)
>>>>>>> 3aa38b02
        {
          ret_val = component.write(current_time, period);
        }
        else
        {
<<<<<<< HEAD
          const double write_rate = resource_storage_->hardware_info_map_[component_name].rw_rate;
          const auto current_time = resource_storage_->get_clock()->now();
          const rclcpp::Duration actual_period = current_time - component.get_last_write_time();
=======
          const double write_rate = hardware_component_info.rw_rate;
          const rclcpp::Duration actual_period =
            component.get_last_write_time().get_clock_type() != RCL_CLOCK_UNINITIALIZED
              ? current_time - component.get_last_write_time()
              : rclcpp::Duration::from_seconds(1.0 / static_cast<double>(write_rate));
>>>>>>> 3aa38b02
          if (actual_period.seconds() * write_rate >= 0.99)
          {
            ret_val = component.write(current_time, actual_period);
          }
        }
        const auto component_group = component.get_group_name();
        ret_val =
          resource_storage_->update_hardware_component_group_state(component_group, ret_val);
      }
      catch (const std::exception & e)
      {
        RCLCPP_ERROR(
          get_logger(), "Exception of type : %s thrown during write of the component '%s': %s",
          typeid(e).name(), component_name.c_str(), e.what());
        ret_val = return_type::ERROR;
      }
      catch (...)
      {
        RCLCPP_ERROR(
          get_logger(), "Unknown exception thrown during write of the component '%s'",
          component_name.c_str());
        ret_val = return_type::ERROR;
      }
      if (ret_val == return_type::ERROR)
      {
        component.error();
        read_write_status.ok = false;
        read_write_status.failed_hardware_names.push_back(component_name);
        resource_storage_->remove_all_hardware_interfaces_from_available_list(component_name);
      }
      else if (ret_val == return_type::DEACTIVATE)
      {
        rclcpp_lifecycle::State inactive_state(
          lifecycle_msgs::msg::State::PRIMARY_STATE_INACTIVE, lifecycle_state_names::INACTIVE);
        set_component_state(component.get_name(), inactive_state);
      }
    }
  };

  write_components(resource_storage_->actuators_);
  write_components(resource_storage_->systems_);

  return read_write_status;
}

// BEGIN: "used only in tests and locally"
size_t ResourceManager::actuator_components_size() const
{
  return resource_storage_->actuators_.size();
}

size_t ResourceManager::sensor_components_size() const
{
  return resource_storage_->sensors_.size();
}

size_t ResourceManager::system_components_size() const
{
  return resource_storage_->systems_.size();
}

bool ResourceManager::command_interface_exists(const std::string & key) const
{
  std::lock_guard<std::recursive_mutex> guard(resource_interfaces_lock_);
  return resource_storage_->command_interface_map_.find(key) !=
         resource_storage_->command_interface_map_.end();
}

bool ResourceManager::state_interface_exists(const std::string & key) const
{
  std::lock_guard<std::recursive_mutex> guard(resource_interfaces_lock_);
  return resource_storage_->state_interface_map_.find(key) !=
         resource_storage_->state_interface_map_.end();
}

void ResourceManager::set_on_component_state_switch_callback(std::function<void()> callback)
{
  resource_storage_->on_component_state_switch_callback_ = callback;
}

// END: "used only in tests and locally"

rclcpp::Logger ResourceManager::get_logger() const { return resource_storage_->get_logger(); }

rclcpp::Clock::SharedPtr ResourceManager::get_clock() const
{
  return resource_storage_->get_clock();
}

// BEGIN: private methods

bool ResourceManager::validate_storage(
  const std::vector<hardware_interface::HardwareInfo> & hardware_info) const
{
  std::vector<std::string> missing_state_keys = {};
  std::vector<std::string> missing_command_keys = {};

  for (const auto & hardware : hardware_info)
  {
    for (const auto & joint : hardware.joints)
    {
      for (const auto & state_interface : joint.state_interfaces)
      {
        if (!state_interface_exists(joint.name + "/" + state_interface.name))
        {
          missing_state_keys.emplace_back(joint.name + "/" + state_interface.name);
        }
      }
      for (const auto & command_interface : joint.command_interfaces)
      {
        if (!command_interface_exists(joint.name + "/" + command_interface.name))
        {
          missing_command_keys.emplace_back(joint.name + "/" + command_interface.name);
        }
      }
    }
    for (const auto & sensor : hardware.sensors)
    {
      for (const auto & state_interface : sensor.state_interfaces)
      {
        if (!state_interface_exists(sensor.name + "/" + state_interface.name))
        {
          missing_state_keys.emplace_back(sensor.name + "/" + state_interface.name);
        }
      }
    }
    for (const auto & gpio : hardware.gpios)
    {
      for (const auto & state_interface : gpio.state_interfaces)
      {
        if (!state_interface_exists(gpio.name + "/" + state_interface.name))
        {
          missing_state_keys.emplace_back(gpio.name + "/" + state_interface.name);
        }
      }
      for (const auto & command_interface : gpio.command_interfaces)
      {
        if (!command_interface_exists(gpio.name + "/" + command_interface.name))
        {
          missing_command_keys.emplace_back(gpio.name + "/" + command_interface.name);
        }
      }
    }
  }

  if (!missing_state_keys.empty() || !missing_command_keys.empty())
  {
    std::string message = "Wrong state or command interface configuration.\n";
    message += "missing state interfaces:\n";
    for (const auto & missing_key : missing_state_keys)
    {
      message += " " + missing_key + "\t";
    }
    message += "\nmissing command interfaces:\n";
    for (const auto & missing_key : missing_command_keys)
    {
      message += " " + missing_key + "\t";
    }

    RCUTILS_LOG_ERROR_NAMED(
      "resource_manager",
      "Discrepancy between robot description file (urdf) and actually exported HW interfaces.\n"
      "Details: %s",
      message.c_str());

    return false;
  }

  return true;
}

// END: private methods

}  // namespace hardware_interface<|MERGE_RESOLUTION|>--- conflicted
+++ resolved
@@ -1771,14 +1771,14 @@
       {
         RCLCPP_DEBUG(
           get_logger(), "Skipping read() call for the component '%s' since it is locked",
-          component.get_name().c_str());
+          component_name.c_str());
         continue;
       }
       auto ret_val = return_type::OK;
       try
       {
         auto & hardware_component_info =
-          resource_storage_->hardware_info_map_[component.get_name()];
+          resource_storage_->hardware_info_map_[component_name];
         const auto current_time = resource_storage_->get_clock()->now();
         if (
           hardware_component_info.rw_rate == 0 ||
@@ -1806,28 +1806,28 @@
       {
         RCLCPP_ERROR(
           get_logger(), "Exception of type : %s thrown during read of the component '%s': %s",
-          typeid(e).name(), component.get_name().c_str(), e.what());
+          typeid(e).name(), component_name.c_str(), e.what());
         ret_val = return_type::ERROR;
       }
       catch (...)
       {
         RCLCPP_ERROR(
           get_logger(), "Unknown exception thrown during read of the component '%s'",
-          component.get_name().c_str());
+          component_name.c_str());
         ret_val = return_type::ERROR;
       }
       if (ret_val == return_type::ERROR)
       {
         component.error();
         read_write_status.ok = false;
-        read_write_status.failed_hardware_names.push_back(component.get_name());
-        resource_storage_->remove_all_hardware_interfaces_from_available_list(component.get_name());
+        read_write_status.failed_hardware_names.push_back(component_name);
+        resource_storage_->remove_all_hardware_interfaces_from_available_list(component_name);
       }
       else if (ret_val == return_type::DEACTIVATE)
       {
         rclcpp_lifecycle::State inactive_state(
           lifecycle_msgs::msg::State::PRIMARY_STATE_INACTIVE, lifecycle_state_names::INACTIVE);
-        set_component_state(component.get_name(), inactive_state);
+        set_component_state(component_name, inactive_state);
       }
       // If desired: automatic re-activation. We could add a flag for this...
       // else
@@ -1870,33 +1870,21 @@
       try
       {
         auto & hardware_component_info =
-          resource_storage_->hardware_info_map_[component.get_name()];
+          resource_storage_->hardware_info_map_[component_name];
         const auto current_time = resource_storage_->get_clock()->now();
         if (
-<<<<<<< HEAD
-          resource_storage_->hardware_info_map_[component_name].rw_rate == 0 ||
-          resource_storage_->hardware_info_map_[component_name].rw_rate ==
-            resource_storage_->cm_update_rate_)
-=======
           hardware_component_info.rw_rate == 0 ||
           hardware_component_info.rw_rate == resource_storage_->cm_update_rate_)
->>>>>>> 3aa38b02
         {
           ret_val = component.write(current_time, period);
         }
         else
         {
-<<<<<<< HEAD
-          const double write_rate = resource_storage_->hardware_info_map_[component_name].rw_rate;
-          const auto current_time = resource_storage_->get_clock()->now();
-          const rclcpp::Duration actual_period = current_time - component.get_last_write_time();
-=======
           const double write_rate = hardware_component_info.rw_rate;
           const rclcpp::Duration actual_period =
             component.get_last_write_time().get_clock_type() != RCL_CLOCK_UNINITIALIZED
               ? current_time - component.get_last_write_time()
               : rclcpp::Duration::from_seconds(1.0 / static_cast<double>(write_rate));
->>>>>>> 3aa38b02
           if (actual_period.seconds() * write_rate >= 0.99)
           {
             ret_val = component.write(current_time, actual_period);
@@ -1931,7 +1919,7 @@
       {
         rclcpp_lifecycle::State inactive_state(
           lifecycle_msgs::msg::State::PRIMARY_STATE_INACTIVE, lifecycle_state_names::INACTIVE);
-        set_component_state(component.get_name(), inactive_state);
+        set_component_state(component_name, inactive_state);
       }
     }
   };
