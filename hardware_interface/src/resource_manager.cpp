--- conflicted
+++ resolved
@@ -122,25 +122,6 @@
     const HardwareInfo & hardware_info, pluginlib::ClassLoader<HardwareInterfaceT> & loader,
     std::vector<HardwareT> & container)
   {
-<<<<<<< HEAD
-    RCUTILS_LOG_INFO_NAMED(
-      "resource_manager", "Loading hardware '%s' ", hardware_info.name.c_str());
-    // hardware_plugin_name has to match class name in plugin xml description
-    auto component = std::unique_ptr<HardwareInterfaceT>(
-      loader.createUnmanagedInstance(hardware_info.hardware_plugin_name));
-    HardwareT hardware(std::move(component));
-    container.emplace_back(std::move(hardware));
-    // initialize static data about hardware component to reduce later calls
-    HardwareComponentInfo component_info;
-    component_info.name = hardware_info.name;
-    component_info.type = hardware_info.type;
-    component_info.plugin_name = hardware_info.hardware_plugin_name;
-    component_info.is_async = hardware_info.is_async;
-
-    hardware_info_map_.insert(std::make_pair(component_info.name, component_info));
-    hardware_used_by_controllers_.insert(
-      std::make_pair(component_info.name, std::vector<std::string>()));
-=======
     bool is_loaded = false;
     try
     {
@@ -196,7 +177,6 @@
         hardware_info.name.c_str());
     }
     return is_loaded;
->>>>>>> ecfdfc76
   }
 
   template <class HardwareT>
@@ -1064,12 +1044,6 @@
 bool ResourceManager::load_and_initialize_components(
   const std::string & urdf, const unsigned int update_rate)
 {
-<<<<<<< HEAD
-  hardware_infos_ = hardware_interface::parse_control_resources_from_urdf(urdf);
-  validate_interfaces_ = validate_interfaces;
-
-  is_urdf_loaded__ = true;
-=======
   components_are_loaded_and_initialized_ = true;
 
   resource_storage_->cm_update_rate_ = update_rate;
@@ -1080,18 +1054,13 @@
   {
     hw.rw_rate = (hw.rw_rate == 0 || hw.rw_rate > update_rate) ? update_rate : hw.rw_rate;
   }
->>>>>>> ecfdfc76
 
   const std::string system_type = "system";
   const std::string sensor_type = "sensor";
   const std::string actuator_type = "actuator";
 
-<<<<<<< HEAD
-  for (const auto & individual_hardware_info : hardware_infos_)
-=======
   std::lock_guard<std::recursive_mutex> resource_guard(resources_lock_);
   for (const auto & individual_hardware_info : hardware_info)
->>>>>>> ecfdfc76
   {
     // Check for identical names
     if (
