// Copyright 2020 Open Source Robotics Foundation, Inc.
//
// Licensed under the Apache License, Version 2.0 (the "License");
// you may not use this file except in compliance with the License.
// You may obtain a copy of the License at
//
//     http://www.apache.org/licenses/LICENSE-2.0
//
// Unless required by applicable law or agreed to in writing, software
// distributed under the License is distributed on an "AS IS" BASIS,
// WITHOUT WARRANTIES OR CONDITIONS OF ANY KIND, either express or implied.
// See the License for the specific language governing permissions and
// limitations under the License.

#include "hardware_interface/resource_manager.hpp"

#include <functional>
#include <map>
#include <memory>
#include <string>
#include <unordered_map>
#include <utility>
#include <vector>

#include "hardware_interface/actuator.hpp"
#include "hardware_interface/actuator_interface.hpp"
#include "hardware_interface/component_parser.hpp"
#include "hardware_interface/hardware_component_info.hpp"
#include "hardware_interface/sensor.hpp"
#include "hardware_interface/sensor_interface.hpp"
#include "hardware_interface/system.hpp"
#include "hardware_interface/system_interface.hpp"
#include "hardware_interface/types/hardware_interface_type_values.hpp"
#include "lifecycle_msgs/msg/state.hpp"
#include "pluginlib/class_loader.hpp"
#include "rcutils/logging_macros.h"

namespace hardware_interface
{
auto trigger_and_print_hardware_state_transition =
  [](
    auto transition, const std::string transition_name, const std::string & hardware_name,
    const lifecycle_msgs::msg::State::_id_type & target_state)
{
  RCUTILS_LOG_INFO_NAMED(
    "resource_manager", "'%s' hardware '%s' ", transition_name.c_str(), hardware_name.c_str());

  const rclcpp_lifecycle::State new_state = transition();

  bool result = new_state.id() == target_state;

  if (result)
  {
    RCUTILS_LOG_INFO_NAMED(
      "resource_manager", "Successful '%s' of hardware '%s'", transition_name.c_str(),
      hardware_name.c_str());
  }
  else
  {
    RCUTILS_LOG_INFO_NAMED(
      "resource_manager", "Failed to '%s' hardware '%s'", transition_name.c_str(),
      hardware_name.c_str());
  }
  return result;
};

class ResourceStorage
{
  static constexpr const char * pkg_name = "hardware_interface";

  static constexpr const char * actuator_interface_name = "hardware_interface::ActuatorInterface";
  static constexpr const char * sensor_interface_name = "hardware_interface::SensorInterface";
  static constexpr const char * system_interface_name = "hardware_interface::SystemInterface";

public:
  ResourceStorage()
  : actuator_loader_(pkg_name, actuator_interface_name),
    sensor_loader_(pkg_name, sensor_interface_name),
    system_loader_(pkg_name, system_interface_name)
  {
  }

  template <class HardwareT, class HardwareInterfaceT>
  void load_hardware(
    const HardwareInfo & hardware_info, pluginlib::ClassLoader<HardwareInterfaceT> & loader,
    std::vector<HardwareT> & container)
  {
    RCUTILS_LOG_INFO_NAMED(
      "resource_manager", "Loading hardware '%s' ", hardware_info.name.c_str());
    // hardware_class_type has to match class name in plugin xml description
    // TODO(karsten1987) extract package from hardware_class_type
    // e.g.: <package_vendor>/<system_type>
    auto interface = std::unique_ptr<HardwareInterfaceT>(
      loader.createUnmanagedInstance(hardware_info.hardware_class_type));
    HardwareT hardware(std::move(interface));
    container.emplace_back(std::move(hardware));
    // initialize static data about hardware component to reduce later calls
    HardwareComponentInfo component_info;
    component_info.name = hardware_info.name;
    component_info.type = hardware_info.type;
    component_info.class_type = hardware_info.hardware_class_type;

    hardware_info_map_.insert(std::make_pair(component_info.name, component_info));
    hardware_used_by_controllers_.insert(
      std::make_pair(component_info.name, std::vector<std::string>()));
  }

  template <class HardwareT>
  bool initialize_hardware(const HardwareInfo & hardware_info, HardwareT & hardware)
  {
    RCUTILS_LOG_INFO_NAMED(
      "resource_manager", "Initialize hardware '%s' ", hardware_info.name.c_str());

    const rclcpp_lifecycle::State new_state = hardware.initialize(hardware_info);

    bool result = new_state.id() == lifecycle_msgs::msg::State::PRIMARY_STATE_UNCONFIGURED;

    if (result)
    {
      RCUTILS_LOG_INFO_NAMED(
        "resource_manager", "Successful initialization of hardware '%s'",
        hardware_info.name.c_str());
    }
    else
    {
      RCUTILS_LOG_INFO_NAMED(
        "resource_manager", "Failed to initialize hardware '%s'", hardware_info.name.c_str());
    }
    return result;
  }

  template <class HardwareT>
  bool configure_hardware(HardwareT & hardware)
  {
    bool result = trigger_and_print_hardware_state_transition(
      std::bind(&HardwareT::configure, &hardware), "configure", hardware.get_name(),
      lifecycle_msgs::msg::State::PRIMARY_STATE_INACTIVE);

    if (result)
    {
      // TODO(destogl): is it better to check here if previous state was unconfigured instead of
      // checking if each state already exists? Or we should somehow know that transition has
      // happened and only then trigger this part of the code?
      // On the other side this part of the code should never be executed in real-time critical
      // thread, so it could be also OK as it is...
      for (const auto & interface : hardware_info_map_[hardware.get_name()].state_interfaces)
      {
        // add all state interfaces to available list
        auto found_it = std::find(
          available_state_interfaces_.begin(), available_state_interfaces_.end(), interface);

        if (found_it == available_state_interfaces_.end())
        {
          available_state_interfaces_.emplace_back(interface);
          RCUTILS_LOG_DEBUG_NAMED(
            "resource_manager", "(hardware '%s'): '%s' state interface added into available list",
            hardware.get_name().c_str(), interface.c_str());
        }
        else
        {
          // TODO(destogl): do here error management if interfaces are only partially added into
          // "available" list - this should never be the case!
          RCUTILS_LOG_WARN_NAMED(
            "resource_manager",
            "(hardware '%s'): '%s' state interface already in available list."
            " This can happen due to multiple calls to 'configure'",
            hardware.get_name().c_str(), interface.c_str());
        }
      }

      // add command interfaces to available list
      for (const auto & interface : hardware_info_map_[hardware.get_name()].command_interfaces)
      {
        // TODO(destogl): check if interface should be available on configure
        auto found_it = std::find(
          available_command_interfaces_.begin(), available_command_interfaces_.end(), interface);

        if (found_it == available_command_interfaces_.end())
        {
          available_command_interfaces_.emplace_back(interface);
          RCUTILS_LOG_DEBUG_NAMED(
            "resource_manager", "(hardware '%s'): '%s' command interface added into available list",
            hardware.get_name().c_str(), interface.c_str());
        }
        else
        {
          // TODO(destogl): do here error management if interfaces are only partially added into
          // "available" list - this should never be the case!
          RCUTILS_LOG_WARN_NAMED(
            "resource_manager",
            "(hardware '%s'): '%s' command interface already in available list."
            " This can happen due to multiple calls to 'configure'",
            hardware.get_name().c_str(), interface.c_str());
        }
      }
    }
    return result;
  }

  void remove_all_hardware_interfaces_from_available_list(const std::string & hardware_name)
  {
    // remove all command interfaces from available list
    for (const auto & interface : hardware_info_map_[hardware_name].command_interfaces)
    {
      auto found_it = std::find(
        available_command_interfaces_.begin(), available_command_interfaces_.end(), interface);

      if (found_it != available_command_interfaces_.end())
      {
        available_command_interfaces_.erase(found_it);
        RCUTILS_LOG_DEBUG_NAMED(
          "resource_manager", "(hardware '%s'): '%s' command interface removed from available list",
          hardware_name.c_str(), interface.c_str());
      }
      else
      {
        // TODO(destogl): do here error management if interfaces are only partially added into
        // "available" list - this should never be the case!
        RCUTILS_LOG_WARN_NAMED(
          "resource_manager",
          "(hardware '%s'): '%s' command interface not in available list. "
          "This should not happen (hint: multiple cleanup calls).",
          hardware_name.c_str(), interface.c_str());
      }
    }
    // remove all state interfaces from available list
    for (const auto & interface : hardware_info_map_[hardware_name].state_interfaces)
    {
      auto found_it = std::find(
        available_state_interfaces_.begin(), available_state_interfaces_.end(), interface);

      if (found_it != available_state_interfaces_.end())
      {
        available_state_interfaces_.erase(found_it);
        RCUTILS_LOG_DEBUG_NAMED(
          "resource_manager", "(hardware '%s'): '%s' state interface removed from available list",
          hardware_name.c_str(), interface.c_str());
      }
      else
      {
        // TODO(destogl): do here error management if interfaces are only partially added into
        // "available" list - this should never be the case!
        RCUTILS_LOG_WARN_NAMED(
          "resource_manager",
          "(hardware '%s'): '%s' state interface not in available list. "
          "This should not happen (hint: multiple cleanup calls).",
          hardware_name.c_str(), interface.c_str());
      }
    }
  }

  template <class HardwareT>
  bool cleanup_hardware(HardwareT & hardware)
  {
    bool result = trigger_and_print_hardware_state_transition(
      std::bind(&HardwareT::cleanup, &hardware), "cleanup", hardware.get_name(),
      lifecycle_msgs::msg::State::PRIMARY_STATE_UNCONFIGURED);

    if (result)
    {
      remove_all_hardware_interfaces_from_available_list(hardware.get_name());
    }
    return result;
  }

  template <class HardwareT>
  bool shutdown_hardware(HardwareT & hardware)
  {
    bool result = trigger_and_print_hardware_state_transition(
      std::bind(&HardwareT::shutdown, &hardware), "shutdown", hardware.get_name(),
      lifecycle_msgs::msg::State::PRIMARY_STATE_FINALIZED);

    if (result)
    {
      // TODO(destogl): change this - deimport all things if there is there are interfaces there
      // deimport_non_movement_command_interfaces(hardware);
      // deimport_state_interfaces(hardware);
      // use remove_command_interfaces(hardware);
    }
    return result;
  }

  template <class HardwareT>
  bool activate_hardware(HardwareT & hardware)
  {
    bool result = trigger_and_print_hardware_state_transition(
      std::bind(&HardwareT::activate, &hardware), "activate", hardware.get_name(),
      lifecycle_msgs::msg::State::PRIMARY_STATE_ACTIVE);

    if (result)
    {
      // TODO(destogl): make all command interfaces available (currently are all available)
    }

    return result;
  }

  template <class HardwareT>
  bool deactivate_hardware(HardwareT & hardware)
  {
    bool result = trigger_and_print_hardware_state_transition(
      std::bind(&HardwareT::deactivate, &hardware), "deactivate", hardware.get_name(),
      lifecycle_msgs::msg::State::PRIMARY_STATE_INACTIVE);

    if (result)
    {
      // TODO(destogl): make all command interfaces unavailable that should be present only
      // when active (currently are all available) also at inactive
    }
    return result;
  }

  template <class HardwareT>
  bool set_component_state(HardwareT & hardware, const rclcpp_lifecycle::State & target_state)
  {
    using lifecycle_msgs::msg::State;

    bool result = false;

    switch (target_state.id())
    {
      case State::PRIMARY_STATE_UNCONFIGURED:
        switch (hardware.get_state().id())
        {
          case State::PRIMARY_STATE_UNCONFIGURED:
            result = true;
            break;
          case State::PRIMARY_STATE_INACTIVE:
            result = cleanup_hardware(hardware);
            break;
          case State::PRIMARY_STATE_ACTIVE:
            result = deactivate_hardware(hardware);
            if (result)
            {
              result = cleanup_hardware(hardware);
            }
            break;
          case State::PRIMARY_STATE_FINALIZED:
            result = false;
            RCUTILS_LOG_WARN_NAMED(
              "resource_manager", "hardware '%s' is in finalized state and can be only destroyed.",
              hardware.get_name().c_str());
            break;
        }
        break;
      case State::PRIMARY_STATE_INACTIVE:
        switch (hardware.get_state().id())
        {
          case State::PRIMARY_STATE_UNCONFIGURED:
            result = configure_hardware(hardware);
            break;
          case State::PRIMARY_STATE_INACTIVE:
            result = true;
            break;
          case State::PRIMARY_STATE_ACTIVE:
            result = deactivate_hardware(hardware);
            break;
          case State::PRIMARY_STATE_FINALIZED:
            result = false;
            RCUTILS_LOG_WARN_NAMED(
              "resource_manager", "hardware '%s' is in finalized state and can be only destroyed.",
              hardware.get_name().c_str());
            break;
        }
        break;
      case State::PRIMARY_STATE_ACTIVE:
        switch (hardware.get_state().id())
        {
          case State::PRIMARY_STATE_UNCONFIGURED:
            result = configure_hardware(hardware);
            if (result)
            {
              result = activate_hardware(hardware);
            }
            break;
          case State::PRIMARY_STATE_INACTIVE:
            result = activate_hardware(hardware);
            break;
          case State::PRIMARY_STATE_ACTIVE:
            result = true;
            break;
          case State::PRIMARY_STATE_FINALIZED:
            result = false;
            RCUTILS_LOG_WARN_NAMED(
              "resource_manager", "hardware '%s' is in finalized state and can be only destroyed.",
              hardware.get_name().c_str());
            break;
        }
        break;
      case State::PRIMARY_STATE_FINALIZED:
        switch (hardware.get_state().id())
        {
          case State::PRIMARY_STATE_UNCONFIGURED:
            result = shutdown_hardware(hardware);
            break;
          case State::PRIMARY_STATE_INACTIVE:
            result = shutdown_hardware(hardware);
            break;
          case State::PRIMARY_STATE_ACTIVE:
            result = shutdown_hardware(hardware);
            break;
          case State::PRIMARY_STATE_FINALIZED:
            result = true;
            break;
        }
        break;
    }

    return result;
  }

  template <class HardwareT>
  void import_state_interfaces(HardwareT & hardware)
  {
    auto interfaces = hardware.export_state_interfaces();
    std::vector<std::string> interface_names;
    interface_names.reserve(interfaces.size());
    for (auto & interface : interfaces)
    {
      auto key = interface.get_name();
      state_interface_map_.emplace(std::make_pair(key, std::move(interface)));
      interface_names.push_back(key);
    }
    hardware_info_map_[hardware.get_name()].state_interfaces = interface_names;
    available_state_interfaces_.reserve(
      available_state_interfaces_.capacity() + interface_names.size());
  }

  template <class HardwareT>
  void import_command_interfaces(HardwareT & hardware)
  {
    auto interfaces = hardware.export_command_interfaces();
    hardware_info_map_[hardware.get_name()].command_interfaces = add_command_interfaces(interfaces);
  }

  /// Adds exported command interfaces into internal storage.
  /**
   * Add command interfaces to the internal storage. Command interfaces exported from hardware or
   * chainable controllers are moved to the map with name-interface pairs, the interface names are
   * added to the claimed map and available list's size is increased to reserve storage when
   * interface change theirs status in real-time control loop.
   *
   * \param[interfaces] list of command interface to add into storage.
   * \returns list of interface names that are added into internal storage. The output is used to
   * avoid additional iterations to cache interface names, e.g., for initializing info structures.
   */
  std::vector<std::string> add_command_interfaces(std::vector<CommandInterface> & interfaces)
  {
    std::vector<std::string> interface_names;
    interface_names.reserve(interfaces.size());
    for (auto & interface : interfaces)
    {
      auto key = interface.get_name();
      command_interface_map_.emplace(std::make_pair(key, std::move(interface)));
      claimed_command_interface_map_.emplace(std::make_pair(key, false));
      interface_names.push_back(key);
    }
    available_command_interfaces_.reserve(
      available_command_interfaces_.capacity() + interface_names.size());

    return interface_names;
  }

  /// Removes command interfaces from internal storage.
  /**
   * Command interface are removed from the maps with theirs storage and their claimed status.
   *
   * \param[interface_names] list of command interface names to remove from storage.
   */
  void remove_command_interfaces(const std::vector<std::string> & interface_names)
  {
    for (const auto & interface : interface_names)
    {
      command_interface_map_.erase(interface);
      claimed_command_interface_map_.erase(interface);
    }
  }

  void check_for_duplicates(const HardwareInfo & hardware_info)
  {
    // Check for identical names
    if (hardware_info_map_.find(hardware_info.name) != hardware_info_map_.end())
    {
      throw std::runtime_error(
        "Hardware name " + hardware_info.name +
        " is duplicated. Please provide a unique 'name' in the URDF.");
    }
  }

  // TODO(destogl): Propagate "false" up, if happens in initialize_hardware
  void load_and_initialize_actuator(const HardwareInfo & hardware_info)
  {
    auto load_and_init_actuators = [&](auto & container)
    {
      check_for_duplicates(hardware_info);
      load_hardware<Actuator, ActuatorInterface>(hardware_info, actuator_loader_, container);
      if (initialize_hardware(hardware_info, container.back()))
      {
        import_state_interfaces(container.back());
        import_command_interfaces(container.back());
      }
      else
      {
        RCUTILS_LOG_WARN_NAMED(
          "resource_manager",
          "Actuator hardware component '%s' from plugin '%s' failed to initialize.",
          hardware_info.name.c_str(), hardware_info.hardware_class_type.c_str());
      }
    };

    load_and_init_actuators(actuators_);
  }

  void load_and_initialize_sensor(const HardwareInfo & hardware_info)
  {
    auto load_and_init_sensors = [&](auto & container)
    {
      check_for_duplicates(hardware_info);
      load_hardware<Sensor, SensorInterface>(hardware_info, sensor_loader_, container);
      if (initialize_hardware(hardware_info, container.back()))
      {
        import_state_interfaces(container.back());
      }
      else
      {
        RCUTILS_LOG_WARN_NAMED(
          "resource_manager",
          "Sensor hardware component '%s' from plugin '%s' failed to initialize.",
          hardware_info.name.c_str(), hardware_info.hardware_class_type.c_str());
      }
    };

    load_and_init_sensors(sensors_);
  }

  void load_and_initialize_system(const HardwareInfo & hardware_info)
  {
    auto load_and_init_systems = [&](auto & container)
    {
      check_for_duplicates(hardware_info);
      load_hardware<System, SystemInterface>(hardware_info, system_loader_, container);
      if (initialize_hardware(hardware_info, container.back()))
      {
        import_state_interfaces(container.back());
        import_command_interfaces(container.back());
      }
      else
      {
        RCUTILS_LOG_WARN_NAMED(
          "resource_manager",
          "System hardware component '%s' from plugin '%s' failed to initialize.",
          hardware_info.name.c_str(), hardware_info.hardware_class_type.c_str());
      }
    };

    load_and_init_systems(systems_);
  }

  void initialize_actuator(
    std::unique_ptr<ActuatorInterface> actuator, const HardwareInfo & hardware_info)
  {
    auto init_actuators = [&](auto & container)
    {
      container.emplace_back(Actuator(std::move(actuator)));
      if (initialize_hardware(hardware_info, container.back()))
      {
        import_state_interfaces(container.back());
        import_command_interfaces(container.back());
      }
      else
      {
        RCUTILS_LOG_WARN_NAMED(
          "resource_manager",
          "Actuator hardware component '%s' from plugin '%s' failed to initialize.",
          hardware_info.name.c_str(), hardware_info.hardware_class_type.c_str());
      }
    };

    init_actuators(actuators_);
  }

  void initialize_sensor(
    std::unique_ptr<SensorInterface> sensor, const HardwareInfo & hardware_info)
  {
    auto init_sensors = [&](auto & container)
    {
      container.emplace_back(Sensor(std::move(sensor)));
      if (initialize_hardware(hardware_info, container.back()))
      {
        import_state_interfaces(container.back());
      }
      else
      {
        RCUTILS_LOG_WARN_NAMED(
          "resource_manager",
          "Sensor hardware component '%s' from plugin '%s' failed to initialize.",
          hardware_info.name.c_str(), hardware_info.hardware_class_type.c_str());
      }
    };

    init_sensors(sensors_);
  }

  void initialize_system(
    std::unique_ptr<SystemInterface> system, const HardwareInfo & hardware_info)
  {
    auto init_systems = [&](auto & container)
    {
      container.emplace_back(System(std::move(system)));
      if (initialize_hardware(hardware_info, container.back()))
      {
        import_state_interfaces(container.back());
        import_command_interfaces(container.back());
      }
      else
      {
        RCUTILS_LOG_WARN_NAMED(
          "resource_manager",
          "System hardware component '%s' from plugin '%s' failed to initialize.",
          hardware_info.name.c_str(), hardware_info.hardware_class_type.c_str());
      }
    };

    init_systems(systems_);
  }

  // hardware plugins
  pluginlib::ClassLoader<ActuatorInterface> actuator_loader_;
  pluginlib::ClassLoader<SensorInterface> sensor_loader_;
  pluginlib::ClassLoader<SystemInterface> system_loader_;

  std::vector<Actuator> actuators_;
  std::vector<Sensor> sensors_;
  std::vector<System> systems_;

  std::unordered_map<std::string, HardwareComponentInfo> hardware_info_map_;

  /// Mapping between hardware and controllers that are using it (accessing data from it)
  std::unordered_map<std::string, std::vector<std::string>> hardware_used_by_controllers_;

  /// Mapping between controllers and list of reference interfaces they are using
  std::unordered_map<std::string, std::vector<std::string>> controllers_reference_interfaces_map_;

  /// Storage of all available state interfaces
  std::map<std::string, StateInterface> state_interface_map_;
  /// Storage of all available command interfaces
  std::map<std::string, CommandInterface> command_interface_map_;

  /// Vectors with interfaces available to controllers (depending on hardware component state)
  std::vector<std::string> available_state_interfaces_;
  std::vector<std::string> available_command_interfaces_;

  /// List of all claimed command interfaces
  std::unordered_map<std::string, bool> claimed_command_interface_map_;
};

ResourceManager::ResourceManager() : resource_storage_(std::make_unique<ResourceStorage>()) {}

ResourceManager::~ResourceManager() = default;

ResourceManager::ResourceManager(
  const std::string & urdf, bool validate_interfaces, bool activate_all)
: resource_storage_(std::make_unique<ResourceStorage>())
{
  load_urdf(urdf, validate_interfaces);

  if (activate_all)
  {
    for (auto const & hw_info : resource_storage_->hardware_info_map_)
    {
      using lifecycle_msgs::msg::State;
      rclcpp_lifecycle::State state(State::PRIMARY_STATE_ACTIVE, lifecycle_state_names::ACTIVE);
      set_component_state(hw_info.first, state);
    }
  }
}

// CM API: Called in "callback/slow"-thread
void ResourceManager::load_urdf(const std::string & urdf, bool validate_interfaces)
{
  is_urdf_loaded__ = true;
  const std::string system_type = "system";
  const std::string sensor_type = "sensor";
  const std::string actuator_type = "actuator";

  const auto hardware_info = hardware_interface::parse_control_resources_from_urdf(urdf);
  for (const auto & individual_hardware_info : hardware_info)
  {
    if (individual_hardware_info.type == actuator_type)
    {
      std::lock_guard<std::recursive_mutex> guard(resource_interfaces_lock_);
      std::lock_guard<std::recursive_mutex> guard_claimed(claimed_command_interfaces_lock_);
      resource_storage_->load_and_initialize_actuator(individual_hardware_info);
    }
    if (individual_hardware_info.type == sensor_type)
    {
      std::lock_guard<std::recursive_mutex> guard(resource_interfaces_lock_);
      resource_storage_->load_and_initialize_sensor(individual_hardware_info);
    }
    if (individual_hardware_info.type == system_type)
    {
      std::lock_guard<std::recursive_mutex> guard(resource_interfaces_lock_);
      std::lock_guard<std::recursive_mutex> guard_claimed(claimed_command_interfaces_lock_);
      resource_storage_->load_and_initialize_system(individual_hardware_info);
    }
  }

  // throw on missing state and command interfaces, not specified keys are being ignored
  if (validate_interfaces)
  {
    validate_storage(hardware_info);
  }

  std::lock_guard<std::recursive_mutex> guard(resources_lock_);
  read_write_status.failed_hardware_names.reserve(
    resource_storage_->actuators_.size() + resource_storage_->sensors_.size() +
    resource_storage_->systems_.size());
}

<<<<<<< HEAD
bool ResourceManager::is_urdf_already_loaded() const { return is_urdf_loaded__; }

=======
>>>>>>> 88c74ae (Cleanup Resource Manager a bit to increase clarity. (#816))
// CM API: Called in "update"-thread
LoanedStateInterface ResourceManager::claim_state_interface(const std::string & key)
{
  if (!state_interface_is_available(key))
  {
    throw std::runtime_error(std::string("State interface with key '") + key + "' does not exist");
  }

  std::lock_guard<std::recursive_mutex> guard(resource_interfaces_lock_);
  return LoanedStateInterface(resource_storage_->state_interface_map_.at(key));
}

// CM API: Called in "callback/slow"-thread
std::vector<std::string> ResourceManager::state_interface_keys() const
{
  std::vector<std::string> keys;
  std::lock_guard<std::recursive_mutex> guard(resource_interfaces_lock_);
  for (const auto & item : resource_storage_->state_interface_map_)
  {
    keys.push_back(std::get<0>(item));
  }
  return keys;
}

// CM API: Called in "update"-thread
std::vector<std::string> ResourceManager::available_state_interfaces() const
{
  std::lock_guard<std::recursive_mutex> guard(resource_interfaces_lock_);
  return resource_storage_->available_state_interfaces_;
}

// CM API: Called in "update"-thread (indirectly through `claim_state_interface`)
bool ResourceManager::state_interface_is_available(const std::string & name) const
{
  std::lock_guard<std::recursive_mutex> guard(resource_interfaces_lock_);
  return std::find(
           resource_storage_->available_state_interfaces_.begin(),
           resource_storage_->available_state_interfaces_.end(),
           name) != resource_storage_->available_state_interfaces_.end();
}

// CM API: Called in "callback/slow"-thread
void ResourceManager::import_controller_reference_interfaces(
  const std::string & controller_name, std::vector<CommandInterface> & interfaces)
{
  std::lock_guard<std::recursive_mutex> guard(resource_interfaces_lock_);
  std::lock_guard<std::recursive_mutex> guard_claimed(claimed_command_interfaces_lock_);
  auto interface_names = resource_storage_->add_command_interfaces(interfaces);
  resource_storage_->controllers_reference_interfaces_map_[controller_name] = interface_names;
}

// CM API: Called in "callback/slow"-thread
std::vector<std::string> ResourceManager::get_controller_reference_interface_names(
  const std::string & controller_name)
{
  return resource_storage_->controllers_reference_interfaces_map_.at(controller_name);
}

// CM API: Called in "update"-thread
void ResourceManager::make_controller_reference_interfaces_available(
  const std::string & controller_name)
{
  auto interface_names =
    resource_storage_->controllers_reference_interfaces_map_.at(controller_name);
  std::lock_guard<std::recursive_mutex> guard(resource_interfaces_lock_);
  resource_storage_->available_command_interfaces_.insert(
    resource_storage_->available_command_interfaces_.end(), interface_names.begin(),
    interface_names.end());
}

// CM API: Called in "update"-thread
void ResourceManager::make_controller_reference_interfaces_unavailable(
  const std::string & controller_name)
{
  auto interface_names =
    resource_storage_->controllers_reference_interfaces_map_.at(controller_name);

  std::lock_guard<std::recursive_mutex> guard(resource_interfaces_lock_);
  for (const auto & interface : interface_names)
  {
    auto found_it = std::find(
      resource_storage_->available_command_interfaces_.begin(),
      resource_storage_->available_command_interfaces_.end(), interface);
    if (found_it != resource_storage_->available_command_interfaces_.end())
    {
      resource_storage_->available_command_interfaces_.erase(found_it);
      RCUTILS_LOG_DEBUG_NAMED(
        "resource_manager", "'%s' command interface removed from available list",
        interface.c_str());
    }
  }
}

// CM API: Called in "callback/slow"-thread
void ResourceManager::remove_controller_reference_interfaces(const std::string & controller_name)
{
  auto interface_names =
    resource_storage_->controllers_reference_interfaces_map_.at(controller_name);
  resource_storage_->controllers_reference_interfaces_map_.erase(controller_name);

  std::lock_guard<std::recursive_mutex> guard(resource_interfaces_lock_);
  std::lock_guard<std::recursive_mutex> guard_claimed(claimed_command_interfaces_lock_);
  resource_storage_->remove_command_interfaces(interface_names);
}

<<<<<<< HEAD
<<<<<<< HEAD
=======
// CM API: Called in "callback/slow"-thread
=======
>>>>>>> d7f9bd50
void ResourceManager::cache_controller_to_hardware(
  const std::string & controller_name, const std::vector<std::string> & interfaces)
{
  for (const auto & interface : interfaces)
  {
    bool found = false;
    for (const auto & [hw_name, hw_info] : resource_storage_->hardware_info_map_)
    {
      auto cmd_itf_it =
        std::find(hw_info.command_interfaces.begin(), hw_info.command_interfaces.end(), interface);
      if (cmd_itf_it != hw_info.command_interfaces.end())
      {
        found = true;
      }
      auto state_itf_it =
        std::find(hw_info.state_interfaces.begin(), hw_info.state_interfaces.end(), interface);
      if (state_itf_it != hw_info.state_interfaces.end())
      {
        found = true;
      }

      if (found)
      {
        // check if controller exist already in the list and if not add it
        auto controllers = resource_storage_->hardware_used_by_controllers_[hw_name];
        auto ctrl_it = std::find(controllers.begin(), controllers.end(), controller_name);
        if (ctrl_it == controllers.end())
        {
          // add because it does not exist
          controllers.reserve(controllers.size() + 1);
          controllers.push_back(controller_name);
        }
        resource_storage_->hardware_used_by_controllers_[hw_name] = controllers;
        break;
      }
    }
  }
}

<<<<<<< HEAD
// CM API: Called in "update"-thread
=======
>>>>>>> d7f9bd50
std::vector<std::string> ResourceManager::get_cached_controllers_to_hardware(
  const std::string & hardware_name)
{
  return resource_storage_->hardware_used_by_controllers_[hardware_name];
}

<<<<<<< HEAD
>>>>>>> 88c74ae (Cleanup Resource Manager a bit to increase clarity. (#816))
=======
>>>>>>> d7f9bd50
// CM API: Called in "update"-thread
bool ResourceManager::command_interface_is_claimed(const std::string & key) const
{
  if (!command_interface_is_available(key))
  {
    return false;
  }

  std::lock_guard<std::recursive_mutex> guard_claimed(claimed_command_interfaces_lock_);
  return resource_storage_->claimed_command_interface_map_.at(key);
}

// CM API: Called in "update"-thread
LoanedCommandInterface ResourceManager::claim_command_interface(const std::string & key)
{
  if (!command_interface_is_available(key))
  {
    throw std::runtime_error(std::string("Command interface with '") + key + "' does not exist");
  }

  std::lock_guard<std::recursive_mutex> guard_claimed(claimed_command_interfaces_lock_);
  if (command_interface_is_claimed(key))
  {
    throw std::runtime_error(
      std::string("Command interface with '") + key + "' is already claimed");
  }

  resource_storage_->claimed_command_interface_map_[key] = true;
  std::lock_guard<std::recursive_mutex> guard(resource_interfaces_lock_);
  return LoanedCommandInterface(
    resource_storage_->command_interface_map_.at(key),
    std::bind(&ResourceManager::release_command_interface, this, key));
}

// CM API: Called in "update"-thread
void ResourceManager::release_command_interface(const std::string & key)
{
  std::lock_guard<std::recursive_mutex> guard_claimed(claimed_command_interfaces_lock_);
  resource_storage_->claimed_command_interface_map_[key] = false;
}

// CM API: Called in "callback/slow"-thread
std::vector<std::string> ResourceManager::command_interface_keys() const
{
  std::vector<std::string> keys;
  std::lock_guard<std::recursive_mutex> guard(resource_interfaces_lock_);
  for (const auto & item : resource_storage_->command_interface_map_)
  {
    keys.push_back(std::get<0>(item));
  }
  return keys;
}

// CM API: Called in "update"-thread
std::vector<std::string> ResourceManager::available_command_interfaces() const
{
  std::lock_guard<std::recursive_mutex> guard(resource_interfaces_lock_);
  return resource_storage_->available_command_interfaces_;
}

// CM API: Called in "callback/slow"-thread
bool ResourceManager::command_interface_is_available(const std::string & name) const
{
  std::lock_guard<std::recursive_mutex> guard(resource_interfaces_lock_);
  return std::find(
           resource_storage_->available_command_interfaces_.begin(),
           resource_storage_->available_command_interfaces_.end(),
           name) != resource_storage_->available_command_interfaces_.end();
}

void ResourceManager::import_component(
  std::unique_ptr<ActuatorInterface> actuator, const HardwareInfo & hardware_info)
{
  std::lock_guard<std::recursive_mutex> guard(resources_lock_);
  resource_storage_->initialize_actuator(std::move(actuator), hardware_info);
  read_write_status.failed_hardware_names.reserve(
    resource_storage_->actuators_.size() + resource_storage_->sensors_.size() +
    resource_storage_->systems_.size());
}

void ResourceManager::import_component(
  std::unique_ptr<SensorInterface> sensor, const HardwareInfo & hardware_info)
{
  std::lock_guard<std::recursive_mutex> guard(resources_lock_);
  resource_storage_->initialize_sensor(std::move(sensor), hardware_info);
  read_write_status.failed_hardware_names.reserve(
    resource_storage_->actuators_.size() + resource_storage_->sensors_.size() +
    resource_storage_->systems_.size());
}

void ResourceManager::import_component(
  std::unique_ptr<SystemInterface> system, const HardwareInfo & hardware_info)
{
  std::lock_guard<std::recursive_mutex> guard(resources_lock_);
  resource_storage_->initialize_system(std::move(system), hardware_info);
  read_write_status.failed_hardware_names.reserve(
    resource_storage_->actuators_.size() + resource_storage_->sensors_.size() +
    resource_storage_->systems_.size());
}

// CM API: Called in "callback/slow"-thread
std::unordered_map<std::string, HardwareComponentInfo> ResourceManager::get_components_status()
{
  for (auto & component : resource_storage_->actuators_)
  {
    resource_storage_->hardware_info_map_[component.get_name()].state = component.get_state();
  }
  for (auto & component : resource_storage_->sensors_)
  {
    resource_storage_->hardware_info_map_[component.get_name()].state = component.get_state();
  }
  for (auto & component : resource_storage_->systems_)
  {
    resource_storage_->hardware_info_map_[component.get_name()].state = component.get_state();
  }

  return resource_storage_->hardware_info_map_;
}

// CM API: Called in "callback/slow"-thread
bool ResourceManager::prepare_command_mode_switch(
  const std::vector<std::string> & start_interfaces,
  const std::vector<std::string> & stop_interfaces)
{
  auto interfaces_to_string = [&]()
  {
    std::stringstream ss;
    ss << "Start interfaces: " << std::endl << "[" << std::endl;
    for (const auto & start_if : start_interfaces)
    {
      ss << "  " << start_if << std::endl;
    }
    ss << "]" << std::endl;
    ss << "Stop interfaces: " << std::endl << "[" << std::endl;
    for (const auto & stop_if : stop_interfaces)
    {
      ss << "  " << stop_if << std::endl;
    }
    ss << "]" << std::endl;
    return ss.str();
  };

  for (auto & component : resource_storage_->actuators_)
  {
    if (return_type::OK != component.prepare_command_mode_switch(start_interfaces, stop_interfaces))
    {
      RCUTILS_LOG_ERROR_NAMED(
        "resource_manager", "Component '%s' did not accept new command resource combination: \n %s",
        component.get_name().c_str(), interfaces_to_string().c_str());
      return false;
    }
  }
  for (auto & component : resource_storage_->systems_)
  {
    if (return_type::OK != component.prepare_command_mode_switch(start_interfaces, stop_interfaces))
    {
      RCUTILS_LOG_ERROR_NAMED(
        "resource_manager", "Component '%s' did not accept new command resource combination: \n %s",
        component.get_name().c_str(), interfaces_to_string().c_str());
      return false;
    }
  }
  return true;
}

// CM API: Called in "update"-thread
bool ResourceManager::perform_command_mode_switch(
  const std::vector<std::string> & start_interfaces,
  const std::vector<std::string> & stop_interfaces)
{
  for (auto & component : resource_storage_->actuators_)
  {
    if (return_type::OK != component.perform_command_mode_switch(start_interfaces, stop_interfaces))
    {
      RCUTILS_LOG_ERROR_NAMED(
        "resource_manager", "Component '%s' could not perform switch",
        component.get_name().c_str());
      return false;
    }
  }
  for (auto & component : resource_storage_->systems_)
  {
    if (return_type::OK != component.perform_command_mode_switch(start_interfaces, stop_interfaces))
    {
      RCUTILS_LOG_ERROR_NAMED(
        "resource_manager", "Component '%s' could not perform switch",
        component.get_name().c_str());
      return false;
    }
  }
  return true;
}

// CM API: Called in "callback/slow"-thread
return_type ResourceManager::set_component_state(
  const std::string & component_name, rclcpp_lifecycle::State & target_state)
{
  using lifecycle_msgs::msg::State;
  using std::placeholders::_1;
  using std::placeholders::_2;

  auto found_it = resource_storage_->hardware_info_map_.find(component_name);

  if (found_it == resource_storage_->hardware_info_map_.end())
  {
    RCUTILS_LOG_INFO_NAMED(
      "resource_manager", "Hardware Component with name '%s' does not exists",
      component_name.c_str());
    return return_type::ERROR;
  }

  return_type result = return_type::OK;

  if (target_state.id() == 0)
  {
    if (target_state.label() == lifecycle_state_names::UNCONFIGURED)
    {
      target_state = rclcpp_lifecycle::State(
        State::PRIMARY_STATE_UNCONFIGURED, lifecycle_state_names::UNCONFIGURED);
    }
    if (target_state.label() == lifecycle_state_names::INACTIVE)
    {
      target_state =
        rclcpp_lifecycle::State(State::PRIMARY_STATE_INACTIVE, lifecycle_state_names::INACTIVE);
    }
    if (target_state.label() == lifecycle_state_names::ACTIVE)
    {
      target_state =
        rclcpp_lifecycle::State(State::PRIMARY_STATE_ACTIVE, lifecycle_state_names::ACTIVE);
    }
    if (target_state.label() == lifecycle_state_names::FINALIZED)
    {
      target_state =
        rclcpp_lifecycle::State(State::PRIMARY_STATE_FINALIZED, lifecycle_state_names::FINALIZED);
    }
  }

  auto find_set_component_state = [&](auto action, auto & components)
  {
    auto found_component_it = std::find_if(
      components.begin(), components.end(),
      [&](const auto & component) { return component.get_name() == component_name; });

    if (found_component_it != components.end())
    {
      if (action(*found_component_it, target_state))
      {
        result = return_type::OK;
      }
      else
      {
        result = return_type::ERROR;
      }
      return true;
    }
    return false;
  };

  bool found = find_set_component_state(
    std::bind(&ResourceStorage::set_component_state<Actuator>, resource_storage_.get(), _1, _2),
    resource_storage_->actuators_);
  if (!found)
  {
    found = find_set_component_state(
      std::bind(&ResourceStorage::set_component_state<Sensor>, resource_storage_.get(), _1, _2),
      resource_storage_->sensors_);
  }
  if (!found)
  {
    found = find_set_component_state(
      std::bind(&ResourceStorage::set_component_state<System>, resource_storage_.get(), _1, _2),
      resource_storage_->systems_);
  }

  return result;
}

<<<<<<< HEAD
<<<<<<< HEAD
void ResourceManager::read(const rclcpp::Time & time, const rclcpp::Duration & period)
=======
// CM API: Called in "update"-thread
HardwareReadWriteStatus ResourceManager::read(
  const rclcpp::Time & time, const rclcpp::Duration & period)
>>>>>>> 88c74ae (Cleanup Resource Manager a bit to increase clarity. (#816))
=======
HardwareReadWriteStatus ResourceManager::read(
  const rclcpp::Time & time, const rclcpp::Duration & period)
>>>>>>> d7f9bd50
{
  std::lock_guard<std::recursive_mutex> guard(resources_lock_);
  read_write_status.ok = true;
  read_write_status.failed_hardware_names.clear();

  auto read_components = [&](auto & components)
  {
    for (auto & component : components)
    {
      if (component.read(time, period) != return_type::OK)
      {
        read_write_status.ok = false;
        read_write_status.failed_hardware_names.push_back(component.get_name());
        resource_storage_->remove_all_hardware_interfaces_from_available_list(component.get_name());
      }
    }
  };

  read_components(resource_storage_->actuators_);
  read_components(resource_storage_->sensors_);
  read_components(resource_storage_->systems_);

  return read_write_status;
}

<<<<<<< HEAD
<<<<<<< HEAD
void ResourceManager::write(const rclcpp::Time & time, const rclcpp::Duration & period)
=======
// CM API: Called in "update"-thread
HardwareReadWriteStatus ResourceManager::write(
  const rclcpp::Time & time, const rclcpp::Duration & period)
>>>>>>> 88c74ae (Cleanup Resource Manager a bit to increase clarity. (#816))
=======
HardwareReadWriteStatus ResourceManager::write(
  const rclcpp::Time & time, const rclcpp::Duration & period)
>>>>>>> d7f9bd50
{
  std::lock_guard<std::recursive_mutex> guard(resources_lock_);
  read_write_status.ok = true;
  read_write_status.failed_hardware_names.clear();

  auto write_components = [&](auto & components)
  {
    for (auto & component : components)
    {
      if (component.write(time, period) != return_type::OK)
      {
        read_write_status.ok = false;
        read_write_status.failed_hardware_names.push_back(component.get_name());
        resource_storage_->remove_all_hardware_interfaces_from_available_list(component.get_name());
      }
    }
  };

  write_components(resource_storage_->actuators_);
  write_components(resource_storage_->systems_);

  return read_write_status;
}

// BEGIN: "used only in tests and locally"
size_t ResourceManager::actuator_components_size() const
{
  return resource_storage_->actuators_.size();
}

size_t ResourceManager::sensor_components_size() const
{
  return resource_storage_->sensors_.size();
}

size_t ResourceManager::system_components_size() const
{
  return resource_storage_->systems_.size();
}

bool ResourceManager::command_interface_exists(const std::string & key) const
{
  std::lock_guard<std::recursive_mutex> guard(resource_interfaces_lock_);
  return resource_storage_->command_interface_map_.find(key) !=
         resource_storage_->command_interface_map_.end();
}

bool ResourceManager::state_interface_exists(const std::string & key) const
{
  std::lock_guard<std::recursive_mutex> guard(resource_interfaces_lock_);
  return resource_storage_->state_interface_map_.find(key) !=
         resource_storage_->state_interface_map_.end();
}
// END: "used only in tests and locally"

// BEGIN: private methods

void ResourceManager::validate_storage(
  const std::vector<hardware_interface::HardwareInfo> & hardware_info) const
{
  std::vector<std::string> missing_state_keys = {};
  std::vector<std::string> missing_command_keys = {};

  for (const auto & hardware : hardware_info)
  {
    for (const auto & joint : hardware.joints)
    {
      for (const auto & state_interface : joint.state_interfaces)
      {
        if (!state_interface_exists(joint.name + "/" + state_interface.name))
        {
          missing_state_keys.emplace_back(joint.name + "/" + state_interface.name);
        }
      }
      for (const auto & command_interface : joint.command_interfaces)
      {
        if (!command_interface_exists(joint.name + "/" + command_interface.name))
        {
          missing_command_keys.emplace_back(joint.name + "/" + command_interface.name);
        }
      }
    }
    for (const auto & sensor : hardware.sensors)
    {
      for (const auto & state_interface : sensor.state_interfaces)
      {
        if (!state_interface_exists(sensor.name + "/" + state_interface.name))
        {
          missing_state_keys.emplace_back(sensor.name + "/" + state_interface.name);
        }
      }
    }
    for (const auto & gpio : hardware.gpios)
    {
      for (const auto & state_interface : gpio.state_interfaces)
      {
        if (!state_interface_exists(gpio.name + "/" + state_interface.name))
        {
          missing_state_keys.emplace_back(gpio.name + "/" + state_interface.name);
        }
      }
      for (const auto & command_interface : gpio.command_interfaces)
      {
        if (!command_interface_exists(gpio.name + "/" + command_interface.name))
        {
          missing_command_keys.emplace_back(gpio.name + "/" + command_interface.name);
        }
      }
    }
  }

  if (!missing_state_keys.empty() || !missing_command_keys.empty())
  {
    std::string err_msg = "Wrong state or command interface configuration.\n";
    err_msg += "missing state interfaces:\n";
    for (const auto & missing_key : missing_state_keys)
    {
      err_msg += "' " + missing_key + " '" + "\t";
    }
    err_msg += "\nmissing command interfaces:\n";
    for (const auto & missing_key : missing_command_keys)
    {
      err_msg += "' " + missing_key + " '" + "\t";
    }

    throw std::runtime_error(err_msg);
  }
}

// END: private methods

// Temporary method to keep old interface and reduce framework changes in the PRs
void ResourceManager::activate_all_components()
{
  using lifecycle_msgs::msg::State;
  rclcpp_lifecycle::State active_state(
    State::PRIMARY_STATE_ACTIVE, hardware_interface::lifecycle_state_names::ACTIVE);

  for (auto & component : resource_storage_->actuators_)
  {
    set_component_state(component.get_name(), active_state);
  }
  for (auto & component : resource_storage_->sensors_)
  {
    set_component_state(component.get_name(), active_state);
  }
  for (auto & component : resource_storage_->systems_)
  {
    set_component_state(component.get_name(), active_state);
  }
}

}  // namespace hardware_interface<|MERGE_RESOLUTION|>--- conflicted
+++ resolved
@@ -717,11 +717,8 @@
     resource_storage_->systems_.size());
 }
 
-<<<<<<< HEAD
 bool ResourceManager::is_urdf_already_loaded() const { return is_urdf_loaded__; }
 
-=======
->>>>>>> 88c74ae (Cleanup Resource Manager a bit to increase clarity. (#816))
 // CM API: Called in "update"-thread
 LoanedStateInterface ResourceManager::claim_state_interface(const std::string & key)
 {
@@ -827,12 +824,7 @@
   resource_storage_->remove_command_interfaces(interface_names);
 }
 
-<<<<<<< HEAD
-<<<<<<< HEAD
-=======
 // CM API: Called in "callback/slow"-thread
-=======
->>>>>>> d7f9bd50
 void ResourceManager::cache_controller_to_hardware(
   const std::string & controller_name, const std::vector<std::string> & interfaces)
 {
@@ -872,20 +864,13 @@
   }
 }
 
-<<<<<<< HEAD
 // CM API: Called in "update"-thread
-=======
->>>>>>> d7f9bd50
 std::vector<std::string> ResourceManager::get_cached_controllers_to_hardware(
   const std::string & hardware_name)
 {
   return resource_storage_->hardware_used_by_controllers_[hardware_name];
 }
 
-<<<<<<< HEAD
->>>>>>> 88c74ae (Cleanup Resource Manager a bit to increase clarity. (#816))
-=======
->>>>>>> d7f9bd50
 // CM API: Called in "update"-thread
 bool ResourceManager::command_interface_is_claimed(const std::string & key) const
 {
@@ -1163,18 +1148,9 @@
   return result;
 }
 
-<<<<<<< HEAD
-<<<<<<< HEAD
-void ResourceManager::read(const rclcpp::Time & time, const rclcpp::Duration & period)
-=======
 // CM API: Called in "update"-thread
 HardwareReadWriteStatus ResourceManager::read(
   const rclcpp::Time & time, const rclcpp::Duration & period)
->>>>>>> 88c74ae (Cleanup Resource Manager a bit to increase clarity. (#816))
-=======
-HardwareReadWriteStatus ResourceManager::read(
-  const rclcpp::Time & time, const rclcpp::Duration & period)
->>>>>>> d7f9bd50
 {
   std::lock_guard<std::recursive_mutex> guard(resources_lock_);
   read_write_status.ok = true;
@@ -1200,18 +1176,9 @@
   return read_write_status;
 }
 
-<<<<<<< HEAD
-<<<<<<< HEAD
-void ResourceManager::write(const rclcpp::Time & time, const rclcpp::Duration & period)
-=======
 // CM API: Called in "update"-thread
 HardwareReadWriteStatus ResourceManager::write(
   const rclcpp::Time & time, const rclcpp::Duration & period)
->>>>>>> 88c74ae (Cleanup Resource Manager a bit to increase clarity. (#816))
-=======
-HardwareReadWriteStatus ResourceManager::write(
-  const rclcpp::Time & time, const rclcpp::Duration & period)
->>>>>>> d7f9bd50
 {
   std::lock_guard<std::recursive_mutex> guard(resources_lock_);
   read_write_status.ok = true;
