// Copyright (c) 2021 PickNik, Inc.
//
// Licensed under the Apache License, Version 2.0 (the "License");
// you may not use this file except in compliance with the License.
// You may obtain a copy of the License at
//
//     http://www.apache.org/licenses/LICENSE-2.0
//
// Unless required by applicable law or agreed to in writing, software
// distributed under the License is distributed on an "AS IS" BASIS,
// WITHOUT WARRANTIES OR CONDITIONS OF ANY KIND, either express or implied.
// See the License for the specific language governing permissions and
// limitations under the License.
//
// Author: Jafar Abdi, Denis Stogl

#include "fake_components/generic_system.hpp"

#include <algorithm>
#include <cmath>
#include <iterator>
#include <limits>
#include <set>
#include <string>
#include <vector>

#include "hardware_interface/types/hardware_interface_type_values.hpp"
#include "rcutils/logging_macros.h"

namespace fake_components
{
CallbackReturn GenericSystem::on_init(const hardware_interface::HardwareInfo & info)
{
  if (hardware_interface::SystemInterface::on_init(info) != CallbackReturn::SUCCESS)
  {
    return CallbackReturn::ERROR;
  }

  auto set_nan_to_zero = [](size_t param_1, size_t interface_size_, auto & states_) {
    for (size_t i = 0; i < param_1; ++i)
    {
      for (size_t j = 0; j < interface_size_; ++j)
      {
        if (std::isnan(states_[j][i]))
        {
          states_[j][i] = 0.0;
        }
      }
    }
  };

  auto populate_non_standard_interfaces = [this](
                                            auto interface_list, auto & non_standard_interfaces) {
    for (const auto & interface : interface_list)
    {
      // add to list if non-standard interface
      if (
        std::find(standard_interfaces_.begin(), standard_interfaces_.end(), interface.name) ==
        standard_interfaces_.end())
      {
        if (
          std::find(
            non_standard_interfaces.begin(), non_standard_interfaces.end(), interface.name) ==
          non_standard_interfaces.end())
        {
          non_standard_interfaces.emplace_back(interface.name);
        }
      }
    }
  };

  // check if to create fake command interface for sensor
  auto it = info_.hardware_parameters.find("fake_sensor_commands");
  if (it != info_.hardware_parameters.end())
  {
    // TODO(anyone): change this to parse_bool() (see ros2_control#339)
    use_fake_sensor_command_interfaces_ = it->second == "true" || it->second == "True";
  }
  else
  {
    use_fake_sensor_command_interfaces_ = false;
  }

  // check if to create fake command interface for gpio
  it = info_.hardware_parameters.find("fake_gpio_commands");
  if (it != info_.hardware_parameters.end())
  {
    // TODO(anyone): change this to parse_bool() (see ros2_control#339)
    use_fake_gpio_command_interfaces_ = it->second == "true" || it->second == "True";
  }
  else
  {
    use_fake_gpio_command_interfaces_ = false;
  }

  // check if to create fake command interface for gpio
  it = info_.hardware_parameters.find("fake_gpio_commands");
  if (it != info_.hardware_parameters.end())
  {
    // TODO(anyone): change this to parse_bool() (see ros2_control#339)
    fake_gpio_command_interfaces_ = it->second == "true" || it->second == "True";
  }
  else
  {
    fake_gpio_command_interfaces_ = false;
  }

  // process parameters about state following
  position_state_following_offset_ = 0.0;
  custom_interface_with_following_offset_ = "";

  it = info_.hardware_parameters.find("position_state_following_offset");
  if (it != info_.hardware_parameters.end())
  {
    position_state_following_offset_ = std::stod(it->second);
    it = info_.hardware_parameters.find("custom_interface_with_following_offset");
    if (it != info_.hardware_parameters.end())
    {
      custom_interface_with_following_offset_ = it->second;
    }
  }
  // its extremlly unprobably that std::distance results int this value - therefore default
  index_custom_interface_with_following_offset_ = std::numeric_limits<size_t>::max();

  // Initialize storage for standard interfaces
  initialize_storage_vectors(joint_commands_, joint_states_, standard_interfaces_);

  // set all values without initial values to 0
  set_nan_to_zero(info_.joints.size(), standard_interfaces_.size(), joint_states_);

  // Search for mimic joints
  for (auto i = 0u; i < info_.joints.size(); ++i)
  {
    const auto & joint = info_.joints.at(i);
    if (joint.parameters.find("mimic") != joint.parameters.cend())
    {
      const auto mimicked_joint_it = std::find_if(
        info_.joints.begin(), info_.joints.end(),
        [&mimicked_joint =
           joint.parameters.at("mimic")](const hardware_interface::ComponentInfo & joint_info) {
          return joint_info.name == mimicked_joint;
        });
      if (mimicked_joint_it == info_.joints.cend())
      {
        throw std::runtime_error(
          std::string("Mimicked joint '") + joint.parameters.at("mimic") + "' not found");
      }
      MimicJoint mimic_joint;
      mimic_joint.joint_index = i;
      mimic_joint.mimicked_joint_index = std::distance(info_.joints.begin(), mimicked_joint_it);
      auto param_it = joint.parameters.find("multiplier");
      if (param_it != joint.parameters.end())
      {
        mimic_joint.multiplier = std::stod(joint.parameters.at("multiplier"));
      }
      mimic_joints_.push_back(mimic_joint);
    }
  }

  // search for non-standard joint interfaces
  for (const auto & joint : info_.joints)
  {
    // populate non-standard command interfaces to other_interfaces_
    populate_non_standard_interfaces(joint.command_interfaces, other_interfaces_);

    // populate non-standard state interfaces to other_interfaces_
    populate_non_standard_interfaces(joint.state_interfaces, other_interfaces_);
  }

  // Initialize storage for non-standard interfaces
  initialize_storage_vectors(other_commands_, other_states_, other_interfaces_);

  // when following offset is used on custom interface then find its index
  if (!custom_interface_with_following_offset_.empty())
  {
    auto if_it = std::find(
      other_interfaces_.begin(), other_interfaces_.end(), custom_interface_with_following_offset_);
    if (if_it != other_interfaces_.end())
    {
      index_custom_interface_with_following_offset_ =
        std::distance(other_interfaces_.begin(), if_it);
      RCUTILS_LOG_INFO_NAMED(
        "fake_generic_system", "Custom interface with following offset '%s' found at index: %zu.",
        custom_interface_with_following_offset_.c_str(),
        index_custom_interface_with_following_offset_);
    }
    else
    {
      RCUTILS_LOG_WARN_NAMED(
        "fake_generic_system",
        "Custom interface with following offset '%s' does not exist. Offset will not be applied",
        custom_interface_with_following_offset_.c_str());
    }
  }

  for (const auto & sensor : info_.sensors)
  {
    for (const auto & interface : sensor.state_interfaces)
    {
      if (
        std::find(sensor_interfaces_.begin(), sensor_interfaces_.end(), interface.name) ==
        sensor_interfaces_.end())
      {
        sensor_interfaces_.emplace_back(interface.name);
      }
    }
  }
  initialize_storage_vectors(sensor_fake_commands_, sensor_states_, sensor_interfaces_);

<<<<<<< HEAD
  // search for gpio interfaces
  for (const auto & gpio : info_.gpios)
  {
    // populate non-standard command interfaces to gpio_interfaces_
    populate_non_standard_interfaces(gpio.command_interfaces, gpio_interfaces_);

    // populate non-standard state interfaces to gpio_interfaces_
    populate_non_standard_interfaces(gpio.state_interfaces, gpio_interfaces_);
  }

  // Fake gpio command interfaces
  if (use_fake_gpio_command_interfaces_)
=======
  populate_gpio_interfaces();

  // Fake gpio command interfaces
  if (fake_gpio_command_interfaces_)
>>>>>>> eb89bbbb
  {
    initialize_storage_vectors(gpio_fake_commands_, gpio_states_, gpio_interfaces_);
  }
  // Real gpio command interfaces
  else
  {
    initialize_storage_vectors(gpio_commands_, gpio_states_, gpio_interfaces_);
  }

<<<<<<< HEAD
  // set all values without initial values to 0
  set_nan_to_zero(info_.gpios.size(), gpio_interfaces_.size(), gpio_states_);

=======
>>>>>>> eb89bbbb
  return CallbackReturn::SUCCESS;
}

std::vector<hardware_interface::StateInterface> GenericSystem::export_state_interfaces()
{
  std::vector<hardware_interface::StateInterface> state_interfaces;

  auto populate_state_interfaces =
    [this](auto component, auto & interface_list, auto & states_list, auto & target_interfaces) {
      for (auto i = 0u; i < component.size(); i++)
      {
        const auto & elem = component[i];
        for (const auto & interface : elem.state_interfaces)
        {
          if (!get_interface(
                elem.name, interface_list, interface.name, i, states_list, target_interfaces))
          {
            return false;
          }
        }
      }

      return true;
    };

  // Joints' state interfaces
  for (auto i = 0u; i < info_.joints.size(); i++)
  {
    const auto & joint = info_.joints[i];
    for (const auto & interface : joint.state_interfaces)
    {
      // Add interface: if not in the standard list than use "other" interface list
      if (!get_interface(
            joint.name, standard_interfaces_, interface.name, i, joint_states_, state_interfaces))
      {
        if (!get_interface(
              joint.name, other_interfaces_, interface.name, i, other_states_, state_interfaces))
        {
          throw std::runtime_error(
            "Interface is not found in the standard nor other list. "
            "This should never happen!");
        }
      }
    }
  }

  // Sensor state interfaces
  if (!populate_state_interfaces(
        info_.sensors, sensor_interfaces_, sensor_states_, state_interfaces))
  {
    throw std::runtime_error(
      "Interface is not found in the standard nor other list. This should never happen!");
  };

  // GPIO state interfaces
  if (!populate_state_interfaces(info_.gpios, gpio_interfaces_, gpio_states_, state_interfaces))
  {
    throw std::runtime_error("Interface is not found in the gpio list. This should never happen!");
  }

  // GPIO state interfaces
  for (auto i = 0u; i < info_.gpios.size(); i++)
  {
    const auto & gpio = info_.gpios[i];
    for (const auto & interface : gpio.state_interfaces)
    {
      if (!get_interface(
            gpio.name, gpio_interfaces_, interface.name, i, gpio_states_, state_interfaces))
      {
        throw std::runtime_error(
          "Interface is not found in the standard nor other list. "
          "This should never happen!");
      }
    }
  }

  return state_interfaces;
}

std::vector<hardware_interface::CommandInterface> GenericSystem::export_command_interfaces()
{
  std::vector<hardware_interface::CommandInterface> command_interfaces;

  auto populate_command_interfaces = [this](
                                       const std::string type, auto component,
                                       auto & interface_list, auto & states_list,
                                       auto & target_interfaces) {
    for (auto i = 0u; i < component.size(); i++)
    {
      const auto & elem = component[i];
      for (const auto & interface : elem.state_interfaces)
      {
        if (!get_interface(
              elem.name, interface_list, interface.name, i, states_list, target_interfaces))
        {
          throw std::runtime_error(
            "Interface is not found in the " + type + " list. This should never happen!");
        }
      }
    }
  };

  // Joints' state interfaces
  for (auto i = 0u; i < info_.joints.size(); i++)
  {
    const auto & joint = info_.joints[i];
    for (const auto & interface : joint.command_interfaces)
    {
      // Add interface: if not in the standard list than use "other" interface list
      if (!get_interface(
            joint.name, standard_interfaces_, interface.name, i, joint_commands_,
            command_interfaces))
      {
        if (!get_interface(
              joint.name, other_interfaces_, interface.name, i, other_commands_,
              command_interfaces))
        {
          throw std::runtime_error(
            "Interface is not found in the standard nor other list. "
            "This should never happen!");
        }
      }
    }
  }

  // Fake sensor command interfaces
  if (use_fake_sensor_command_interfaces_)
  {
    populate_command_interfaces(
      "standard nor other", info_.sensors, sensor_interfaces_, sensor_fake_commands_,
      command_interfaces);
  }

  // Fake gpio command interfaces
  if (use_fake_gpio_command_interfaces_)
  {
    populate_command_interfaces(
      "gpio", info_.gpios, gpio_interfaces_, gpio_fake_commands_, command_interfaces);
  }
  // GPIO command interfaces (real commands)
  else
  {
    populate_command_interfaces(
      "gpio", info_.gpios, gpio_interfaces_, gpio_commands_, command_interfaces);
  }

  // Fake gpio command interfaces
  if (fake_gpio_command_interfaces_)
  {
    for (auto i = 0u; i < info_.gpios.size(); i++)
    {
      const auto & gpio = info_.gpios[i];
      for (const auto & interface : gpio.state_interfaces)
      {
        if (!get_interface(
              gpio.name, gpio_interfaces_, interface.name, i, gpio_fake_commands_,
              command_interfaces))
        {
          throw std::runtime_error(
            "Interface is not found in the gpio list. "
            "This should never happen!");
        }
      }
    }
  }
  // GPIO command interfaces (real commands)
  else
  {
    for (auto i = 0u; i < info_.gpios.size(); i++)
    {
      const auto & gpio = info_.gpios[i];
      for (const auto & interface : gpio.command_interfaces)
      {
        if (!get_interface(
              gpio.name, gpio_interfaces_, interface.name, i, gpio_commands_, command_interfaces))
        {
          throw std::runtime_error(
            "Interface is not found in the gpio list. "
            "This should never happen!");
        }
      }
    }
  }

  return command_interfaces;
}

return_type GenericSystem::read()
{
  auto mirror_command_to_state = [](size_t start_index, auto & states_, auto commands_) {
    for (size_t i = start_index; i < states_.size(); ++i)
    {
      for (size_t j = 0; j < states_[i].size(); ++j)
      {
        if (!std::isnan(commands_[i][j]))
        {
          states_[i][j] = commands_[i][j];
        }
      }
    }
  };

  // apply offset to positions only
  for (size_t j = 0; j < joint_states_[POSITION_INTERFACE_INDEX].size(); ++j)
  {
    if (!std::isnan(joint_commands_[POSITION_INTERFACE_INDEX][j]))
    {
      joint_states_[POSITION_INTERFACE_INDEX][j] =
        joint_commands_[POSITION_INTERFACE_INDEX][j] +
        (custom_interface_with_following_offset_.empty() ? position_state_following_offset_ : 0.0);
    }
  }

  // do loopback on all other interfaces - starts from 1 because 0 index is position interface
  mirror_command_to_state(1, joint_states_, joint_commands_);

  for (const auto & mimic_joint : mimic_joints_)
  {
    for (auto i = 0u; i < joint_states_.size(); ++i)
    {
      joint_states_[i][mimic_joint.joint_index] =
        mimic_joint.multiplier * joint_states_[i][mimic_joint.mimicked_joint_index];
    }
  }

  for (size_t i = 0; i < other_states_.size(); ++i)
  {
    for (size_t j = 0; j < other_states_[i].size(); ++j)
    {
      if (
        i == index_custom_interface_with_following_offset_ &&
        !std::isnan(joint_commands_[POSITION_INTERFACE_INDEX][j]))
      {
        other_states_[i][j] =
          joint_commands_[POSITION_INTERFACE_INDEX][j] + position_state_following_offset_;
      }
      else if (!std::isnan(other_commands_[i][j]))
      {
        other_states_[i][j] = other_commands_[i][j];
      }
    }
  }

  if (use_fake_sensor_command_interfaces_)
  {
    mirror_command_to_state(0, sensor_states_, sensor_fake_commands_);
  }

  // do loopback on all gpio interfaces
  if (use_fake_gpio_command_interfaces_)
  {
    mirror_command_to_state(0, gpio_states_, gpio_fake_commands_);
  }
<<<<<<< HEAD
  else
  {
    mirror_command_to_state(0, gpio_states_, gpio_commands_);
=======

  // do loopback on all gpio interfaces
  if (fake_gpio_command_interfaces_)
  {
    for (size_t i = 0; i < gpio_states_.size(); ++i)
    {
      for (size_t j = 0; j < gpio_states_[i].size(); ++j)
      {
        if (!std::isnan(gpio_fake_commands_[i][j]))
        {
          gpio_states_[i][j] = gpio_fake_commands_[i][j];
        }
      }
    }
  }
  else
  {
    for (size_t i = 1; i < gpio_states_.size(); ++i)
    {
      for (size_t j = 0; j < gpio_states_[i].size(); ++j)
      {
        if (!std::isnan(gpio_commands_[i][j]))
        {
          gpio_states_[i][j] = gpio_commands_[i][j];
        }
      }
    }
>>>>>>> eb89bbbb
  }

  return return_type::OK;
}

// Private methods
template <typename HandleType>
bool GenericSystem::get_interface(
  const std::string & name, const std::vector<std::string> & interface_list,
  const std::string & interface_name, const size_t vector_index,
  std::vector<std::vector<double>> & values, std::vector<HandleType> & interfaces)
{
  auto it = std::find(interface_list.begin(), interface_list.end(), interface_name);
  if (it != interface_list.end())
  {
    auto j = std::distance(interface_list.begin(), it);
    interfaces.emplace_back(name, *it, &values[j][vector_index]);
    return true;
  }
  return false;
}

void GenericSystem::initialize_storage_vectors(
  std::vector<std::vector<double>> & commands, std::vector<std::vector<double>> & states,
  const std::vector<std::string> & interfaces)
{
  // Initialize storage for all joints, regardless of their existence
  commands.resize(interfaces.size());
  states.resize(interfaces.size());
  for (auto i = 0u; i < interfaces.size(); i++)
  {
    commands[i].resize(info_.joints.size(), std::numeric_limits<double>::quiet_NaN());
    states[i].resize(info_.joints.size(), std::numeric_limits<double>::quiet_NaN());
  }

  // Initialize with values from URDF
  for (auto i = 0u; i < info_.joints.size(); i++)
  {
    const auto & joint = info_.joints[i];
    for (auto j = 0u; j < interfaces.size(); j++)
    {
      auto it = joint.parameters.find("initial_" + interfaces[j]);
      if (it != joint.parameters.end())
      {
        states[j][i] = std::stod(it->second);
      }
    }
  }
}

// This method will populate the GPIO interface list, as there no standard interfaces
void GenericSystem::populate_gpio_interfaces()
{
  std::set<std::string> interfaces_set;
  for (auto i = 0u; i < info_.gpios.size(); i++)
  {
    const auto & gpio = info_.gpios[i];

    for (auto j = 0u; j < gpio.command_interfaces.size(); j++)
    {
      interfaces_set.insert(gpio.command_interfaces[j].name);
    }

    for (auto j = 0u; j < gpio.state_interfaces.size(); j++)
    {
      interfaces_set.insert(gpio.state_interfaces[j].name);
    }
  }

  gpio_interfaces_.resize(interfaces_set.size());
  std::copy(interfaces_set.begin(), interfaces_set.end(), gpio_interfaces_.begin());
}

}  // namespace fake_components

#include "pluginlib/class_list_macros.hpp"
PLUGINLIB_EXPORT_CLASS(fake_components::GenericSystem, hardware_interface::SystemInterface)<|MERGE_RESOLUTION|>--- conflicted
+++ resolved
@@ -207,7 +207,6 @@
   }
   initialize_storage_vectors(sensor_fake_commands_, sensor_states_, sensor_interfaces_);
 
-<<<<<<< HEAD
   // search for gpio interfaces
   for (const auto & gpio : info_.gpios)
   {
@@ -220,12 +219,6 @@
 
   // Fake gpio command interfaces
   if (use_fake_gpio_command_interfaces_)
-=======
-  populate_gpio_interfaces();
-
-  // Fake gpio command interfaces
-  if (fake_gpio_command_interfaces_)
->>>>>>> eb89bbbb
   {
     initialize_storage_vectors(gpio_fake_commands_, gpio_states_, gpio_interfaces_);
   }
@@ -235,12 +228,6 @@
     initialize_storage_vectors(gpio_commands_, gpio_states_, gpio_interfaces_);
   }
 
-<<<<<<< HEAD
-  // set all values without initial values to 0
-  set_nan_to_zero(info_.gpios.size(), gpio_interfaces_.size(), gpio_states_);
-
-=======
->>>>>>> eb89bbbb
   return CallbackReturn::SUCCESS;
 }
 
@@ -494,39 +481,9 @@
   {
     mirror_command_to_state(0, gpio_states_, gpio_fake_commands_);
   }
-<<<<<<< HEAD
   else
   {
     mirror_command_to_state(0, gpio_states_, gpio_commands_);
-=======
-
-  // do loopback on all gpio interfaces
-  if (fake_gpio_command_interfaces_)
-  {
-    for (size_t i = 0; i < gpio_states_.size(); ++i)
-    {
-      for (size_t j = 0; j < gpio_states_[i].size(); ++j)
-      {
-        if (!std::isnan(gpio_fake_commands_[i][j]))
-        {
-          gpio_states_[i][j] = gpio_fake_commands_[i][j];
-        }
-      }
-    }
-  }
-  else
-  {
-    for (size_t i = 1; i < gpio_states_.size(); ++i)
-    {
-      for (size_t j = 0; j < gpio_states_[i].size(); ++j)
-      {
-        if (!std::isnan(gpio_commands_[i][j]))
-        {
-          gpio_states_[i][j] = gpio_commands_[i][j];
-        }
-      }
-    }
->>>>>>> eb89bbbb
   }
 
   return return_type::OK;
@@ -576,30 +533,6 @@
     }
   }
 }
-
-// This method will populate the GPIO interface list, as there no standard interfaces
-void GenericSystem::populate_gpio_interfaces()
-{
-  std::set<std::string> interfaces_set;
-  for (auto i = 0u; i < info_.gpios.size(); i++)
-  {
-    const auto & gpio = info_.gpios[i];
-
-    for (auto j = 0u; j < gpio.command_interfaces.size(); j++)
-    {
-      interfaces_set.insert(gpio.command_interfaces[j].name);
-    }
-
-    for (auto j = 0u; j < gpio.state_interfaces.size(); j++)
-    {
-      interfaces_set.insert(gpio.state_interfaces[j].name);
-    }
-  }
-
-  gpio_interfaces_.resize(interfaces_set.size());
-  std::copy(interfaces_set.begin(), interfaces_set.end(), gpio_interfaces_.begin());
-}
-
 }  // namespace fake_components
 
 #include "pluginlib/class_list_macros.hpp"
