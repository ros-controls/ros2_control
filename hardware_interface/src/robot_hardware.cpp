// Copyright 2017 Open Source Robotics Foundation, Inc.
//
// Licensed under the Apache License, Version 2.0 (the "License");
// you may not use this file except in compliance with the License.
// You may obtain a copy of the License at
//
//     http://www.apache.org/licenses/LICENSE-2.0
//
// Unless required by applicable law or agreed to in writing, software
// distributed under the License is distributed on an "AS IS" BASIS,
// WITHOUT WARRANTIES OR CONDITIONS OF ANY KIND, either express or implied.
// See the License for the specific language governing permissions and
// limitations under the License.

#include "hardware_interface/robot_hardware.hpp"

#include <algorithm>
#include <string>
#include <vector>

#include "hardware_interface/macros.hpp"
#include "hardware_interface/operation_mode_handle.hpp"
#include "rclcpp/rclcpp.hpp"

namespace
{
constexpr auto kJointStateLoggerName = "joint state handle";
constexpr auto kJointCommandLoggerName = "joint cmd handle";
constexpr auto kOperationModeLoggerName = "joint operation mode handle";
constexpr auto kActuatorLoggerName = "actuator handle";
constexpr auto kJointLoggerName = "joint handle";
}

namespace hardware_interface
{
/// Register the handle to the handle list if the handle's name is not found.
/**
 * \param[in] registered_handles The handle list.
 * \param[in] handle The handle to be registered.
 * \param[in] logger_name The name of the logger.
 * \return The return code, one of `OK` or `ERROR`.
 */
template<typename T>
return_type
register_handle(std::vector<T *> & registered_handles, T * handle, const std::string & logger_name)
{
  if (handle->get_name().empty()) {
    RCLCPP_ERROR_STREAM(
      rclcpp::get_logger(
        logger_name), "cannot register handle! No name is specified");
    return return_type::ERROR;
  }

  if (!handle->valid_pointers()) {
    RCLCPP_ERROR_STREAM(
      rclcpp::get_logger(
        logger_name), "cannot register handle! Points to nullptr!");
    return return_type::ERROR;
  }

  auto handle_pos = std::find_if(
    registered_handles.begin(), registered_handles.end(),
    [&](auto handle_ptr) -> bool {
      return handle_ptr->get_name() == handle->get_name();
    });

  // handle exists already
  if (handle_pos != registered_handles.end()) {
    RCLCPP_ERROR_STREAM(
      rclcpp::get_logger(logger_name),
      "cannot register handle! Handle exists already");
    return return_type::ERROR;
  }
  registered_handles.push_back(handle);
  return return_type::OK;
}

return_type
RobotHardware::register_joint_state_handle(const JointStateHandle * joint_handle)
{
  return register_handle<const JointStateHandle>(
    registered_joint_state_handles_,
    joint_handle,
    kJointStateLoggerName);
}

return_type
RobotHardware::register_joint_command_handle(JointCommandHandle * joint_handle)
{
  return register_handle<JointCommandHandle>(
    registered_joint_command_handles_,
    joint_handle,
    kJointCommandLoggerName);
}

return_type
RobotHardware::register_operation_mode_handle(OperationModeHandle * operation_mode_handle)
{
  return register_handle<OperationModeHandle>(
    registered_operation_mode_handles_,
    operation_mode_handle,
    kOperationModeLoggerName);
}

/// Find the handle by name from the registered handle list.
/**
 * \param[in] registered_handles The registered handle list.
 * \param[in] name The handle's name.
 * \param[in] logger_name The name of the logger.
 * \param[out] handle the handle if found.
 * \return The return code, one of `OK` or `ERROR`.
 */
template<typename T>
return_type
get_handle(
  std::vector<T *> & registered_handles,
  const std::string & name,
  const std::string & logger_name,
  T ** handle)
{
  if (name.empty()) {
    RCLCPP_ERROR_STREAM(
      rclcpp::get_logger(logger_name),
      "cannot get handle! No name given");
    return return_type::ERROR;
  }

  auto handle_pos = std::find_if(
    registered_handles.begin(), registered_handles.end(),
    [&](auto handle_ptr) -> bool {
      return handle_ptr->get_name() == name;
    });

  if (handle_pos == registered_handles.end()) {
    RCLCPP_ERROR_STREAM(
      rclcpp::get_logger(
        logger_name), "cannot get handle. No joint " << name << " found.");
    return return_type::ERROR;
  }

  *handle = *handle_pos;
  return return_type::OK;
}

return_type
RobotHardware::get_joint_state_handle(
  const std::string & name, const JointStateHandle ** joint_state_handle)
{
  THROW_ON_NOT_NULLPTR(*joint_state_handle)
  return get_handle<const JointStateHandle>(
    registered_joint_state_handles_,
    name,
    kJointStateLoggerName,
    joint_state_handle);
}

return_type
RobotHardware::get_joint_command_handle(
  const std::string & name, JointCommandHandle ** joint_command_handle)
{
  THROW_ON_NOT_NULLPTR(*joint_command_handle)
  return get_handle<JointCommandHandle>(
    registered_joint_command_handles_,
    name,
    kJointCommandLoggerName,
    joint_command_handle);
}

return_type
RobotHardware::get_operation_mode_handle(
  const std::string & name, OperationModeHandle ** operation_mode_handle)
{
  THROW_ON_NOT_NULLPTR(*operation_mode_handle)
  return get_handle<OperationModeHandle>(
    registered_operation_mode_handles_,
    name,
    kOperationModeLoggerName,
    operation_mode_handle);
}

template<typename T>
std::vector<std::string>
get_registered_names(std::vector<T *> & registered_handles)
{
  std::vector<std::string> names;
  names.reserve(registered_handles.size());
  for (auto handle : registered_handles) {
    names.push_back(handle->get_name());
  }
  return names;
}

/*
std::vector<std::string>
RobotHardware::get_registered_joint_names()
{
  return get_registered_names<const JointStateHandle>(registered_joint_state_handles_);
}
*/

std::vector<std::string>
RobotHardware::get_registered_write_op_names()
{
  return get_registered_names<OperationModeHandle>(registered_operation_mode_handles_);
}

std::vector<const JointStateHandle *>
RobotHardware::get_registered_joint_state_handles()
{
  return registered_joint_state_handles_;
}

std::vector<JointCommandHandle *>
RobotHardware::get_registered_joint_command_handles()
{
  return registered_joint_command_handles_;
}

std::vector<OperationModeHandle *>
RobotHardware::get_registered_operation_mode_handles()
{
  return registered_operation_mode_handles_;
}

hardware_interface_ret_t register_handle(
  const std::string & handle_name,
  const std::string & interface_name,
  const double default_value,
  control_msgs::msg::DynamicJointState & registered,
  const std::string & logger_name)
{
  if (handle_name.empty() || interface_name.empty()) {
    RCLCPP_ERROR_STREAM(rclcpp::get_logger(logger_name), "handle name or interface is empty!");
    return return_type::ERROR;
  }

  const auto & names_list = registered.joint_names;
  const auto it = std::find(names_list.cbegin(), names_list.cend(), handle_name);
  if (it == names_list.cend()) {
    registered.joint_names.push_back(handle_name);
    control_msgs::msg::InterfaceValue iv;
    iv.interface_names = {interface_name};
    iv.values = {default_value};
    registered.interface_values.push_back(iv);
    return return_type::OK;
  } else {
    const auto index = std::distance(names_list.cbegin(), it);
    auto & ivs = registered.interface_values[static_cast<size_t>(index)];
    const auto interface_names = ivs.interface_names;
    const auto it = std::find(interface_names.cbegin(), interface_names.cend(), interface_name);
    if (it == interface_names.cend()) {
      ivs.interface_names.push_back(interface_name);
      ivs.values.push_back(default_value);
      return return_type::OK;
    } else {
      RCLCPP_ERROR_STREAM(
        rclcpp::get_logger(logger_name), "handle with interface (" <<
          handle_name << ":" << interface_name <<
          ") is already registered!");
      return return_type::ERROR;
    }
  }
}

hardware_interface_ret_t RobotHardware::register_actuator(
  const std::string & actuator_name,
  const std::string & interface_name,
  const double default_value)
{
  return register_handle(
    actuator_name, interface_name, default_value, registered_actuators_,
    kActuatorLoggerName);
}

hardware_interface_ret_t RobotHardware::register_joint(
  const std::string & joint_name,
  const std::string & interface_name,
  double default_value)
{
  return register_handle(
    joint_name, interface_name, default_value, registered_joints_,
    kJointLoggerName);
}

template<class HandleType>
hardware_interface_ret_t get_handle(
  HandleType & handle,
  control_msgs::msg::DynamicJointState & registered,
  const std::string & logger_name)
{
  const auto & handle_name = handle.get_name();
  const auto & interface_name = handle.get_interface_name();

  if (handle_name.empty() || interface_name.empty()) {
    RCLCPP_ERROR_STREAM(
      rclcpp::get_logger(logger_name), "name or interface is ill-defined!");
    return return_type::ERROR;
  }

  const auto & names_list = registered.joint_names;
  const auto it = std::find(names_list.cbegin(), names_list.cend(), handle_name);
  if (it == names_list.cend()) {
    RCLCPP_ERROR_STREAM(
      rclcpp::get_logger(
<<<<<<< HEAD
        kActuatorLoggerName), "actuator with name %s not found!", actuator_name.c_str());
=======
        logger_name), "handle with name " << handle_name << " not found!");
>>>>>>> b9ea092b
    return return_type::ERROR;
  }

  const auto index = std::distance(names_list.cbegin(), it);
  auto & ivs = registered.interface_values[static_cast<size_t>(index)];
  const auto interface_names = ivs.interface_names;
  const auto if_it = std::find(interface_names.cbegin(), interface_names.cend(), interface_name);
  if (if_it != interface_names.cend()) {
    const auto value_index = std::distance(interface_names.cbegin(), if_it);
    handle = handle.with_value_ptr(&(ivs.values[static_cast<size_t>(value_index)]));
    return return_type::OK;
  } else {
    RCLCPP_ERROR_STREAM(
      rclcpp::get_logger(
        logger_name),
      "handle with interface (" << handle_name << ":" << interface_name << ") wasn't found!");
    return return_type::ERROR;
  }

  return return_type::ERROR;
}

hardware_interface_ret_t RobotHardware::get_actuator_handle(ActuatorHandle & actuator_handle)
{
  return get_handle<ActuatorHandle>(actuator_handle, registered_actuators_, kActuatorLoggerName);
}

hardware_interface_ret_t RobotHardware::get_joint_handle(JointHandle & joint_handle)
{
  return get_handle<JointHandle>(joint_handle, registered_joints_, kJointLoggerName);
}

template<class HandleType>
hardware_interface_ret_t get_handles(
  std::vector<HandleType> & handles,
  std::vector<HandleType> && registered,
  const std::string & interface_name)
{
  std::copy_if(
    registered.begin(), registered.end(), std::back_inserter(handles), [&](const auto & handle) {
      return handle.get_interface_name() == interface_name;
    });
  return return_type::OK;
}

hardware_interface_ret_t RobotHardware::get_actuator_handles(
  std::vector<ActuatorHandle> & actuator_handles, const std::string & interface_name)
{
  return get_handles<ActuatorHandle>(actuator_handles, get_registered_actuators(), interface_name);
}

hardware_interface_ret_t RobotHardware::get_joint_handles(
  std::vector<JointHandle> & joint_handles,
  const std::string & interface_name)
{
  return get_handles<JointHandle>(joint_handles, get_registered_joints(), interface_name);
}

const std::vector<std::string> & RobotHardware::get_registered_actuator_names()
{
  return registered_actuators_.joint_names;
}

const std::vector<std::string> & RobotHardware::get_registered_joint_names()
{
  return registered_joints_.joint_names;
}

template<class HandleType>
const std::vector<std::string> & get_registered_interface_names(
  const std::string & name,
  control_msgs::msg::DynamicJointState & registered)
{
  const auto & it = std::find(
    registered.joint_names.begin(), registered.joint_names.end(), name);

  if (it == registered.joint_names.end()) {
    throw std::runtime_error(name + " not found");
  }

  // joint found, can safely cast here
  const auto joint_index =
    static_cast<uint64_t>(std::distance(registered.joint_names.begin(), it));

  return registered.interface_values[joint_index].interface_names;
}

const std::vector<std::string> & RobotHardware::get_registered_actuator_interface_names(
  const std::string & actuator_name)
{
  return get_registered_interface_names<ActuatorHandle>(actuator_name, registered_actuators_);
}

const std::vector<std::string> & RobotHardware::get_registered_joint_interface_names(
  const std::string & joint_name)
{
  return get_registered_interface_names<JointHandle>(joint_name, registered_joints_);
}

template<class HandleType>
std::vector<HandleType> get_registered_handles(control_msgs::msg::DynamicJointState & registered)
{
  std::vector<HandleType> result;
  result.reserve(registered.joint_names.size());    // rough estimate

  auto & handle_names = registered.joint_names;
  auto & interface_values = registered.interface_values;

  assert(registered.joint_names.size() == registered.interface_values.size());
  for (auto i = 0u; i < handle_names.size(); ++i) {
    auto & joint_interfaces = interface_values[i];
    assert(joint_interfaces.interface_names.size() == joint_interfaces.values.size());

    for (auto j = 0u; j < joint_interfaces.interface_names.size(); ++j) {
      result.emplace_back(
        handle_names[i], joint_interfaces.interface_names[j],
        &joint_interfaces.values[j]);
    }
  }

  return result;
}

std::vector<ActuatorHandle> RobotHardware::get_registered_actuators()
{
  return get_registered_handles<ActuatorHandle>(registered_actuators_);
}

std::vector<JointHandle> RobotHardware::get_registered_joints()
{
  return get_registered_handles<JointHandle>(registered_joints_);
}

}  // namespace hardware_interface<|MERGE_RESOLUTION|>--- conflicted
+++ resolved
@@ -302,11 +302,7 @@
   if (it == names_list.cend()) {
     RCLCPP_ERROR_STREAM(
       rclcpp::get_logger(
-<<<<<<< HEAD
-        kActuatorLoggerName), "actuator with name %s not found!", actuator_name.c_str());
-=======
         logger_name), "handle with name " << handle_name << " not found!");
->>>>>>> b9ea092b
     return return_type::ERROR;
   }
 
