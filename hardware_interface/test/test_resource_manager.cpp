// Copyright 2020 Open Source Robotics Foundation, Inc.
//
// Licensed under the Apache License, Version 2.0 (the "License");
// you may not use this file except in compliance with the License.
// You may obtain a copy of the License at
//
//     http://www.apache.org/licenses/LICENSE-2.0
//
// Unless required by applicable law or agreed to in writing, software
// distributed under the License is distributed on an "AS IS" BASIS,
// WITHOUT WARRANTIES OR CONDITIONS OF ANY KIND, either express or implied.
// See the License for the specific language governing permissions and
// limitations under the License.

// Authors: Karsten Knese, Denis Stogl

#include <gmock/gmock.h>

#include <algorithm>
#include <memory>
#include <string>
#include <unordered_map>
#include <vector>

#include "hardware_interface/actuator_interface.hpp"
#include "hardware_interface/resource_manager.hpp"
#include "hardware_interface/types/lifecycle_state_names.hpp"
#include "lifecycle_msgs/msg/state.hpp"
#include "rclcpp_lifecycle/state.hpp"
#include "ros2_control_test_assets/descriptions.hpp"

using ros2_control_test_assets::TEST_ACTUATOR_HARDWARE_CLASS_TYPE;
using ros2_control_test_assets::TEST_ACTUATOR_HARDWARE_COMMAND_INTERFACES;
using ros2_control_test_assets::TEST_ACTUATOR_HARDWARE_NAME;
using ros2_control_test_assets::TEST_ACTUATOR_HARDWARE_STATE_INTERFACES;
using ros2_control_test_assets::TEST_ACTUATOR_HARDWARE_TYPE;
using ros2_control_test_assets::TEST_SENSOR_HARDWARE_CLASS_TYPE;
using ros2_control_test_assets::TEST_SENSOR_HARDWARE_COMMAND_INTERFACES;
using ros2_control_test_assets::TEST_SENSOR_HARDWARE_NAME;
using ros2_control_test_assets::TEST_SENSOR_HARDWARE_STATE_INTERFACES;
using ros2_control_test_assets::TEST_SENSOR_HARDWARE_TYPE;
using ros2_control_test_assets::TEST_SYSTEM_HARDWARE_CLASS_TYPE;
using ros2_control_test_assets::TEST_SYSTEM_HARDWARE_COMMAND_INTERFACES;
using ros2_control_test_assets::TEST_SYSTEM_HARDWARE_NAME;
using ros2_control_test_assets::TEST_SYSTEM_HARDWARE_STATE_INTERFACES;
using ros2_control_test_assets::TEST_SYSTEM_HARDWARE_TYPE;

class ResourceManagerTest : public ::testing::Test
{
public:
  static void SetUpTestCase() {}

  void SetUp() {}
};

// Forward declaration
namespace hardware_interface
{
class ResourceStorage;
}

class TestableResourceManager : public hardware_interface::ResourceManager
{
public:
  friend ResourceManagerTest;

  FRIEND_TEST(ResourceManagerTest, initialization_with_urdf_manual_validation);
  FRIEND_TEST(ResourceManagerTest, post_initialization_add_components);
  FRIEND_TEST(ResourceManagerTest, managing_controllers_reference_interfaces);
  FRIEND_TEST(ResourceManagerTest, resource_availability_and_claiming_in_lifecycle);

  TestableResourceManager() : hardware_interface::ResourceManager() {}

  TestableResourceManager(
    const std::string & urdf, bool validate_interfaces = true, bool activate_all = false)
  : hardware_interface::ResourceManager(urdf, validate_interfaces, activate_all)
  {
  }
};

<<<<<<< HEAD
std::vector<hardware_interface::return_type> set_components_state(
  hardware_interface::ResourceManager & rm, const std::vector<std::string> & components,
  const uint8_t state_id, const std::string & state_name)
=======
void set_components_state(
  TestableResourceManager & rm, const std::vector<std::string> & components, const uint8_t state_id,
  const std::string & state_name)
>>>>>>> 88c74ae (Cleanup Resource Manager a bit to increase clarity. (#816))
{
  auto int_components = components;
  if (int_components.empty())
  {
    int_components = {"TestActuatorHardware", "TestSensorHardware", "TestSystemHardware"};
  }
  std::vector<hardware_interface::return_type> results;
  for (const auto & component : int_components)
  {
    rclcpp_lifecycle::State state(state_id, state_name);
    const auto result = rm.set_component_state(component, state);
    results.push_back(result);
  }
  return results;
}

auto configure_components =
  [](TestableResourceManager & rm, const std::vector<std::string> & components = {})
{
  return set_components_state(
    rm, components, lifecycle_msgs::msg::State::PRIMARY_STATE_INACTIVE,
    hardware_interface::lifecycle_state_names::INACTIVE);
};

auto activate_components =
  [](TestableResourceManager & rm, const std::vector<std::string> & components = {})
{
  return set_components_state(
    rm, components, lifecycle_msgs::msg::State::PRIMARY_STATE_ACTIVE,
    hardware_interface::lifecycle_state_names::ACTIVE);
};

auto deactivate_components =
  [](TestableResourceManager & rm, const std::vector<std::string> & components = {})
{
  return set_components_state(
    rm, components, lifecycle_msgs::msg::State::PRIMARY_STATE_INACTIVE,
    hardware_interface::lifecycle_state_names::INACTIVE);
};

auto cleanup_components =
  [](TestableResourceManager & rm, const std::vector<std::string> & components = {})
{
  return set_components_state(
    rm, components, lifecycle_msgs::msg::State::PRIMARY_STATE_UNCONFIGURED,
    hardware_interface::lifecycle_state_names::UNCONFIGURED);
};

auto shutdown_components =
  [](TestableResourceManager & rm, const std::vector<std::string> & components = {})
{
  return set_components_state(
    rm, components, lifecycle_msgs::msg::State::PRIMARY_STATE_FINALIZED,
    hardware_interface::lifecycle_state_names::FINALIZED);
};

TEST_F(ResourceManagerTest, initialization_empty)
{
  ASSERT_ANY_THROW(TestableResourceManager rm(""));
}

TEST_F(ResourceManagerTest, initialization_with_urdf)
{
  ASSERT_NO_THROW(TestableResourceManager rm(ros2_control_test_assets::minimal_robot_urdf));
}

TEST_F(ResourceManagerTest, post_initialization_with_urdf)
{
  TestableResourceManager rm;
  ASSERT_NO_THROW(rm.load_urdf(ros2_control_test_assets::minimal_robot_urdf));
}

TEST_F(ResourceManagerTest, initialization_with_urdf_manual_validation)
{
  // we validate the results manually
  TestableResourceManager rm(ros2_control_test_assets::minimal_robot_urdf, false);

  EXPECT_EQ(1u, rm.actuator_components_size());
  EXPECT_EQ(1u, rm.sensor_components_size());
  EXPECT_EQ(1u, rm.system_components_size());

  auto state_interface_keys = rm.state_interface_keys();
  ASSERT_EQ(11u, state_interface_keys.size());
  EXPECT_TRUE(rm.state_interface_exists("joint1/position"));
  EXPECT_TRUE(rm.state_interface_exists("joint1/velocity"));
  EXPECT_TRUE(rm.state_interface_exists("sensor1/velocity"));
  EXPECT_TRUE(rm.state_interface_exists("joint2/position"));
  EXPECT_TRUE(rm.state_interface_exists("joint3/position"));

  auto command_interface_keys = rm.command_interface_keys();
  ASSERT_EQ(6u, command_interface_keys.size());
  EXPECT_TRUE(rm.command_interface_exists("joint1/position"));
  EXPECT_TRUE(rm.command_interface_exists("joint2/velocity"));
  EXPECT_TRUE(rm.command_interface_exists("joint3/velocity"));
}

<<<<<<< HEAD
TEST_F(ResourceManagerTest, when_missing_state_keys_expect_hw_initialization_fails)
=======
TEST_F(ResourceManagerTest, initialization_with_wrong_urdf)
>>>>>>> 88c74ae (Cleanup Resource Manager a bit to increase clarity. (#816))
{
  // missing state keys
  {
    EXPECT_THROW(
      TestableResourceManager rm(ros2_control_test_assets::minimal_robot_missing_state_keys_urdf),
      std::exception);
  }
}

TEST_F(ResourceManagerTest, when_missing_command_keys_expect_hw_initialization_fails)
{
  // missing command keys
  {
    EXPECT_THROW(
      TestableResourceManager rm(ros2_control_test_assets::minimal_robot_missing_command_keys_urdf),
      std::exception);
  }
}

TEST_F(ResourceManagerTest, initialization_with_urdf_unclaimed)
{
  // we validate the results manually
  TestableResourceManager rm(ros2_control_test_assets::minimal_robot_urdf);

  auto command_interface_keys = rm.command_interface_keys();
  for (const auto & key : command_interface_keys)
  {
    EXPECT_FALSE(rm.command_interface_is_claimed(key));
  }
  // state interfaces don't have to be locked, hence any arbitrary key
  // should return false.
  auto state_interface_keys = rm.state_interface_keys();
  for (const auto & key : state_interface_keys)
  {
    EXPECT_FALSE(rm.command_interface_is_claimed(key));
  }
}

<<<<<<< HEAD
TEST_F(ResourceManagerTest, no_load_urdf_function_called)
{
  TestableResourceManager rm;
  ASSERT_FALSE(rm.is_urdf_already_loaded());
}

TEST_F(ResourceManagerTest, load_urdf_called_if_urdf_is_invalid)
{
  TestableResourceManager rm;
  EXPECT_THROW(
    rm.load_urdf(ros2_control_test_assets::minimal_robot_missing_state_keys_urdf), std::exception);
  ASSERT_TRUE(rm.is_urdf_already_loaded());
}

TEST_F(ResourceManagerTest, load_urdf_called_if_urdf_is_valid)
{
  TestableResourceManager rm(ros2_control_test_assets::minimal_robot_urdf);
  ASSERT_TRUE(rm.is_urdf_already_loaded());
}

TEST_F(ResourceManagerTest, can_load_urdf_later)
{
  TestableResourceManager rm;
  ASSERT_FALSE(rm.is_urdf_already_loaded());
  rm.load_urdf(ros2_control_test_assets::minimal_robot_urdf);
  ASSERT_TRUE(rm.is_urdf_already_loaded());
}

=======
>>>>>>> 88c74ae (Cleanup Resource Manager a bit to increase clarity. (#816))
TEST_F(ResourceManagerTest, resource_claiming)
{
  TestableResourceManager rm(ros2_control_test_assets::minimal_robot_urdf);
  // Activate components to get all interfaces available
  activate_components(rm);

  const auto key = "joint1/position";
  EXPECT_TRUE(rm.command_interface_is_available(key));
  EXPECT_FALSE(rm.command_interface_is_claimed(key));

  {
    auto position_command_interface = rm.claim_command_interface(key);
    EXPECT_TRUE(rm.command_interface_is_available(key));
    EXPECT_TRUE(rm.command_interface_is_claimed(key));
    {
      EXPECT_ANY_THROW(rm.claim_command_interface(key));
      EXPECT_TRUE(rm.command_interface_is_available(key));
    }
  }
  EXPECT_TRUE(rm.command_interface_is_available(key));
  EXPECT_FALSE(rm.command_interface_is_claimed(key));

  // command interfaces can only be claimed once
  for (const auto & key :
       {"joint1/position", "joint1/position", "joint1/position", "joint2/velocity",
        "joint3/velocity"})
  {
    {
      auto interface = rm.claim_command_interface(key);
      EXPECT_TRUE(rm.command_interface_is_available(key));
      EXPECT_TRUE(rm.command_interface_is_claimed(key));
      {
        EXPECT_ANY_THROW(rm.claim_command_interface(key));
        EXPECT_TRUE(rm.command_interface_is_available(key));
      }
    }
    EXPECT_TRUE(rm.command_interface_is_available(key));
    EXPECT_FALSE(rm.command_interface_is_claimed(key));
  }

  // TODO(destogl): This claim test is not true.... can not be...
  // state interfaces can be claimed multiple times
  for (const auto & key :
       {"joint1/position", "joint1/velocity", "sensor1/velocity", "joint2/position",
        "joint3/position"})
  {
    {
      EXPECT_TRUE(rm.state_interface_is_available(key));
      auto interface = rm.claim_state_interface(key);
      {
        EXPECT_TRUE(rm.state_interface_is_available(key));
        EXPECT_NO_THROW(rm.claim_state_interface(key));
      }
    }
  }

  std::vector<hardware_interface::LoanedCommandInterface> interfaces;
  const auto interface_names = {"joint1/position", "joint2/velocity", "joint3/velocity"};
  for (const auto & key : interface_names)
  {
    EXPECT_TRUE(rm.command_interface_is_available(key));
    interfaces.emplace_back(rm.claim_command_interface(key));
  }
  for (const auto & key : interface_names)
  {
    EXPECT_TRUE(rm.command_interface_is_available(key));
    EXPECT_TRUE(rm.command_interface_is_claimed(key));
  }
  interfaces.clear();
  for (const auto & key : interface_names)
  {
    EXPECT_TRUE(rm.command_interface_is_available(key));
    EXPECT_FALSE(rm.command_interface_is_claimed(key));
  }
}

class ExternalComponent : public hardware_interface::ActuatorInterface
{
  std::vector<hardware_interface::StateInterface> export_state_interfaces() override
  {
    std::vector<hardware_interface::StateInterface> state_interfaces;
    state_interfaces.emplace_back(
      hardware_interface::StateInterface("external_joint", "external_state_interface", nullptr));

    return state_interfaces;
  }

  std::vector<hardware_interface::CommandInterface> export_command_interfaces() override
  {
    std::vector<hardware_interface::CommandInterface> command_interfaces;
    command_interfaces.emplace_back(hardware_interface::CommandInterface(
      "external_joint", "external_command_interface", nullptr));

    return command_interfaces;
  }

  std::string get_name() const override { return "ExternalComponent"; }

  hardware_interface::return_type read(
    const rclcpp::Time & /*time*/, const rclcpp::Duration & /*period*/) override
  {
    return hardware_interface::return_type::OK;
  }

  hardware_interface::return_type write(
    const rclcpp::Time & /*time*/, const rclcpp::Duration & /*period*/) override
  {
    return hardware_interface::return_type::OK;
  }
};

TEST_F(ResourceManagerTest, post_initialization_add_components)
{
  // we validate the results manually
  TestableResourceManager rm(ros2_control_test_assets::minimal_robot_urdf, false);
  // Activate components to get all interfaces available
  activate_components(rm);

  EXPECT_EQ(1u, rm.actuator_components_size());
  EXPECT_EQ(1u, rm.sensor_components_size());
  EXPECT_EQ(1u, rm.system_components_size());

  ASSERT_EQ(11u, rm.state_interface_keys().size());
  ASSERT_EQ(6u, rm.command_interface_keys().size());

  hardware_interface::HardwareInfo external_component_hw_info;
  external_component_hw_info.name = "ExternalComponent";
  external_component_hw_info.type = "actuator";
  rm.import_component(std::make_unique<ExternalComponent>(), external_component_hw_info);
  EXPECT_EQ(2u, rm.actuator_components_size());

  ASSERT_EQ(12u, rm.state_interface_keys().size());
  EXPECT_TRUE(rm.state_interface_exists("external_joint/external_state_interface"));
  ASSERT_EQ(7u, rm.command_interface_keys().size());
  EXPECT_TRUE(rm.command_interface_exists("external_joint/external_command_interface"));

  auto status_map = rm.get_components_status();
  EXPECT_EQ(
    status_map["ExternalComponent"].state.id(),
    lifecycle_msgs::msg::State::PRIMARY_STATE_UNCONFIGURED);

  configure_components(rm, {"ExternalComponent"});
  status_map = rm.get_components_status();
  EXPECT_EQ(
    status_map["ExternalComponent"].state.id(), lifecycle_msgs::msg::State::PRIMARY_STATE_INACTIVE);

  activate_components(rm, {"ExternalComponent"});
  status_map = rm.get_components_status();
  EXPECT_EQ(
    status_map["ExternalComponent"].state.id(), lifecycle_msgs::msg::State::PRIMARY_STATE_ACTIVE);

  EXPECT_NO_THROW(rm.claim_state_interface("external_joint/external_state_interface"));
  EXPECT_NO_THROW(rm.claim_command_interface("external_joint/external_command_interface"));
}

TEST_F(ResourceManagerTest, default_prepare_perform_switch)
{
  TestableResourceManager rm(ros2_control_test_assets::minimal_robot_urdf);
  // Activate components to get all interfaces available
  activate_components(rm);

  EXPECT_TRUE(rm.prepare_command_mode_switch({""}, {""}));
  EXPECT_TRUE(rm.perform_command_mode_switch({""}, {""}));
}

const auto hardware_resources_command_modes =
  R"(
  <ros2_control name="TestSystemCommandModes" type="system">
    <hardware>
      <plugin>test_hardware_components/TestSystemCommandModes</plugin>
    </hardware>
    <joint name="joint1">
      <command_interface name="position"/>
      <command_interface name="velocity"/>
      <state_interface name="position"/>
      <state_interface name="velocity"/>
    </joint>
    <joint name="joint2">
      <command_interface name="position"/>
      <command_interface name="velocity"/>
      <state_interface name="position"/>
      <state_interface name="velocity"/>
    </joint>
  </ros2_control>
)";
const auto command_mode_urdf = std::string(ros2_control_test_assets::urdf_head) +
                               std::string(hardware_resources_command_modes) +
                               std::string(ros2_control_test_assets::urdf_tail);

TEST_F(ResourceManagerTest, custom_prepare_perform_switch)
{
  TestableResourceManager rm(command_mode_urdf);
  // Scenarios defined by example criteria
  std::vector<std::string> empty_keys = {};
  std::vector<std::string> irrelevant_keys = {"elbow_joint/position", "should_joint/position"};
  std::vector<std::string> illegal_single_key = {"joint1/position"};
  std::vector<std::string> legal_keys_position = {"joint1/position", "joint2/position"};
  std::vector<std::string> legal_keys_velocity = {"joint1/velocity", "joint2/velocity"};
  // Default behavior for empty key lists
  EXPECT_TRUE(rm.prepare_command_mode_switch(empty_keys, empty_keys));

  // Default behavior when given irrelevant keys
  EXPECT_TRUE(rm.prepare_command_mode_switch(irrelevant_keys, irrelevant_keys));
  EXPECT_TRUE(rm.prepare_command_mode_switch(irrelevant_keys, empty_keys));
  EXPECT_TRUE(rm.prepare_command_mode_switch(empty_keys, irrelevant_keys));

  // The test hardware interface has a criteria that both joints must change mode
  EXPECT_FALSE(rm.prepare_command_mode_switch(illegal_single_key, illegal_single_key));
  EXPECT_FALSE(rm.prepare_command_mode_switch(illegal_single_key, empty_keys));
  EXPECT_FALSE(rm.prepare_command_mode_switch(empty_keys, illegal_single_key));

  // Test legal start keys
  EXPECT_TRUE(rm.prepare_command_mode_switch(legal_keys_position, legal_keys_position));
  EXPECT_TRUE(rm.prepare_command_mode_switch(legal_keys_velocity, legal_keys_velocity));
  EXPECT_TRUE(rm.prepare_command_mode_switch(legal_keys_position, empty_keys));
  EXPECT_TRUE(rm.prepare_command_mode_switch(empty_keys, legal_keys_position));
  EXPECT_TRUE(rm.prepare_command_mode_switch(legal_keys_velocity, empty_keys));
  EXPECT_TRUE(rm.prepare_command_mode_switch(empty_keys, legal_keys_velocity));

  // Test rejection from perform_command_mode_switch, test hardware rejects empty start sets
  EXPECT_TRUE(rm.perform_command_mode_switch(legal_keys_position, legal_keys_position));
  EXPECT_FALSE(rm.perform_command_mode_switch(empty_keys, empty_keys));
  EXPECT_FALSE(rm.perform_command_mode_switch(empty_keys, legal_keys_position));
}

TEST_F(ResourceManagerTest, resource_status)
{
  TestableResourceManager rm(ros2_control_test_assets::minimal_robot_urdf);

  auto status_map = rm.get_components_status();

  // name
  EXPECT_EQ(status_map[TEST_ACTUATOR_HARDWARE_NAME].name, TEST_ACTUATOR_HARDWARE_NAME);
  EXPECT_EQ(status_map[TEST_SENSOR_HARDWARE_NAME].name, TEST_SENSOR_HARDWARE_NAME);
  EXPECT_EQ(status_map[TEST_SYSTEM_HARDWARE_NAME].name, TEST_SYSTEM_HARDWARE_NAME);
  // type
  EXPECT_EQ(status_map[TEST_ACTUATOR_HARDWARE_NAME].type, TEST_ACTUATOR_HARDWARE_TYPE);
  EXPECT_EQ(status_map[TEST_SENSOR_HARDWARE_NAME].type, TEST_SENSOR_HARDWARE_TYPE);
  EXPECT_EQ(status_map[TEST_SYSTEM_HARDWARE_NAME].type, TEST_SYSTEM_HARDWARE_TYPE);
  // class_type
  EXPECT_EQ(status_map[TEST_ACTUATOR_HARDWARE_NAME].class_type, TEST_ACTUATOR_HARDWARE_CLASS_TYPE);
  EXPECT_EQ(status_map[TEST_SENSOR_HARDWARE_NAME].class_type, TEST_SENSOR_HARDWARE_CLASS_TYPE);
  EXPECT_EQ(status_map[TEST_SYSTEM_HARDWARE_NAME].class_type, TEST_SYSTEM_HARDWARE_CLASS_TYPE);
  // state
  EXPECT_EQ(
    status_map[TEST_ACTUATOR_HARDWARE_NAME].state.id(),
    lifecycle_msgs::msg::State::PRIMARY_STATE_UNCONFIGURED);
  EXPECT_EQ(
    status_map[TEST_ACTUATOR_HARDWARE_NAME].state.label(),
    hardware_interface::lifecycle_state_names::UNCONFIGURED);
  EXPECT_EQ(
    status_map[TEST_SENSOR_HARDWARE_NAME].state.id(),
    lifecycle_msgs::msg::State::PRIMARY_STATE_UNCONFIGURED);
  EXPECT_EQ(
    status_map[TEST_SENSOR_HARDWARE_NAME].state.label(),
    hardware_interface::lifecycle_state_names::UNCONFIGURED);
  EXPECT_EQ(
    status_map[TEST_SYSTEM_HARDWARE_NAME].state.id(),
    lifecycle_msgs::msg::State::PRIMARY_STATE_UNCONFIGURED);
  EXPECT_EQ(
    status_map[TEST_SYSTEM_HARDWARE_NAME].state.label(),
    hardware_interface::lifecycle_state_names::UNCONFIGURED);

  auto check_interfaces = [](
                            const std::vector<std::string> & registered_interfaces,
                            const std::vector<std::string> & interface_names)
  {
    for (const std::string & interface : interface_names)
    {
      auto it = std::find(registered_interfaces.begin(), registered_interfaces.end(), interface);
      EXPECT_NE(it, registered_interfaces.end());
    }
  };

  check_interfaces(
    status_map[TEST_ACTUATOR_HARDWARE_NAME].command_interfaces,
    TEST_ACTUATOR_HARDWARE_COMMAND_INTERFACES);
  EXPECT_TRUE(status_map[TEST_SENSOR_HARDWARE_NAME].command_interfaces.empty());
  check_interfaces(
    status_map[TEST_SYSTEM_HARDWARE_NAME].command_interfaces,
    TEST_SYSTEM_HARDWARE_COMMAND_INTERFACES);

  check_interfaces(
    status_map[TEST_ACTUATOR_HARDWARE_NAME].state_interfaces,
    TEST_ACTUATOR_HARDWARE_STATE_INTERFACES);
  EXPECT_NE(
    std::find(
      status_map[TEST_ACTUATOR_HARDWARE_NAME].state_interfaces.begin(),
      status_map[TEST_ACTUATOR_HARDWARE_NAME].state_interfaces.end(),
      "joint1/some_unlisted_interface"),
    status_map[TEST_ACTUATOR_HARDWARE_NAME].state_interfaces.end());
  check_interfaces(
    status_map[TEST_SENSOR_HARDWARE_NAME].state_interfaces, TEST_SENSOR_HARDWARE_STATE_INTERFACES);
  check_interfaces(
    status_map[TEST_SYSTEM_HARDWARE_NAME].state_interfaces, TEST_SYSTEM_HARDWARE_STATE_INTERFACES);
}

TEST_F(ResourceManagerTest, lifecycle_all_resources)
{
  TestableResourceManager rm(ros2_control_test_assets::minimal_robot_urdf);

  // All resources start as UNCONFIGURED
  {
    auto status_map = rm.get_components_status();
    EXPECT_EQ(
      status_map[TEST_ACTUATOR_HARDWARE_NAME].state.id(),
      lifecycle_msgs::msg::State::PRIMARY_STATE_UNCONFIGURED);
    EXPECT_EQ(
      status_map[TEST_ACTUATOR_HARDWARE_NAME].state.label(),
      hardware_interface::lifecycle_state_names::UNCONFIGURED);
    EXPECT_EQ(
      status_map[TEST_SENSOR_HARDWARE_NAME].state.id(),
      lifecycle_msgs::msg::State::PRIMARY_STATE_UNCONFIGURED);
    EXPECT_EQ(
      status_map[TEST_SENSOR_HARDWARE_NAME].state.label(),
      hardware_interface::lifecycle_state_names::UNCONFIGURED);
    EXPECT_EQ(
      status_map[TEST_SYSTEM_HARDWARE_NAME].state.id(),
      lifecycle_msgs::msg::State::PRIMARY_STATE_UNCONFIGURED);
    EXPECT_EQ(
      status_map[TEST_SYSTEM_HARDWARE_NAME].state.label(),
      hardware_interface::lifecycle_state_names::UNCONFIGURED);
  }

  ASSERT_THAT(configure_components(rm), ::testing::Each(hardware_interface::return_type::OK));
  {
    auto status_map = rm.get_components_status();
    EXPECT_EQ(
      status_map[TEST_ACTUATOR_HARDWARE_NAME].state.id(),
      lifecycle_msgs::msg::State::PRIMARY_STATE_INACTIVE);
    EXPECT_EQ(
      status_map[TEST_ACTUATOR_HARDWARE_NAME].state.label(),
      hardware_interface::lifecycle_state_names::INACTIVE);
    EXPECT_EQ(
      status_map[TEST_SENSOR_HARDWARE_NAME].state.id(),
      lifecycle_msgs::msg::State::PRIMARY_STATE_INACTIVE);
    EXPECT_EQ(
      status_map[TEST_SENSOR_HARDWARE_NAME].state.label(),
      hardware_interface::lifecycle_state_names::INACTIVE);
    EXPECT_EQ(
      status_map[TEST_SYSTEM_HARDWARE_NAME].state.id(),
      lifecycle_msgs::msg::State::PRIMARY_STATE_INACTIVE);
    EXPECT_EQ(
      status_map[TEST_SYSTEM_HARDWARE_NAME].state.label(),
      hardware_interface::lifecycle_state_names::INACTIVE);
  }

  ASSERT_THAT(activate_components(rm), ::testing::Each(hardware_interface::return_type::OK));
  {
    auto status_map = rm.get_components_status();
    EXPECT_EQ(
      status_map[TEST_ACTUATOR_HARDWARE_NAME].state.id(),
      lifecycle_msgs::msg::State::PRIMARY_STATE_ACTIVE);
    EXPECT_EQ(
      status_map[TEST_ACTUATOR_HARDWARE_NAME].state.label(),
      hardware_interface::lifecycle_state_names::ACTIVE);
    EXPECT_EQ(
      status_map[TEST_SENSOR_HARDWARE_NAME].state.id(),
      lifecycle_msgs::msg::State::PRIMARY_STATE_ACTIVE);
    EXPECT_EQ(
      status_map[TEST_SENSOR_HARDWARE_NAME].state.label(),
      hardware_interface::lifecycle_state_names::ACTIVE);
    EXPECT_EQ(
      status_map[TEST_SYSTEM_HARDWARE_NAME].state.id(),
      lifecycle_msgs::msg::State::PRIMARY_STATE_ACTIVE);
    EXPECT_EQ(
      status_map[TEST_SYSTEM_HARDWARE_NAME].state.label(),
      hardware_interface::lifecycle_state_names::ACTIVE);
  }

  ASSERT_THAT(deactivate_components(rm), ::testing::Each(hardware_interface::return_type::OK));
  {
    auto status_map = rm.get_components_status();
    EXPECT_EQ(
      status_map[TEST_ACTUATOR_HARDWARE_NAME].state.id(),
      lifecycle_msgs::msg::State::PRIMARY_STATE_INACTIVE);
    EXPECT_EQ(
      status_map[TEST_ACTUATOR_HARDWARE_NAME].state.label(),
      hardware_interface::lifecycle_state_names::INACTIVE);
    EXPECT_EQ(
      status_map[TEST_SENSOR_HARDWARE_NAME].state.id(),
      lifecycle_msgs::msg::State::PRIMARY_STATE_INACTIVE);
    EXPECT_EQ(
      status_map[TEST_SENSOR_HARDWARE_NAME].state.label(),
      hardware_interface::lifecycle_state_names::INACTIVE);
    EXPECT_EQ(
      status_map[TEST_SYSTEM_HARDWARE_NAME].state.id(),
      lifecycle_msgs::msg::State::PRIMARY_STATE_INACTIVE);
    EXPECT_EQ(
      status_map[TEST_SYSTEM_HARDWARE_NAME].state.label(),
      hardware_interface::lifecycle_state_names::INACTIVE);
  }

  ASSERT_THAT(cleanup_components(rm), ::testing::Each(hardware_interface::return_type::OK));
  {
    auto status_map = rm.get_components_status();
    EXPECT_EQ(
      status_map[TEST_ACTUATOR_HARDWARE_NAME].state.id(),
      lifecycle_msgs::msg::State::PRIMARY_STATE_UNCONFIGURED);
    EXPECT_EQ(
      status_map[TEST_ACTUATOR_HARDWARE_NAME].state.label(),
      hardware_interface::lifecycle_state_names::UNCONFIGURED);
    EXPECT_EQ(
      status_map[TEST_SENSOR_HARDWARE_NAME].state.id(),
      lifecycle_msgs::msg::State::PRIMARY_STATE_UNCONFIGURED);
    EXPECT_EQ(
      status_map[TEST_SENSOR_HARDWARE_NAME].state.label(),
      hardware_interface::lifecycle_state_names::UNCONFIGURED);
    EXPECT_EQ(
      status_map[TEST_SYSTEM_HARDWARE_NAME].state.id(),
      lifecycle_msgs::msg::State::PRIMARY_STATE_UNCONFIGURED);
    EXPECT_EQ(
      status_map[TEST_SYSTEM_HARDWARE_NAME].state.label(),
      hardware_interface::lifecycle_state_names::UNCONFIGURED);
  }

  ASSERT_THAT(shutdown_components(rm), ::testing::Each(hardware_interface::return_type::OK));
  {
    auto status_map = rm.get_components_status();
    EXPECT_EQ(
      status_map[TEST_ACTUATOR_HARDWARE_NAME].state.id(),
      lifecycle_msgs::msg::State::PRIMARY_STATE_FINALIZED);
    EXPECT_EQ(
      status_map[TEST_ACTUATOR_HARDWARE_NAME].state.label(),
      hardware_interface::lifecycle_state_names::FINALIZED);
    EXPECT_EQ(
      status_map[TEST_SENSOR_HARDWARE_NAME].state.id(),
      lifecycle_msgs::msg::State::PRIMARY_STATE_FINALIZED);
    EXPECT_EQ(
      status_map[TEST_SENSOR_HARDWARE_NAME].state.label(),
      hardware_interface::lifecycle_state_names::FINALIZED);
    EXPECT_EQ(
      status_map[TEST_SYSTEM_HARDWARE_NAME].state.id(),
      lifecycle_msgs::msg::State::PRIMARY_STATE_FINALIZED);
    EXPECT_EQ(
      status_map[TEST_SYSTEM_HARDWARE_NAME].state.label(),
      hardware_interface::lifecycle_state_names::FINALIZED);
  }
}

TEST_F(ResourceManagerTest, lifecycle_individual_resources)
{
  TestableResourceManager rm(ros2_control_test_assets::minimal_robot_urdf);

  // All resources start as UNCONFIGURED
  {
    auto status_map = rm.get_components_status();
    EXPECT_EQ(
      status_map[TEST_ACTUATOR_HARDWARE_NAME].state.id(),
      lifecycle_msgs::msg::State::PRIMARY_STATE_UNCONFIGURED);
    EXPECT_EQ(
      status_map[TEST_ACTUATOR_HARDWARE_NAME].state.label(),
      hardware_interface::lifecycle_state_names::UNCONFIGURED);
    EXPECT_EQ(
      status_map[TEST_SENSOR_HARDWARE_NAME].state.id(),
      lifecycle_msgs::msg::State::PRIMARY_STATE_UNCONFIGURED);
    EXPECT_EQ(
      status_map[TEST_SENSOR_HARDWARE_NAME].state.label(),
      hardware_interface::lifecycle_state_names::UNCONFIGURED);
    EXPECT_EQ(
      status_map[TEST_SYSTEM_HARDWARE_NAME].state.id(),
      lifecycle_msgs::msg::State::PRIMARY_STATE_UNCONFIGURED);
    EXPECT_EQ(
      status_map[TEST_SYSTEM_HARDWARE_NAME].state.label(),
      hardware_interface::lifecycle_state_names::UNCONFIGURED);
  }

  configure_components(rm, {TEST_ACTUATOR_HARDWARE_NAME});
  {
    auto status_map = rm.get_components_status();
    EXPECT_EQ(
      status_map[TEST_ACTUATOR_HARDWARE_NAME].state.id(),
      lifecycle_msgs::msg::State::PRIMARY_STATE_INACTIVE);
    EXPECT_EQ(
      status_map[TEST_ACTUATOR_HARDWARE_NAME].state.label(),
      hardware_interface::lifecycle_state_names::INACTIVE);
    EXPECT_EQ(
      status_map[TEST_SENSOR_HARDWARE_NAME].state.id(),
      lifecycle_msgs::msg::State::PRIMARY_STATE_UNCONFIGURED);
    EXPECT_EQ(
      status_map[TEST_SENSOR_HARDWARE_NAME].state.label(),
      hardware_interface::lifecycle_state_names::UNCONFIGURED);
    EXPECT_EQ(
      status_map[TEST_SYSTEM_HARDWARE_NAME].state.id(),
      lifecycle_msgs::msg::State::PRIMARY_STATE_UNCONFIGURED);
    EXPECT_EQ(
      status_map[TEST_SYSTEM_HARDWARE_NAME].state.label(),
      hardware_interface::lifecycle_state_names::UNCONFIGURED);
  }

  activate_components(rm, {TEST_ACTUATOR_HARDWARE_NAME});
  {
    auto status_map = rm.get_components_status();
    EXPECT_EQ(
      status_map[TEST_ACTUATOR_HARDWARE_NAME].state.id(),
      lifecycle_msgs::msg::State::PRIMARY_STATE_ACTIVE);
    EXPECT_EQ(
      status_map[TEST_ACTUATOR_HARDWARE_NAME].state.label(),
      hardware_interface::lifecycle_state_names::ACTIVE);
    EXPECT_EQ(
      status_map[TEST_SENSOR_HARDWARE_NAME].state.id(),
      lifecycle_msgs::msg::State::PRIMARY_STATE_UNCONFIGURED);
    EXPECT_EQ(
      status_map[TEST_SENSOR_HARDWARE_NAME].state.label(),
      hardware_interface::lifecycle_state_names::UNCONFIGURED);
    EXPECT_EQ(
      status_map[TEST_SYSTEM_HARDWARE_NAME].state.id(),
      lifecycle_msgs::msg::State::PRIMARY_STATE_UNCONFIGURED);
    EXPECT_EQ(
      status_map[TEST_SYSTEM_HARDWARE_NAME].state.label(),
      hardware_interface::lifecycle_state_names::UNCONFIGURED);
  }

  configure_components(rm, {TEST_SENSOR_HARDWARE_NAME, TEST_SYSTEM_HARDWARE_NAME});
  {
    auto status_map = rm.get_components_status();
    EXPECT_EQ(
      status_map[TEST_ACTUATOR_HARDWARE_NAME].state.id(),
      lifecycle_msgs::msg::State::PRIMARY_STATE_ACTIVE);
    EXPECT_EQ(
      status_map[TEST_ACTUATOR_HARDWARE_NAME].state.label(),
      hardware_interface::lifecycle_state_names::ACTIVE);
    EXPECT_EQ(
      status_map[TEST_SENSOR_HARDWARE_NAME].state.id(),
      lifecycle_msgs::msg::State::PRIMARY_STATE_INACTIVE);
    EXPECT_EQ(
      status_map[TEST_SENSOR_HARDWARE_NAME].state.label(),
      hardware_interface::lifecycle_state_names::INACTIVE);
    EXPECT_EQ(
      status_map[TEST_SYSTEM_HARDWARE_NAME].state.id(),
      lifecycle_msgs::msg::State::PRIMARY_STATE_INACTIVE);
    EXPECT_EQ(
      status_map[TEST_SYSTEM_HARDWARE_NAME].state.label(),
      hardware_interface::lifecycle_state_names::INACTIVE);
  }

  activate_components(rm, {TEST_SENSOR_HARDWARE_NAME, TEST_SYSTEM_HARDWARE_NAME});
  {
    auto status_map = rm.get_components_status();
    EXPECT_EQ(
      status_map[TEST_ACTUATOR_HARDWARE_NAME].state.id(),
      lifecycle_msgs::msg::State::PRIMARY_STATE_ACTIVE);
    EXPECT_EQ(
      status_map[TEST_ACTUATOR_HARDWARE_NAME].state.label(),
      hardware_interface::lifecycle_state_names::ACTIVE);
    EXPECT_EQ(
      status_map[TEST_SENSOR_HARDWARE_NAME].state.id(),
      lifecycle_msgs::msg::State::PRIMARY_STATE_ACTIVE);
    EXPECT_EQ(
      status_map[TEST_SENSOR_HARDWARE_NAME].state.label(),
      hardware_interface::lifecycle_state_names::ACTIVE);
    EXPECT_EQ(
      status_map[TEST_SYSTEM_HARDWARE_NAME].state.id(),
      lifecycle_msgs::msg::State::PRIMARY_STATE_ACTIVE);
    EXPECT_EQ(
      status_map[TEST_SYSTEM_HARDWARE_NAME].state.label(),
      hardware_interface::lifecycle_state_names::ACTIVE);
  }

  deactivate_components(rm, {TEST_ACTUATOR_HARDWARE_NAME, TEST_SENSOR_HARDWARE_NAME});
  {
    auto status_map = rm.get_components_status();
    EXPECT_EQ(
      status_map[TEST_ACTUATOR_HARDWARE_NAME].state.id(),
      lifecycle_msgs::msg::State::PRIMARY_STATE_INACTIVE);
    EXPECT_EQ(
      status_map[TEST_ACTUATOR_HARDWARE_NAME].state.label(),
      hardware_interface::lifecycle_state_names::INACTIVE);
    EXPECT_EQ(
      status_map[TEST_SENSOR_HARDWARE_NAME].state.id(),
      lifecycle_msgs::msg::State::PRIMARY_STATE_INACTIVE);
    EXPECT_EQ(
      status_map[TEST_SENSOR_HARDWARE_NAME].state.label(),
      hardware_interface::lifecycle_state_names::INACTIVE);
    EXPECT_EQ(
      status_map[TEST_SYSTEM_HARDWARE_NAME].state.id(),
      lifecycle_msgs::msg::State::PRIMARY_STATE_ACTIVE);
    EXPECT_EQ(
      status_map[TEST_SYSTEM_HARDWARE_NAME].state.label(),
      hardware_interface::lifecycle_state_names::ACTIVE);
  }

  cleanup_components(rm, {TEST_SENSOR_HARDWARE_NAME});
  {
    auto status_map = rm.get_components_status();
    EXPECT_EQ(
      status_map[TEST_ACTUATOR_HARDWARE_NAME].state.id(),
      lifecycle_msgs::msg::State::PRIMARY_STATE_INACTIVE);
    EXPECT_EQ(
      status_map[TEST_ACTUATOR_HARDWARE_NAME].state.label(),
      hardware_interface::lifecycle_state_names::INACTIVE);
    EXPECT_EQ(
      status_map[TEST_SENSOR_HARDWARE_NAME].state.id(),
      lifecycle_msgs::msg::State::PRIMARY_STATE_UNCONFIGURED);
    EXPECT_EQ(
      status_map[TEST_SENSOR_HARDWARE_NAME].state.label(),
      hardware_interface::lifecycle_state_names::UNCONFIGURED);
    EXPECT_EQ(
      status_map[TEST_SYSTEM_HARDWARE_NAME].state.id(),
      lifecycle_msgs::msg::State::PRIMARY_STATE_ACTIVE);
    EXPECT_EQ(
      status_map[TEST_SYSTEM_HARDWARE_NAME].state.label(),
      hardware_interface::lifecycle_state_names::ACTIVE);
  }

  shutdown_components(rm, {TEST_ACTUATOR_HARDWARE_NAME, TEST_SYSTEM_HARDWARE_NAME});
  {
    auto status_map = rm.get_components_status();
    EXPECT_EQ(
      status_map[TEST_ACTUATOR_HARDWARE_NAME].state.id(),
      lifecycle_msgs::msg::State::PRIMARY_STATE_FINALIZED);
    EXPECT_EQ(
      status_map[TEST_ACTUATOR_HARDWARE_NAME].state.label(),
      hardware_interface::lifecycle_state_names::FINALIZED);
    EXPECT_EQ(
      status_map[TEST_SENSOR_HARDWARE_NAME].state.id(),
      lifecycle_msgs::msg::State::PRIMARY_STATE_UNCONFIGURED);
    EXPECT_EQ(
      status_map[TEST_SENSOR_HARDWARE_NAME].state.label(),
      hardware_interface::lifecycle_state_names::UNCONFIGURED);
    EXPECT_EQ(
      status_map[TEST_SYSTEM_HARDWARE_NAME].state.id(),
      lifecycle_msgs::msg::State::PRIMARY_STATE_FINALIZED);
    EXPECT_EQ(
      status_map[TEST_SYSTEM_HARDWARE_NAME].state.label(),
      hardware_interface::lifecycle_state_names::FINALIZED);
  }

  shutdown_components(rm, {TEST_SENSOR_HARDWARE_NAME});
  {
    auto status_map = rm.get_components_status();
    EXPECT_EQ(
      status_map[TEST_ACTUATOR_HARDWARE_NAME].state.id(),
      lifecycle_msgs::msg::State::PRIMARY_STATE_FINALIZED);
    EXPECT_EQ(
      status_map[TEST_ACTUATOR_HARDWARE_NAME].state.label(),
      hardware_interface::lifecycle_state_names::FINALIZED);
    EXPECT_EQ(
      status_map[TEST_SENSOR_HARDWARE_NAME].state.id(),
      lifecycle_msgs::msg::State::PRIMARY_STATE_FINALIZED);
    EXPECT_EQ(
      status_map[TEST_SENSOR_HARDWARE_NAME].state.label(),
      hardware_interface::lifecycle_state_names::FINALIZED);
    EXPECT_EQ(
      status_map[TEST_SYSTEM_HARDWARE_NAME].state.id(),
      lifecycle_msgs::msg::State::PRIMARY_STATE_FINALIZED);
    EXPECT_EQ(
      status_map[TEST_SYSTEM_HARDWARE_NAME].state.label(),
      hardware_interface::lifecycle_state_names::FINALIZED);
  }
}

TEST_F(ResourceManagerTest, resource_availability_and_claiming_in_lifecycle)
{
  using std::placeholders::_1;
  TestableResourceManager rm(ros2_control_test_assets::minimal_robot_urdf);

  auto check_interfaces =
    [](const std::vector<std::string> & interface_names, auto check_method, bool expected_result)
  {
    for (const auto & interface : interface_names)
    {
      EXPECT_EQ(check_method(interface), expected_result);
    }
  };

  auto check_interface_claiming = [&](
                                    const std::vector<std::string> & state_interface_names,
                                    const std::vector<std::string> & command_interface_names,
                                    bool expected_result)
  {
    std::vector<hardware_interface::LoanedStateInterface> states;
    std::vector<hardware_interface::LoanedCommandInterface> commands;

    if (expected_result)
    {
      for (const auto & key : state_interface_names)
      {
        EXPECT_NO_THROW(states.emplace_back(rm.claim_state_interface(key)));
      }
      for (const auto & key : command_interface_names)
      {
        EXPECT_NO_THROW(commands.emplace_back(rm.claim_command_interface(key)));
      }
    }
    else
    {
      for (const auto & key : state_interface_names)
      {
        EXPECT_ANY_THROW(states.emplace_back(rm.claim_state_interface(key)));
      }
      for (const auto & key : command_interface_names)
      {
        EXPECT_ANY_THROW(commands.emplace_back(rm.claim_command_interface(key)));
      }
    }

    check_interfaces(
      command_interface_names,
      std::bind(&TestableResourceManager::command_interface_is_claimed, &rm, _1), expected_result);
  };

  // All resources start as UNCONFIGURED - All interfaces are imported but not available
  {
    check_interfaces(
      TEST_ACTUATOR_HARDWARE_COMMAND_INTERFACES,
      std::bind(&TestableResourceManager::command_interface_exists, &rm, _1), true);
    check_interfaces(
      TEST_SYSTEM_HARDWARE_COMMAND_INTERFACES,
      std::bind(&TestableResourceManager::command_interface_exists, &rm, _1), true);

    check_interfaces(
      TEST_ACTUATOR_HARDWARE_STATE_INTERFACES,
      std::bind(&TestableResourceManager::state_interface_exists, &rm, _1), true);
    check_interfaces(
      TEST_SENSOR_HARDWARE_STATE_INTERFACES,
      std::bind(&TestableResourceManager::state_interface_exists, &rm, _1), true);
    check_interfaces(
      TEST_SYSTEM_HARDWARE_STATE_INTERFACES,
      std::bind(&TestableResourceManager::state_interface_exists, &rm, _1), true);

    check_interfaces(
      TEST_ACTUATOR_HARDWARE_COMMAND_INTERFACES,
      std::bind(&TestableResourceManager::command_interface_is_available, &rm, _1), false);
    check_interfaces(
      TEST_SYSTEM_HARDWARE_COMMAND_INTERFACES,
      std::bind(&TestableResourceManager::command_interface_is_available, &rm, _1), false);

    check_interfaces(
      TEST_ACTUATOR_HARDWARE_STATE_INTERFACES,
      std::bind(&TestableResourceManager::state_interface_is_available, &rm, _1), false);
    check_interfaces(
      TEST_SENSOR_HARDWARE_STATE_INTERFACES,
      std::bind(&TestableResourceManager::state_interface_is_available, &rm, _1), false);
    check_interfaces(
      TEST_SYSTEM_HARDWARE_STATE_INTERFACES,
      std::bind(&TestableResourceManager::state_interface_is_available, &rm, _1), false);
  }

  // Nothing can be claimed
  {
    check_interface_claiming(
      TEST_ACTUATOR_HARDWARE_STATE_INTERFACES, TEST_ACTUATOR_HARDWARE_COMMAND_INTERFACES, false);
    check_interface_claiming(TEST_SENSOR_HARDWARE_STATE_INTERFACES, {}, false);
    check_interface_claiming(
      TEST_SYSTEM_HARDWARE_STATE_INTERFACES, TEST_SYSTEM_HARDWARE_COMMAND_INTERFACES, false);
  }

  // When actuator is configured all interfaces become available
  configure_components(rm, {TEST_ACTUATOR_HARDWARE_NAME});
  {
    check_interfaces(
      {"joint1/position"},
      std::bind(&TestableResourceManager::command_interface_is_available, &rm, _1), true);
    check_interfaces(
      {"joint1/max_velocity"},
      std::bind(&TestableResourceManager::command_interface_is_available, &rm, _1), true);
    check_interfaces(
      TEST_SYSTEM_HARDWARE_COMMAND_INTERFACES,
      std::bind(&TestableResourceManager::command_interface_is_available, &rm, _1), false);

    check_interfaces(
      TEST_ACTUATOR_HARDWARE_STATE_INTERFACES,
      std::bind(&TestableResourceManager::state_interface_is_available, &rm, _1), true);
    check_interfaces(
      TEST_SENSOR_HARDWARE_STATE_INTERFACES,
      std::bind(&TestableResourceManager::state_interface_is_available, &rm, _1), false);
    check_interfaces(
      TEST_SYSTEM_HARDWARE_STATE_INTERFACES,
      std::bind(&TestableResourceManager::state_interface_is_available, &rm, _1), false);
  }

  // Can claim Actuator's interfaces
  {
    check_interface_claiming({}, {"joint1/position"}, true);
    check_interface_claiming(
      TEST_ACTUATOR_HARDWARE_STATE_INTERFACES, {"joint1/max_velocity"}, true);
    check_interface_claiming(TEST_SENSOR_HARDWARE_STATE_INTERFACES, {}, false);
    check_interface_claiming(
      TEST_SYSTEM_HARDWARE_STATE_INTERFACES, TEST_SYSTEM_HARDWARE_COMMAND_INTERFACES, false);
  }

  // When actuator is activated all state- and command- interfaces become available
  activate_components(rm, {TEST_ACTUATOR_HARDWARE_NAME});
  {
    check_interfaces(
      TEST_ACTUATOR_HARDWARE_COMMAND_INTERFACES,
      std::bind(&TestableResourceManager::command_interface_is_available, &rm, _1), true);
    check_interfaces(
      TEST_SYSTEM_HARDWARE_COMMAND_INTERFACES,
      std::bind(&TestableResourceManager::command_interface_is_available, &rm, _1), false);

    check_interfaces(
      TEST_ACTUATOR_HARDWARE_STATE_INTERFACES,
      std::bind(&TestableResourceManager::state_interface_is_available, &rm, _1), true);
    check_interfaces(
      TEST_SENSOR_HARDWARE_STATE_INTERFACES,
      std::bind(&TestableResourceManager::state_interface_is_available, &rm, _1), false);
    check_interfaces(
      TEST_SYSTEM_HARDWARE_STATE_INTERFACES,
      std::bind(&TestableResourceManager::state_interface_is_available, &rm, _1), false);
  }

  // Can claim all Actuator's state interfaces and command interfaces
  {
    check_interface_claiming(
      TEST_ACTUATOR_HARDWARE_STATE_INTERFACES, TEST_ACTUATOR_HARDWARE_COMMAND_INTERFACES, true);
    check_interface_claiming(TEST_SENSOR_HARDWARE_STATE_INTERFACES, {}, false);
    check_interface_claiming(
      TEST_SYSTEM_HARDWARE_STATE_INTERFACES, TEST_SYSTEM_HARDWARE_COMMAND_INTERFACES, false);
  }

  // Check if all interfaces still exits
  {
    check_interfaces(
      TEST_ACTUATOR_HARDWARE_COMMAND_INTERFACES,
      std::bind(&TestableResourceManager::command_interface_exists, &rm, _1), true);
    check_interfaces(
      TEST_SYSTEM_HARDWARE_COMMAND_INTERFACES,
      std::bind(&TestableResourceManager::command_interface_exists, &rm, _1), true);

    check_interfaces(
      TEST_ACTUATOR_HARDWARE_STATE_INTERFACES,
      std::bind(&TestableResourceManager::state_interface_exists, &rm, _1), true);
    check_interfaces(
      TEST_SENSOR_HARDWARE_STATE_INTERFACES,
      std::bind(&TestableResourceManager::state_interface_exists, &rm, _1), true);
    check_interfaces(
      TEST_SYSTEM_HARDWARE_STATE_INTERFACES,
      std::bind(&TestableResourceManager::state_interface_exists, &rm, _1), true);
  }

  // When Sensor and System are configured their state-
  // and command- interfaces are available
  configure_components(rm, {TEST_SENSOR_HARDWARE_NAME, TEST_SYSTEM_HARDWARE_NAME});
  {
    check_interfaces(
      TEST_ACTUATOR_HARDWARE_COMMAND_INTERFACES,
      std::bind(&TestableResourceManager::command_interface_is_available, &rm, _1), true);
    check_interfaces(
      {"joint2/velocity", "joint3/velocity"},
      std::bind(&TestableResourceManager::command_interface_is_available, &rm, _1), true);
    check_interfaces(
      {"joint2/max_acceleration", "configuration/max_tcp_jerk"},
      std::bind(&TestableResourceManager::command_interface_is_available, &rm, _1), true);

    check_interfaces(
      TEST_ACTUATOR_HARDWARE_STATE_INTERFACES,
      std::bind(&TestableResourceManager::state_interface_is_available, &rm, _1), true);
    check_interfaces(
      TEST_SENSOR_HARDWARE_STATE_INTERFACES,
      std::bind(&TestableResourceManager::state_interface_is_available, &rm, _1), true);
    check_interfaces(
      TEST_SYSTEM_HARDWARE_STATE_INTERFACES,
      std::bind(&TestableResourceManager::state_interface_is_available, &rm, _1), true);
  }

  // Can claim:
  // - all Actuator's state interfaces and command interfaces
  // - sensor's state interfaces
  // - system's state and command interfaces
  {
    check_interface_claiming(
      TEST_ACTUATOR_HARDWARE_STATE_INTERFACES, TEST_ACTUATOR_HARDWARE_COMMAND_INTERFACES, true);
    check_interface_claiming(TEST_SENSOR_HARDWARE_STATE_INTERFACES, {}, true);
    check_interface_claiming({}, {"joint2/velocity", "joint3/velocity"}, true);
    check_interface_claiming(
      TEST_SYSTEM_HARDWARE_STATE_INTERFACES,
      {"joint2/max_acceleration", "configuration/max_tcp_jerk"}, true);
  }

  // All active - everything available
  activate_components(rm, {TEST_SENSOR_HARDWARE_NAME, TEST_SYSTEM_HARDWARE_NAME});
  {
    check_interfaces(
      TEST_ACTUATOR_HARDWARE_COMMAND_INTERFACES,
      std::bind(&TestableResourceManager::command_interface_is_available, &rm, _1), true);
    check_interfaces(
      TEST_SYSTEM_HARDWARE_COMMAND_INTERFACES,
      std::bind(&TestableResourceManager::command_interface_is_available, &rm, _1), true);

    check_interfaces(
      TEST_ACTUATOR_HARDWARE_STATE_INTERFACES,
      std::bind(&TestableResourceManager::state_interface_is_available, &rm, _1), true);
    check_interfaces(
      TEST_SENSOR_HARDWARE_STATE_INTERFACES,
      std::bind(&TestableResourceManager::state_interface_is_available, &rm, _1), true);
    check_interfaces(
      TEST_SYSTEM_HARDWARE_STATE_INTERFACES,
      std::bind(&TestableResourceManager::state_interface_is_available, &rm, _1), true);
  }

  // Can claim everything
  // - actuator's state interfaces and command interfaces
  // - sensor's state interfaces
  // - system's state and non-moving command interfaces
  {
    check_interface_claiming(
      TEST_ACTUATOR_HARDWARE_STATE_INTERFACES, TEST_ACTUATOR_HARDWARE_COMMAND_INTERFACES, true);
    check_interface_claiming(TEST_SENSOR_HARDWARE_STATE_INTERFACES, {}, true);
    check_interface_claiming(
      TEST_SYSTEM_HARDWARE_STATE_INTERFACES, TEST_SYSTEM_HARDWARE_COMMAND_INTERFACES, true);
  }

  // When deactivated - movement interfaces are not available anymore
  deactivate_components(rm, {TEST_ACTUATOR_HARDWARE_NAME, TEST_SENSOR_HARDWARE_NAME});
  {
    check_interfaces(
      {"joint1/position"},
      std::bind(&TestableResourceManager::command_interface_is_available, &rm, _1), true);
    check_interfaces(
      {"joint1/max_velocity"},
      std::bind(&TestableResourceManager::command_interface_is_available, &rm, _1), true);
    check_interfaces(
      TEST_SYSTEM_HARDWARE_COMMAND_INTERFACES,
      std::bind(&TestableResourceManager::command_interface_is_available, &rm, _1), true);

    check_interfaces(
      TEST_ACTUATOR_HARDWARE_STATE_INTERFACES,
      std::bind(&TestableResourceManager::state_interface_is_available, &rm, _1), true);
    check_interfaces(
      TEST_SENSOR_HARDWARE_STATE_INTERFACES,
      std::bind(&TestableResourceManager::state_interface_is_available, &rm, _1), true);
    check_interfaces(
      TEST_SYSTEM_HARDWARE_STATE_INTERFACES,
      std::bind(&TestableResourceManager::state_interface_is_available, &rm, _1), true);
  }

  // Can claim everything
  // - actuator's state and command interfaces
  // - sensor's state interfaces
  // - system's state and command interfaces
  {
    check_interface_claiming({}, {"joint1/position"}, true);
    check_interface_claiming(
      TEST_ACTUATOR_HARDWARE_STATE_INTERFACES, {"joint1/max_velocity"}, true);
    check_interface_claiming(TEST_SENSOR_HARDWARE_STATE_INTERFACES, {}, true);
    check_interface_claiming(
      TEST_SYSTEM_HARDWARE_STATE_INTERFACES, TEST_SYSTEM_HARDWARE_COMMAND_INTERFACES, true);
  }

  // When sensor is cleaned up the interfaces are not available anymore
  cleanup_components(rm, {TEST_SENSOR_HARDWARE_NAME});
  {
    check_interfaces(
      {"joint1/position"},
      std::bind(&TestableResourceManager::command_interface_is_available, &rm, _1), true);
    check_interfaces(
      {"joint1/max_velocity"},
      std::bind(&TestableResourceManager::command_interface_is_available, &rm, _1), true);
    check_interfaces(
      TEST_SYSTEM_HARDWARE_COMMAND_INTERFACES,
      std::bind(&TestableResourceManager::command_interface_is_available, &rm, _1), true);

    check_interfaces(
      TEST_ACTUATOR_HARDWARE_STATE_INTERFACES,
      std::bind(&TestableResourceManager::state_interface_is_available, &rm, _1), true);
    check_interfaces(
      TEST_SENSOR_HARDWARE_STATE_INTERFACES,
      std::bind(&TestableResourceManager::state_interface_is_available, &rm, _1), false);
    check_interfaces(
      TEST_SYSTEM_HARDWARE_STATE_INTERFACES,
      std::bind(&TestableResourceManager::state_interface_is_available, &rm, _1), true);
  }

  // Can claim everything
  // - actuator's state and command interfaces
  // - no sensor's interface
  // - system's state and command interfaces
  {
    check_interface_claiming({}, {"joint1/position"}, true);
    check_interface_claiming(
      TEST_ACTUATOR_HARDWARE_STATE_INTERFACES, {"joint1/max_velocity"}, true);
    check_interface_claiming(TEST_SENSOR_HARDWARE_STATE_INTERFACES, {}, false);
    check_interface_claiming(
      TEST_SYSTEM_HARDWARE_STATE_INTERFACES, TEST_SYSTEM_HARDWARE_COMMAND_INTERFACES, true);
  }

  // Check if all interfaces still exits
  {
    check_interfaces(
      TEST_ACTUATOR_HARDWARE_COMMAND_INTERFACES,
      std::bind(&TestableResourceManager::command_interface_exists, &rm, _1), true);
    check_interfaces(
      TEST_SYSTEM_HARDWARE_COMMAND_INTERFACES,
      std::bind(&TestableResourceManager::command_interface_exists, &rm, _1), true);

    check_interfaces(
      TEST_ACTUATOR_HARDWARE_STATE_INTERFACES,
      std::bind(&TestableResourceManager::state_interface_exists, &rm, _1), true);
    check_interfaces(
      TEST_SENSOR_HARDWARE_STATE_INTERFACES,
      std::bind(&TestableResourceManager::state_interface_exists, &rm, _1), true);
    check_interfaces(
      TEST_SYSTEM_HARDWARE_STATE_INTERFACES,
      std::bind(&TestableResourceManager::state_interface_exists, &rm, _1), true);
  }
}

TEST_F(ResourceManagerTest, managing_controllers_reference_interfaces)
{
  TestableResourceManager rm(ros2_control_test_assets::minimal_robot_urdf);

  std::string CONTROLLER_NAME = "test_controller";
  std::vector<std::string> REFERENCE_INTERFACE_NAMES = {"input1", "input2", "input3"};
  std::vector<std::string> FULL_REFERENCE_INTERFACE_NAMES = {
    CONTROLLER_NAME + "/" + REFERENCE_INTERFACE_NAMES[0],
    CONTROLLER_NAME + "/" + REFERENCE_INTERFACE_NAMES[1],
    CONTROLLER_NAME + "/" + REFERENCE_INTERFACE_NAMES[2]};

  std::vector<hardware_interface::CommandInterface> reference_interfaces;
  std::vector<double> reference_interface_values = {1.0, 2.0, 3.0};

  for (size_t i = 0; i < REFERENCE_INTERFACE_NAMES.size(); ++i)
  {
    reference_interfaces.push_back(hardware_interface::CommandInterface(
      CONTROLLER_NAME, REFERENCE_INTERFACE_NAMES[i], &(reference_interface_values[i])));
  }

  rm.import_controller_reference_interfaces(CONTROLLER_NAME, reference_interfaces);

  ASSERT_THAT(
    rm.get_controller_reference_interface_names(CONTROLLER_NAME),
    testing::ElementsAreArray(FULL_REFERENCE_INTERFACE_NAMES));

  // check that all interfaces are imported properly
  for (const auto & interface : FULL_REFERENCE_INTERFACE_NAMES)
  {
    EXPECT_TRUE(rm.command_interface_exists(interface));
    EXPECT_FALSE(rm.command_interface_is_available(interface));
    EXPECT_FALSE(rm.command_interface_is_claimed(interface));
  }

  // make interface available
  rm.make_controller_reference_interfaces_available(CONTROLLER_NAME);
  for (const auto & interface : FULL_REFERENCE_INTERFACE_NAMES)
  {
    EXPECT_TRUE(rm.command_interface_exists(interface));
    EXPECT_TRUE(rm.command_interface_is_available(interface));
    EXPECT_FALSE(rm.command_interface_is_claimed(interface));
  }

  // try to make interfaces available from unknown controller
  EXPECT_THROW(
    rm.make_controller_reference_interfaces_available("unknown_controller"), std::out_of_range);

  // claim interfaces in a scope that deletes them after
  {
    auto claimed_itf1 = rm.claim_command_interface(FULL_REFERENCE_INTERFACE_NAMES[0]);
    auto claimed_itf3 = rm.claim_command_interface(FULL_REFERENCE_INTERFACE_NAMES[2]);

    for (const auto & interface : FULL_REFERENCE_INTERFACE_NAMES)
    {
      EXPECT_TRUE(rm.command_interface_exists(interface));
      EXPECT_TRUE(rm.command_interface_is_available(interface));
    }
    EXPECT_TRUE(rm.command_interface_is_claimed(FULL_REFERENCE_INTERFACE_NAMES[0]));
    EXPECT_FALSE(rm.command_interface_is_claimed(FULL_REFERENCE_INTERFACE_NAMES[1]));
    EXPECT_TRUE(rm.command_interface_is_claimed(FULL_REFERENCE_INTERFACE_NAMES[2]));

    // access interface value
    EXPECT_EQ(claimed_itf1.get_value(), 1.0);
    EXPECT_EQ(claimed_itf3.get_value(), 3.0);

    claimed_itf1.set_value(11.1);
    claimed_itf3.set_value(33.3);
    EXPECT_EQ(claimed_itf1.get_value(), 11.1);
    EXPECT_EQ(claimed_itf3.get_value(), 33.3);

    EXPECT_EQ(reference_interface_values[0], 11.1);
    EXPECT_EQ(reference_interface_values[1], 2.0);
    EXPECT_EQ(reference_interface_values[2], 33.3);
  }

  // interfaces should be released now, but still managed by resource manager
  for (const auto & interface : FULL_REFERENCE_INTERFACE_NAMES)
  {
    EXPECT_TRUE(rm.command_interface_exists(interface));
    EXPECT_TRUE(rm.command_interface_is_available(interface));
    EXPECT_FALSE(rm.command_interface_is_claimed(interface));
  }

  // make interfaces unavailable
  rm.make_controller_reference_interfaces_unavailable(CONTROLLER_NAME);
  for (const auto & interface : FULL_REFERENCE_INTERFACE_NAMES)
  {
    EXPECT_TRUE(rm.command_interface_exists(interface));
    EXPECT_FALSE(rm.command_interface_is_available(interface));
    EXPECT_FALSE(rm.command_interface_is_claimed(interface));
  }

  // try to make interfaces unavailable from unknown controller
  EXPECT_THROW(
    rm.make_controller_reference_interfaces_unavailable("unknown_controller"), std::out_of_range);

  // Last written values should stay
  EXPECT_EQ(reference_interface_values[0], 11.1);
  EXPECT_EQ(reference_interface_values[1], 2.0);
  EXPECT_EQ(reference_interface_values[2], 33.3);

  // remove reference interfaces from resource manager
  rm.remove_controller_reference_interfaces(CONTROLLER_NAME);

  // they should not exist in resource manager
  for (const auto & interface : FULL_REFERENCE_INTERFACE_NAMES)
  {
    EXPECT_FALSE(rm.command_interface_exists(interface));
    EXPECT_FALSE(rm.command_interface_is_available(interface));
  }

  // try to remove interfaces from unknown controller
  EXPECT_THROW(
    rm.make_controller_reference_interfaces_unavailable("unknown_controller"), std::out_of_range);
}
<<<<<<< HEAD
<<<<<<< HEAD
=======

class ResourceManagerTestReadWriteError : public ResourceManagerTest
=======

class TestResourceManagerReadWriteError : public ResourceManagerTest
>>>>>>> d7f9bd50
{
public:
  void setup_resource_manager_and_do_initial_checks()
  {
<<<<<<< HEAD
    rm = std::make_shared<TestableResourceManager>(
=======
    rm = std::make_shared<hardware_interface::ResourceManager>(
>>>>>>> d7f9bd50
      ros2_control_test_assets::minimal_robot_urdf, false);
    activate_components(*rm);

    auto status_map = rm->get_components_status();
    EXPECT_EQ(
      status_map[TEST_ACTUATOR_HARDWARE_NAME].state.id(),
      lifecycle_msgs::msg::State::PRIMARY_STATE_ACTIVE);
    EXPECT_EQ(
      status_map[TEST_SYSTEM_HARDWARE_NAME].state.id(),
      lifecycle_msgs::msg::State::PRIMARY_STATE_ACTIVE);
    EXPECT_EQ(
      status_map[TEST_SENSOR_HARDWARE_NAME].state.id(),
      lifecycle_msgs::msg::State::PRIMARY_STATE_ACTIVE);

    claimed_itfs.push_back(
      rm->claim_command_interface(TEST_ACTUATOR_HARDWARE_COMMAND_INTERFACES[0]));
    claimed_itfs.push_back(rm->claim_command_interface(TEST_SYSTEM_HARDWARE_COMMAND_INTERFACES[0]));

    check_if_interface_available(true, true);
    // with default values read and write should run without any problems
    {
      auto [ok, failed_hardware_names] = rm->read(time, duration);
      EXPECT_TRUE(ok);
      EXPECT_TRUE(failed_hardware_names.empty());
    }
    {
      auto [ok, failed_hardware_names] = rm->write(time, duration);
      EXPECT_TRUE(ok);
      EXPECT_TRUE(failed_hardware_names.empty());
    }
    check_if_interface_available(true, true);
  }

  // check if all interfaces are available
  void check_if_interface_available(const bool actuator_interfaces, const bool system_interfaces)
  {
    for (const auto & interface : TEST_ACTUATOR_HARDWARE_COMMAND_INTERFACES)
    {
      EXPECT_EQ(rm->command_interface_is_available(interface), actuator_interfaces);
    }
    for (const auto & interface : TEST_ACTUATOR_HARDWARE_STATE_INTERFACES)
    {
      EXPECT_EQ(rm->state_interface_is_available(interface), actuator_interfaces);
    }
    for (const auto & interface : TEST_SYSTEM_HARDWARE_COMMAND_INTERFACES)
    {
      EXPECT_EQ(rm->command_interface_is_available(interface), system_interfaces);
    }
    for (const auto & interface : TEST_SYSTEM_HARDWARE_STATE_INTERFACES)
    {
      EXPECT_EQ(rm->state_interface_is_available(interface), system_interfaces);
    }
  };

  using FunctionT =
    std::function<hardware_interface::HardwareReadWriteStatus(rclcpp::Time, rclcpp::Duration)>;

  void check_read_or_write_failure(
    FunctionT method_that_fails, FunctionT other_method, const double fail_value)
  {
    // define state to set components to
    rclcpp_lifecycle::State state_active(
      lifecycle_msgs::msg::State::PRIMARY_STATE_ACTIVE,
      hardware_interface::lifecycle_state_names::ACTIVE);

    // read failure for TEST_ACTUATOR_HARDWARE_NAME
    claimed_itfs[0].set_value(fail_value);
    claimed_itfs[1].set_value(fail_value - 10.0);
    {
      auto [ok, failed_hardware_names] = method_that_fails(time, duration);
      EXPECT_FALSE(ok);
      EXPECT_FALSE(failed_hardware_names.empty());
      ASSERT_THAT(
        failed_hardware_names,
        testing::ElementsAreArray(std::vector<std::string>({TEST_ACTUATOR_HARDWARE_NAME})));
      auto status_map = rm->get_components_status();
      EXPECT_EQ(
        status_map[TEST_ACTUATOR_HARDWARE_NAME].state.id(),
        lifecycle_msgs::msg::State::PRIMARY_STATE_UNCONFIGURED);
      EXPECT_EQ(
        status_map[TEST_SYSTEM_HARDWARE_NAME].state.id(),
        lifecycle_msgs::msg::State::PRIMARY_STATE_ACTIVE);
      check_if_interface_available(false, true);
      rm->set_component_state(TEST_ACTUATOR_HARDWARE_NAME, state_active);
      status_map = rm->get_components_status();
      EXPECT_EQ(
        status_map[TEST_ACTUATOR_HARDWARE_NAME].state.id(),
        lifecycle_msgs::msg::State::PRIMARY_STATE_ACTIVE);
      EXPECT_EQ(
        status_map[TEST_SYSTEM_HARDWARE_NAME].state.id(),
        lifecycle_msgs::msg::State::PRIMARY_STATE_ACTIVE);
      check_if_interface_available(true, true);
    }
    // write is sill OK
    {
      auto [ok, failed_hardware_names] = other_method(time, duration);
      EXPECT_TRUE(ok);
      EXPECT_TRUE(failed_hardware_names.empty());
      check_if_interface_available(true, true);
    }

    // read failure for TEST_SYSTEM_HARDWARE_NAME
    claimed_itfs[0].set_value(fail_value - 10.0);
    claimed_itfs[1].set_value(fail_value);
    {
      auto [ok, failed_hardware_names] = method_that_fails(time, duration);
      EXPECT_FALSE(ok);
      EXPECT_FALSE(failed_hardware_names.empty());
      ASSERT_THAT(
        failed_hardware_names,
        testing::ElementsAreArray(std::vector<std::string>({TEST_SYSTEM_HARDWARE_NAME})));
      auto status_map = rm->get_components_status();
      EXPECT_EQ(
        status_map[TEST_ACTUATOR_HARDWARE_NAME].state.id(),
        lifecycle_msgs::msg::State::PRIMARY_STATE_ACTIVE);
      EXPECT_EQ(
        status_map[TEST_SYSTEM_HARDWARE_NAME].state.id(),
        lifecycle_msgs::msg::State::PRIMARY_STATE_UNCONFIGURED);
      check_if_interface_available(true, false);
      rm->set_component_state(TEST_SYSTEM_HARDWARE_NAME, state_active);
      status_map = rm->get_components_status();
      EXPECT_EQ(
        status_map[TEST_ACTUATOR_HARDWARE_NAME].state.id(),
        lifecycle_msgs::msg::State::PRIMARY_STATE_ACTIVE);
      EXPECT_EQ(
        status_map[TEST_SYSTEM_HARDWARE_NAME].state.id(),
        lifecycle_msgs::msg::State::PRIMARY_STATE_ACTIVE);
      check_if_interface_available(true, true);
    }
    // write is sill OK
    {
      auto [ok, failed_hardware_names] = other_method(time, duration);
      EXPECT_TRUE(ok);
      EXPECT_TRUE(failed_hardware_names.empty());
      check_if_interface_available(true, true);
    }

    // read failure for both, TEST_ACTUATOR_HARDWARE_NAME and TEST_SYSTEM_HARDWARE_NAME
    claimed_itfs[0].set_value(fail_value);
    claimed_itfs[1].set_value(fail_value);
    {
      auto [ok, failed_hardware_names] = method_that_fails(time, duration);
      EXPECT_FALSE(ok);
      EXPECT_FALSE(failed_hardware_names.empty());
      ASSERT_THAT(
        failed_hardware_names, testing::ElementsAreArray(std::vector<std::string>(
                                 {TEST_ACTUATOR_HARDWARE_NAME, TEST_SYSTEM_HARDWARE_NAME})));
      auto status_map = rm->get_components_status();
      EXPECT_EQ(
        status_map[TEST_ACTUATOR_HARDWARE_NAME].state.id(),
        lifecycle_msgs::msg::State::PRIMARY_STATE_UNCONFIGURED);
      EXPECT_EQ(
        status_map[TEST_SYSTEM_HARDWARE_NAME].state.id(),
        lifecycle_msgs::msg::State::PRIMARY_STATE_UNCONFIGURED);
      check_if_interface_available(false, false);
      rm->set_component_state(TEST_ACTUATOR_HARDWARE_NAME, state_active);
      rm->set_component_state(TEST_SYSTEM_HARDWARE_NAME, state_active);
      status_map = rm->get_components_status();
      EXPECT_EQ(
        status_map[TEST_ACTUATOR_HARDWARE_NAME].state.id(),
        lifecycle_msgs::msg::State::PRIMARY_STATE_ACTIVE);
      EXPECT_EQ(
        status_map[TEST_SYSTEM_HARDWARE_NAME].state.id(),
        lifecycle_msgs::msg::State::PRIMARY_STATE_ACTIVE);
      check_if_interface_available(true, true);
    }
    // write is sill OK
    {
      auto [ok, failed_hardware_names] = other_method(time, duration);
      EXPECT_TRUE(ok);
      EXPECT_TRUE(failed_hardware_names.empty());
      check_if_interface_available(true, true);
    }
  }

public:
<<<<<<< HEAD
  std::shared_ptr<TestableResourceManager> rm;
=======
  std::shared_ptr<hardware_interface::ResourceManager> rm;
>>>>>>> d7f9bd50
  std::vector<hardware_interface::LoanedCommandInterface> claimed_itfs;

  const rclcpp::Time time = rclcpp::Time(0);
  const rclcpp::Duration duration = rclcpp::Duration::from_seconds(0.01);

  // values to set to hardware to simulate failure on read and write
  static constexpr double READ_FAIL_VALUE = 28282828.0;
  static constexpr double WRITE_FAIL_VALUE = 23232323.0;
};

<<<<<<< HEAD
TEST_F(ResourceManagerTestReadWriteError, handle_error_on_hardware_read)
=======
TEST_F(TestResourceManagerReadWriteError, handle_error_on_hardware_read)
>>>>>>> d7f9bd50
{
  setup_resource_manager_and_do_initial_checks();

  using namespace std::placeholders;
  // check read methods failures
  check_read_or_write_failure(
<<<<<<< HEAD
    std::bind(&TestableResourceManager::read, rm, _1, _2),
    std::bind(&TestableResourceManager::write, rm, _1, _2), READ_FAIL_VALUE);
}

TEST_F(ResourceManagerTestReadWriteError, handle_error_on_hardware_write)
=======
    std::bind(&hardware_interface::ResourceManager::read, rm, _1, _2),
    std::bind(&hardware_interface::ResourceManager::write, rm, _1, _2), READ_FAIL_VALUE);
}

TEST_F(TestResourceManagerReadWriteError, handle_error_on_hardware_write)
>>>>>>> d7f9bd50
{
  setup_resource_manager_and_do_initial_checks();

  using namespace std::placeholders;
  // check write methods failures
  check_read_or_write_failure(
<<<<<<< HEAD
    std::bind(&TestableResourceManager::write, rm, _1, _2),
    std::bind(&TestableResourceManager::read, rm, _1, _2), WRITE_FAIL_VALUE);
=======
    std::bind(&hardware_interface::ResourceManager::write, rm, _1, _2),
    std::bind(&hardware_interface::ResourceManager::read, rm, _1, _2), WRITE_FAIL_VALUE);
>>>>>>> d7f9bd50
}

TEST_F(ResourceManagerTest, test_caching_of_controllers_to_hardware)
{
<<<<<<< HEAD
  TestableResourceManager rm(ros2_control_test_assets::minimal_robot_urdf, false);
=======
  hardware_interface::ResourceManager rm(ros2_control_test_assets::minimal_robot_urdf, false);
>>>>>>> d7f9bd50
  activate_components(rm);

  static const std::string TEST_CONTROLLER_ACTUATOR_NAME = "test_controller_actuator";
  static const std::string TEST_CONTROLLER_SYSTEM_NAME = "test_controller_system";
  static const std::string TEST_BROADCASTER_ALL_NAME = "test_broadcaster_all";
  static const std::string TEST_BROADCASTER_SENSOR_NAME = "test_broadcaster_sensor";

  rm.cache_controller_to_hardware(
    TEST_CONTROLLER_ACTUATOR_NAME, TEST_ACTUATOR_HARDWARE_COMMAND_INTERFACES);
  rm.cache_controller_to_hardware(
    TEST_BROADCASTER_ALL_NAME, TEST_ACTUATOR_HARDWARE_STATE_INTERFACES);

  rm.cache_controller_to_hardware(
    TEST_CONTROLLER_SYSTEM_NAME, TEST_SYSTEM_HARDWARE_COMMAND_INTERFACES);
  rm.cache_controller_to_hardware(TEST_BROADCASTER_ALL_NAME, TEST_SYSTEM_HARDWARE_STATE_INTERFACES);

  rm.cache_controller_to_hardware(
    TEST_BROADCASTER_SENSOR_NAME, TEST_SENSOR_HARDWARE_STATE_INTERFACES);
  rm.cache_controller_to_hardware(TEST_BROADCASTER_ALL_NAME, TEST_SENSOR_HARDWARE_STATE_INTERFACES);

  {
    auto controllers = rm.get_cached_controllers_to_hardware(TEST_ACTUATOR_HARDWARE_NAME);
    ASSERT_THAT(
      controllers, testing::ElementsAreArray(std::vector<std::string>(
                     {TEST_CONTROLLER_ACTUATOR_NAME, TEST_BROADCASTER_ALL_NAME})));
  }

  {
    auto controllers = rm.get_cached_controllers_to_hardware(TEST_SYSTEM_HARDWARE_NAME);
    ASSERT_THAT(
      controllers, testing::ElementsAreArray(std::vector<std::string>(
                     {TEST_CONTROLLER_SYSTEM_NAME, TEST_BROADCASTER_ALL_NAME})));
  }

  {
    auto controllers = rm.get_cached_controllers_to_hardware(TEST_SENSOR_HARDWARE_NAME);
    ASSERT_THAT(
      controllers, testing::ElementsAreArray(std::vector<std::string>(
                     {TEST_BROADCASTER_SENSOR_NAME, TEST_BROADCASTER_ALL_NAME})));
  }
<<<<<<< HEAD
}
>>>>>>> 88c74ae (Cleanup Resource Manager a bit to increase clarity. (#816))
=======
}
>>>>>>> d7f9bd50
<|MERGE_RESOLUTION|>--- conflicted
+++ resolved
@@ -78,15 +78,9 @@
   }
 };
 
-<<<<<<< HEAD
 std::vector<hardware_interface::return_type> set_components_state(
   hardware_interface::ResourceManager & rm, const std::vector<std::string> & components,
   const uint8_t state_id, const std::string & state_name)
-=======
-void set_components_state(
-  TestableResourceManager & rm, const std::vector<std::string> & components, const uint8_t state_id,
-  const std::string & state_name)
->>>>>>> 88c74ae (Cleanup Resource Manager a bit to increase clarity. (#816))
 {
   auto int_components = components;
   if (int_components.empty())
@@ -183,11 +177,8 @@
   EXPECT_TRUE(rm.command_interface_exists("joint3/velocity"));
 }
 
-<<<<<<< HEAD
-TEST_F(ResourceManagerTest, when_missing_state_keys_expect_hw_initialization_fails)
-=======
+
 TEST_F(ResourceManagerTest, initialization_with_wrong_urdf)
->>>>>>> 88c74ae (Cleanup Resource Manager a bit to increase clarity. (#816))
 {
   // missing state keys
   {
@@ -195,10 +186,6 @@
       TestableResourceManager rm(ros2_control_test_assets::minimal_robot_missing_state_keys_urdf),
       std::exception);
   }
-}
-
-TEST_F(ResourceManagerTest, when_missing_command_keys_expect_hw_initialization_fails)
-{
   // missing command keys
   {
     EXPECT_THROW(
@@ -226,7 +213,6 @@
   }
 }
 
-<<<<<<< HEAD
 TEST_F(ResourceManagerTest, no_load_urdf_function_called)
 {
   TestableResourceManager rm;
@@ -255,8 +241,6 @@
   ASSERT_TRUE(rm.is_urdf_already_loaded());
 }
 
-=======
->>>>>>> 88c74ae (Cleanup Resource Manager a bit to increase clarity. (#816))
 TEST_F(ResourceManagerTest, resource_claiming)
 {
   TestableResourceManager rm(ros2_control_test_assets::minimal_robot_urdf);
@@ -1371,24 +1355,15 @@
   EXPECT_THROW(
     rm.make_controller_reference_interfaces_unavailable("unknown_controller"), std::out_of_range);
 }
-<<<<<<< HEAD
-<<<<<<< HEAD
-=======
 
 class ResourceManagerTestReadWriteError : public ResourceManagerTest
-=======
-
-class TestResourceManagerReadWriteError : public ResourceManagerTest
->>>>>>> d7f9bd50
+
 {
 public:
   void setup_resource_manager_and_do_initial_checks()
   {
-<<<<<<< HEAD
     rm = std::make_shared<TestableResourceManager>(
-=======
-    rm = std::make_shared<hardware_interface::ResourceManager>(
->>>>>>> d7f9bd50
+
       ros2_control_test_assets::minimal_robot_urdf, false);
     activate_components(*rm);
 
@@ -1565,11 +1540,7 @@
   }
 
 public:
-<<<<<<< HEAD
   std::shared_ptr<TestableResourceManager> rm;
-=======
-  std::shared_ptr<hardware_interface::ResourceManager> rm;
->>>>>>> d7f9bd50
   std::vector<hardware_interface::LoanedCommandInterface> claimed_itfs;
 
   const rclcpp::Time time = rclcpp::Time(0);
@@ -1580,52 +1551,31 @@
   static constexpr double WRITE_FAIL_VALUE = 23232323.0;
 };
 
-<<<<<<< HEAD
 TEST_F(ResourceManagerTestReadWriteError, handle_error_on_hardware_read)
-=======
-TEST_F(TestResourceManagerReadWriteError, handle_error_on_hardware_read)
->>>>>>> d7f9bd50
 {
   setup_resource_manager_and_do_initial_checks();
 
   using namespace std::placeholders;
   // check read methods failures
   check_read_or_write_failure(
-<<<<<<< HEAD
     std::bind(&TestableResourceManager::read, rm, _1, _2),
     std::bind(&TestableResourceManager::write, rm, _1, _2), READ_FAIL_VALUE);
 }
 
 TEST_F(ResourceManagerTestReadWriteError, handle_error_on_hardware_write)
-=======
-    std::bind(&hardware_interface::ResourceManager::read, rm, _1, _2),
-    std::bind(&hardware_interface::ResourceManager::write, rm, _1, _2), READ_FAIL_VALUE);
-}
-
-TEST_F(TestResourceManagerReadWriteError, handle_error_on_hardware_write)
->>>>>>> d7f9bd50
 {
   setup_resource_manager_and_do_initial_checks();
 
   using namespace std::placeholders;
   // check write methods failures
   check_read_or_write_failure(
-<<<<<<< HEAD
     std::bind(&TestableResourceManager::write, rm, _1, _2),
     std::bind(&TestableResourceManager::read, rm, _1, _2), WRITE_FAIL_VALUE);
-=======
-    std::bind(&hardware_interface::ResourceManager::write, rm, _1, _2),
-    std::bind(&hardware_interface::ResourceManager::read, rm, _1, _2), WRITE_FAIL_VALUE);
->>>>>>> d7f9bd50
 }
 
 TEST_F(ResourceManagerTest, test_caching_of_controllers_to_hardware)
 {
-<<<<<<< HEAD
   TestableResourceManager rm(ros2_control_test_assets::minimal_robot_urdf, false);
-=======
-  hardware_interface::ResourceManager rm(ros2_control_test_assets::minimal_robot_urdf, false);
->>>>>>> d7f9bd50
   activate_components(rm);
 
   static const std::string TEST_CONTROLLER_ACTUATOR_NAME = "test_controller_actuator";
@@ -1666,9 +1616,4 @@
       controllers, testing::ElementsAreArray(std::vector<std::string>(
                      {TEST_BROADCASTER_SENSOR_NAME, TEST_BROADCASTER_ALL_NAME})));
   }
-<<<<<<< HEAD
-}
->>>>>>> 88c74ae (Cleanup Resource Manager a bit to increase clarity. (#816))
-=======
-}
->>>>>>> d7f9bd50
+}