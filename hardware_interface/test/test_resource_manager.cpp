--- conflicted
+++ resolved
@@ -33,157 +33,7 @@
 
   void SetUp()
   {
-<<<<<<< HEAD
-  }
-=======
-    urdf_head_ =
-      R"(
-<?xml version="1.0" encoding="utf-8"?>
-<robot name="MinimalRobot">
-  <joint name="base_joint" type="fixed">
-    <origin rpy="0 0 0" xyz="0 0 0"/>
-    <parent link="world"/>
-    <child link="base_link"/>
-  </joint>
-  <link name="base_link">
-    <collision>
-      <origin rpy="0 0 0" xyz="0 0 0"/>
-      <geometry>
-        <cylinder length="1" radius="0.1"/>
-      </geometry>
-    </collision>
-  </link>
-  <joint name="joint1" type="revolute">
-    <origin rpy="-1.57079632679 0 0" xyz="0 0 0.2"/>
-    <parent link="base_link"/>
-    <child link="link1"/>
-    <limit effort="0.1" lower="-3.14159265359" upper="3.14159265359" velocity="0.2"/>
-  </joint>
-  <link name="link1">
-    <collision>
-      <origin rpy="0 0 0" xyz="0 0 0"/>
-      <geometry>
-        <cylinder length="1" radius="0.1"/>
-      </geometry>
-    </collision>
-  </link>
-  <joint name="joint2" type="revolute">
-    <origin rpy="1.57079632679 0 0" xyz="0 0 0.9"/>
-    <parent link="link1"/>
-    <child link="link2"/>
-    <limit effort="0.1" lower="-3.14159265359" upper="3.14159265359" velocity="0.2"/>
-  </joint>
-  <link name="link2">
-    <collision>
-      <origin rpy="0 0 0" xyz="0 0 0"/>
-      <geometry>
-        <cylinder length="1" radius="0.1"/>
-      </geometry>
-    </collision>
-  </link>
-  <joint name="tool_joint" type="fixed">
-    <origin rpy="0 0 0" xyz="0 0 1"/>
-    <parent link="link2"/>
-    <child link="tool_link"/>
-  </joint>
-)";
-
-    urdf_tail_ =
-      R"(
-</robot>
-)";
-
-    hardware_resources_for_test_ =
-      R"(
-  <ros2_control name="TestActuatorHardware" type="actuator">
-    <hardware>
-      <plugin>test_actuator</plugin>
-    </hardware>
-    <joint name="joint1">
-      <command_interface name="position"/>
-      <state_interface name="position"/>
-      <state_interface name="velocity"/>
-    </joint>
-  </ros2_control>
-  <ros2_control name="TestSensorHardware" type="sensor">
-    <hardware>
-      <plugin>test_sensor</plugin>
-      <param name="example_param_write_for_sec">2</param>
-      <param name="example_param_read_for_sec">2</param>
-    </hardware>
-    <sensor name="sensor1">
-      <state_interface name="velocity"/>
-    </sensor>
-  </ros2_control>
-  <ros2_control name="TestSystemHardware" type="system">
-    <hardware>
-      <plugin>test_system</plugin>
-      <param name="example_param_write_for_sec">2</param>
-      <param name="example_param_read_for_sec">2</param>
-    </hardware>
-    <joint name="joint2">
-      <command_interface name="velocity"/>
-      <state_interface name="position"/>
-    </joint>
-    <joint name="joint3">
-      <command_interface name="velocity"/>
-      <state_interface name="position"/>
-    </joint>
-  </ros2_control>
-)";
-
-    hardware_resources_for_test_missing_keys_ =
-      R"(
-  <ros2_control name="TestActuatorHardware" type="actuator">
-    <hardware>
-      <plugin>test_actuator</plugin>
-    </hardware>
-    <joint name="joint1">
-      <command_interface name="position"/>
-      <command_interface name="does_not_exist"/>
-      <state_interface name="position"/>
-      <state_interface name="velocity"/>
-      <state_interface name="does_not_exist"/>
-    </joint>
-  </ros2_control>
-  <ros2_control name="TestSensorHardware" type="sensor">
-    <hardware>
-      <plugin>test_sensor</plugin>
-      <param name="example_param_write_for_sec">2</param>
-      <param name="example_param_read_for_sec">2</param>
-    </hardware>
-    <sensor name="sensor1">
-      <state_interface name="velocity"/>
-      <state_interface name="does_not_exist"/>
-    </sensor>
-  </ros2_control>
-  <ros2_control name="TestSystemHardware" type="system">
-    <hardware>
-      <plugin>test_system</plugin>
-      <param name="example_param_write_for_sec">2</param>
-      <param name="example_param_read_for_sec">2</param>
-    </hardware>
-    <joint name="joint2">
-      <command_interface name="velocity"/>
-      <command_interface name="does_not_exist"/>
-      <state_interface name="position"/>
-      <state_interface name="does_not_exist"/>
-    </joint>
-    <joint name="joint3">
-      <command_interface name="velocity"/>
-      <command_interface name="does_not_exist"/>
-      <state_interface name="position"/>
-      <state_interface name="does_not_exist"/>
-    </joint>
-  </ros2_control>
-)";
-  }
-
-  std::string urdf_head_;
-  std::string hardware_resources_for_test_;
-  std::string hardware_resources_for_test_missing_keys_;
-  std::string urdf_tail_;
->>>>>>> 0ced6fce
+  }
 };
 
 TEST_F(TestResourceManager, initialization_empty) {
@@ -191,25 +41,15 @@
 }
 
 TEST_F(TestResourceManager, initialization_with_urdf) {
-<<<<<<< HEAD
   ASSERT_NO_THROW(hardware_interface::ResourceManager rm(ros2_control_test::minimal_robot_urdf));
-=======
-  auto urdf = urdf_head_ + hardware_resources_for_test_ + urdf_tail_;
-  ASSERT_NO_THROW(hardware_interface::ResourceManager rm(urdf));
->>>>>>> 0ced6fce
 }
 
 TEST_F(TestResourceManager, post_initialization_with_urdf) {
-  auto urdf = urdf_head_ + hardware_resources_for_test_ + urdf_tail_;
   hardware_interface::ResourceManager rm;
-  ASSERT_NO_THROW(rm.load_urdf(urdf));
+  ASSERT_NO_THROW(rm.load_urdf(ros2_control_test::minimal_robot_urdf));
 }
 
 TEST_F(TestResourceManager, initialization_with_urdf_manual_validation) {
-<<<<<<< HEAD
-=======
-  auto urdf = urdf_head_ + hardware_resources_for_test_ + urdf_tail_;
->>>>>>> 0ced6fce
   // we validate the results manually
   hardware_interface::ResourceManager rm(ros2_control_test::minimal_robot_urdf, false);
 
@@ -233,13 +73,9 @@
 }
 
 TEST_F(TestResourceManager, initialization_with_wrong_urdf) {
-<<<<<<< HEAD
   auto urdf = ros2_control_test::urdf_head +
               ros2_control_test::hardware_resources_missing_keys +
               ros2_control_test::urdf_tail;
-=======
-  auto urdf = urdf_head_ + hardware_resources_for_test_missing_keys_ + urdf_tail_;
->>>>>>> 0ced6fce
   try {
     hardware_interface::ResourceManager rm(urdf);
     FAIL();
@@ -250,10 +86,6 @@
 }
 
 TEST_F(TestResourceManager, initialization_with_urdf_unclaimed) {
-<<<<<<< HEAD
-=======
-  auto urdf = urdf_head_ + hardware_resources_for_test_ + urdf_tail_;
->>>>>>> 0ced6fce
   // we validate the results manually
   hardware_interface::ResourceManager rm(ros2_control_test::minimal_robot_urdf);
 
@@ -301,12 +133,7 @@
 }
 
 TEST_F(TestResourceManager, resource_claiming) {
-<<<<<<< HEAD
   hardware_interface::ResourceManager rm(ros2_control_test::minimal_robot_urdf);
-=======
-  auto urdf = urdf_head_ + hardware_resources_for_test_ + urdf_tail_;
-  hardware_interface::ResourceManager rm(urdf);
->>>>>>> 0ced6fce
 
   const auto key = "joint1/position";
   EXPECT_FALSE(rm.command_interface_is_claimed(key));
@@ -421,10 +248,6 @@
 };
 
 TEST_F(TestResourceManager, post_initialization_add_components) {
-<<<<<<< HEAD
-=======
-  auto urdf = urdf_head_ + hardware_resources_for_test_ + urdf_tail_;
->>>>>>> 0ced6fce
   // we validate the results manually
   hardware_interface::ResourceManager rm(ros2_control_test::minimal_robot_urdf, false);
 
