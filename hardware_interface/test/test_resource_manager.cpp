// Copyright 2020 Open Source Robotics Foundation, Inc.
//
// Licensed under the Apache License, Version 2.0 (the "License");
// you may not use this file except in compliance with the License.
// You may obtain a copy of the License at
//
//     http://www.apache.org/licenses/LICENSE-2.0
//
// Unless required by applicable law or agreed to in writing, software
// distributed under the License is distributed on an "AS IS" BASIS,
// WITHOUT WARRANTIES OR CONDITIONS OF ANY KIND, either express or implied.
// See the License for the specific language governing permissions and
// limitations under the License.

// Authors: Karsten Knese, Denis Stogl

#include <gmock/gmock.h>

#include <algorithm>
#include <memory>
#include <string>
#include <unordered_map>
#include <vector>

#include "hardware_interface/actuator_interface.hpp"
#include "hardware_interface/resource_manager.hpp"
#include "hardware_interface/types/lifecycle_state_names.hpp"
#include "lifecycle_msgs/msg/state.hpp"
#include "rclcpp_lifecycle/state.hpp"
#include "ros2_control_test_assets/descriptions.hpp"

using ros2_control_test_assets::TEST_ACTUATOR_HARDWARE_CLASS_TYPE;
using ros2_control_test_assets::TEST_ACTUATOR_HARDWARE_COMMAND_INTERFACES;
using ros2_control_test_assets::TEST_ACTUATOR_HARDWARE_NAME;
using ros2_control_test_assets::TEST_ACTUATOR_HARDWARE_STATE_INTERFACES;
using ros2_control_test_assets::TEST_ACTUATOR_HARDWARE_TYPE;
using ros2_control_test_assets::TEST_SENSOR_HARDWARE_CLASS_TYPE;
using ros2_control_test_assets::TEST_SENSOR_HARDWARE_COMMAND_INTERFACES;
using ros2_control_test_assets::TEST_SENSOR_HARDWARE_NAME;
using ros2_control_test_assets::TEST_SENSOR_HARDWARE_STATE_INTERFACES;
using ros2_control_test_assets::TEST_SENSOR_HARDWARE_TYPE;
using ros2_control_test_assets::TEST_SYSTEM_HARDWARE_CLASS_TYPE;
using ros2_control_test_assets::TEST_SYSTEM_HARDWARE_COMMAND_INTERFACES;
using ros2_control_test_assets::TEST_SYSTEM_HARDWARE_NAME;
using ros2_control_test_assets::TEST_SYSTEM_HARDWARE_STATE_INTERFACES;
using ros2_control_test_assets::TEST_SYSTEM_HARDWARE_TYPE;

class TestResourceManager : public ::testing::Test
{
public:
  static void SetUpTestCase() {}

  void SetUp() {}
};

void set_components_state(
  hardware_interface::ResourceManager & rm, const std::vector<std::string> & components,
  const uint8_t state_id, const std::string & state_name)
{
  auto int_components = components;
  if (int_components.empty())
  {
    int_components = {"TestActuatorHardware", "TestSensorHardware", "TestSystemHardware"};
  }
  for (const auto & component : int_components)
  {
    rclcpp_lifecycle::State state(state_id, state_name);
    rm.set_component_state(component, state);
  }
}

auto configure_components =
  [](hardware_interface::ResourceManager & rm, const std::vector<std::string> & components = {})
{
  set_components_state(
    rm, components, lifecycle_msgs::msg::State::PRIMARY_STATE_INACTIVE,
    hardware_interface::lifecycle_state_names::INACTIVE);
};

auto activate_components =
  [](hardware_interface::ResourceManager & rm, const std::vector<std::string> & components = {})
{
  set_components_state(
    rm, components, lifecycle_msgs::msg::State::PRIMARY_STATE_ACTIVE,
    hardware_interface::lifecycle_state_names::ACTIVE);
};

auto deactivate_components =
  [](hardware_interface::ResourceManager & rm, const std::vector<std::string> & components = {})
{
  set_components_state(
    rm, components, lifecycle_msgs::msg::State::PRIMARY_STATE_INACTIVE,
    hardware_interface::lifecycle_state_names::INACTIVE);
};

auto cleanup_components =
  [](hardware_interface::ResourceManager & rm, const std::vector<std::string> & components = {})
{
  set_components_state(
    rm, components, lifecycle_msgs::msg::State::PRIMARY_STATE_UNCONFIGURED,
    hardware_interface::lifecycle_state_names::UNCONFIGURED);
};

auto shutdown_components =
  [](hardware_interface::ResourceManager & rm, const std::vector<std::string> & components = {})
{
  set_components_state(
    rm, components, lifecycle_msgs::msg::State::PRIMARY_STATE_FINALIZED,
    hardware_interface::lifecycle_state_names::FINALIZED);
};

TEST_F(TestResourceManager, initialization_empty)
{
  ASSERT_ANY_THROW(hardware_interface::ResourceManager rm(""));
}

TEST_F(TestResourceManager, initialization_with_urdf)
{
  ASSERT_NO_THROW(
    hardware_interface::ResourceManager rm(ros2_control_test_assets::minimal_robot_urdf));
}

TEST_F(TestResourceManager, post_initialization_with_urdf)
{
  hardware_interface::ResourceManager rm;
  ASSERT_NO_THROW(rm.load_urdf(ros2_control_test_assets::minimal_robot_urdf));
}

TEST_F(TestResourceManager, initialization_with_urdf_manual_validation)
{
  // we validate the results manually
  hardware_interface::ResourceManager rm(ros2_control_test_assets::minimal_robot_urdf, false);

  EXPECT_EQ(1u, rm.actuator_components_size());
  EXPECT_EQ(1u, rm.sensor_components_size());
  EXPECT_EQ(1u, rm.system_components_size());

  auto state_interface_keys = rm.state_interface_keys();
  ASSERT_EQ(11u, state_interface_keys.size());
  EXPECT_TRUE(rm.state_interface_exists("joint1/position"));
  EXPECT_TRUE(rm.state_interface_exists("joint1/velocity"));
  EXPECT_TRUE(rm.state_interface_exists("sensor1/velocity"));
  EXPECT_TRUE(rm.state_interface_exists("joint2/position"));
  EXPECT_TRUE(rm.state_interface_exists("joint3/position"));

  auto command_interface_keys = rm.command_interface_keys();
  ASSERT_EQ(6u, command_interface_keys.size());
  EXPECT_TRUE(rm.command_interface_exists("joint1/position"));
  EXPECT_TRUE(rm.command_interface_exists("joint2/velocity"));
  EXPECT_TRUE(rm.command_interface_exists("joint3/velocity"));
}

TEST_F(TestResourceManager, initialization_with_wrong_urdf)
{
  // missing state keys
  {
    EXPECT_THROW(
      hardware_interface::ResourceManager rm(
        ros2_control_test_assets::minimal_robot_missing_state_keys_urdf),
      std::exception);
  }
  // missing command keys
  {
    EXPECT_THROW(
      hardware_interface::ResourceManager rm(
        ros2_control_test_assets::minimal_robot_missing_command_keys_urdf),
      std::exception);
  }
}

TEST_F(TestResourceManager, initialization_with_urdf_unclaimed)
{
  // we validate the results manually
  hardware_interface::ResourceManager rm(ros2_control_test_assets::minimal_robot_urdf);

  auto command_interface_keys = rm.command_interface_keys();
  for (const auto & key : command_interface_keys)
  {
    EXPECT_FALSE(rm.command_interface_is_claimed(key));
  }
  // state interfaces don't have to be locked, hence any arbitrary key
  // should return false.
  auto state_interface_keys = rm.state_interface_keys();
  for (const auto & key : state_interface_keys)
  {
    EXPECT_FALSE(rm.command_interface_is_claimed(key));
  }
}

TEST_F(TestResourceManager, resource_claiming)
{
  hardware_interface::ResourceManager rm(ros2_control_test_assets::minimal_robot_urdf);
  // Activate components to get all interfaces available
  activate_components(rm);

  const auto key = "joint1/position";
  EXPECT_TRUE(rm.command_interface_is_available(key));
  EXPECT_FALSE(rm.command_interface_is_claimed(key));

  {
    auto position_command_interface = rm.claim_command_interface(key);
    EXPECT_TRUE(rm.command_interface_is_available(key));
    EXPECT_TRUE(rm.command_interface_is_claimed(key));
    {
      EXPECT_ANY_THROW(rm.claim_command_interface(key));
      EXPECT_TRUE(rm.command_interface_is_available(key));
    }
  }
  EXPECT_TRUE(rm.command_interface_is_available(key));
  EXPECT_FALSE(rm.command_interface_is_claimed(key));

  // command interfaces can only be claimed once
  for (const auto & key :
       {"joint1/position", "joint1/position", "joint1/position", "joint2/velocity",
        "joint3/velocity"})
  {
    {
      auto interface = rm.claim_command_interface(key);
      EXPECT_TRUE(rm.command_interface_is_available(key));
      EXPECT_TRUE(rm.command_interface_is_claimed(key));
      {
        EXPECT_ANY_THROW(rm.claim_command_interface(key));
        EXPECT_TRUE(rm.command_interface_is_available(key));
      }
    }
    EXPECT_TRUE(rm.command_interface_is_available(key));
    EXPECT_FALSE(rm.command_interface_is_claimed(key));
  }

  // TODO(destogl): This claim test is not true.... can not be...
  // state interfaces can be claimed multiple times
  for (const auto & key :
       {"joint1/position", "joint1/velocity", "sensor1/velocity", "joint2/position",
        "joint3/position"})
  {
    {
      EXPECT_TRUE(rm.state_interface_is_available(key));
      auto interface = rm.claim_state_interface(key);
      {
        EXPECT_TRUE(rm.state_interface_is_available(key));
        EXPECT_NO_THROW(rm.claim_state_interface(key));
      }
    }
  }

  std::vector<hardware_interface::LoanedCommandInterface> interfaces;
  const auto interface_names = {"joint1/position", "joint2/velocity", "joint3/velocity"};
  for (const auto & key : interface_names)
  {
    EXPECT_TRUE(rm.command_interface_is_available(key));
    interfaces.emplace_back(rm.claim_command_interface(key));
  }
  for (const auto & key : interface_names)
  {
    EXPECT_TRUE(rm.command_interface_is_available(key));
    EXPECT_TRUE(rm.command_interface_is_claimed(key));
  }
  interfaces.clear();
  for (const auto & key : interface_names)
  {
    EXPECT_TRUE(rm.command_interface_is_available(key));
    EXPECT_FALSE(rm.command_interface_is_claimed(key));
  }
}

class ExternalComponent : public hardware_interface::ActuatorInterface
{
  std::vector<hardware_interface::StateInterface> export_state_interfaces() override
  {
    std::vector<hardware_interface::StateInterface> state_interfaces;
    state_interfaces.emplace_back(
      hardware_interface::StateInterface("external_joint", "external_state_interface", nullptr));

    return state_interfaces;
  }

  std::vector<hardware_interface::CommandInterface> export_command_interfaces() override
  {
    std::vector<hardware_interface::CommandInterface> command_interfaces;
    command_interfaces.emplace_back(hardware_interface::CommandInterface(
      "external_joint", "external_command_interface", nullptr));

    return command_interfaces;
  }

  std::string get_name() const override { return "ExternalComponent"; }

  hardware_interface::return_type read(
    const rclcpp::Time & /*time*/, const rclcpp::Duration & /*period*/) override
  {
    return hardware_interface::return_type::OK;
  }

  hardware_interface::return_type write(
    const rclcpp::Time & /*time*/, const rclcpp::Duration & /*period*/) override
  {
    return hardware_interface::return_type::OK;
  }
};

TEST_F(TestResourceManager, post_initialization_add_components)
{
  // we validate the results manually
  hardware_interface::ResourceManager rm(ros2_control_test_assets::minimal_robot_urdf, false);
  // Activate components to get all interfaces available
  activate_components(rm);

  EXPECT_EQ(1u, rm.actuator_components_size());
  EXPECT_EQ(1u, rm.sensor_components_size());
  EXPECT_EQ(1u, rm.system_components_size());

  ASSERT_EQ(11u, rm.state_interface_keys().size());
  ASSERT_EQ(6u, rm.command_interface_keys().size());

  hardware_interface::HardwareInfo external_component_hw_info;
  external_component_hw_info.name = "ExternalComponent";
  external_component_hw_info.type = "actuator";
  rm.import_component(std::make_unique<ExternalComponent>(), external_component_hw_info);
  EXPECT_EQ(2u, rm.actuator_components_size());

  ASSERT_EQ(12u, rm.state_interface_keys().size());
  EXPECT_TRUE(rm.state_interface_exists("external_joint/external_state_interface"));
  ASSERT_EQ(7u, rm.command_interface_keys().size());
  EXPECT_TRUE(rm.command_interface_exists("external_joint/external_command_interface"));

  auto status_map = rm.get_components_status();
  EXPECT_EQ(
    status_map["ExternalComponent"].state.id(),
    lifecycle_msgs::msg::State::PRIMARY_STATE_UNCONFIGURED);

  configure_components(rm, {"ExternalComponent"});
  status_map = rm.get_components_status();
  EXPECT_EQ(
    status_map["ExternalComponent"].state.id(), lifecycle_msgs::msg::State::PRIMARY_STATE_INACTIVE);

  activate_components(rm, {"ExternalComponent"});
  status_map = rm.get_components_status();
  EXPECT_EQ(
    status_map["ExternalComponent"].state.id(), lifecycle_msgs::msg::State::PRIMARY_STATE_ACTIVE);

  EXPECT_NO_THROW(rm.claim_state_interface("external_joint/external_state_interface"));
  EXPECT_NO_THROW(rm.claim_command_interface("external_joint/external_command_interface"));
}

TEST_F(TestResourceManager, default_prepare_perform_switch)
{
  hardware_interface::ResourceManager rm(ros2_control_test_assets::minimal_robot_urdf);
  // Activate components to get all interfaces available
  activate_components(rm);

  EXPECT_TRUE(rm.prepare_command_mode_switch({""}, {""}));
  EXPECT_TRUE(rm.perform_command_mode_switch({""}, {""}));
}

const auto hardware_resources_command_modes =
  R"(
  <ros2_control name="TestSystemCommandModes" type="system">
    <hardware>
      <plugin>test_hardware_components/TestSystemCommandModes</plugin>
    </hardware>
    <joint name="joint1">
      <command_interface name="position"/>
      <command_interface name="velocity"/>
      <state_interface name="position"/>
      <state_interface name="velocity"/>
    </joint>
    <joint name="joint2">
      <command_interface name="position"/>
      <command_interface name="velocity"/>
      <state_interface name="position"/>
      <state_interface name="velocity"/>
    </joint>
  </ros2_control>
)";
const auto command_mode_urdf = std::string(ros2_control_test_assets::urdf_head) +
                               std::string(hardware_resources_command_modes) +
                               std::string(ros2_control_test_assets::urdf_tail);

TEST_F(TestResourceManager, custom_prepare_perform_switch)
{
  hardware_interface::ResourceManager rm(command_mode_urdf);
  // Scenarios defined by example criteria
  std::vector<std::string> empty_keys = {};
  std::vector<std::string> irrelevant_keys = {"elbow_joint/position", "should_joint/position"};
  std::vector<std::string> illegal_single_key = {"joint1/position"};
  std::vector<std::string> legal_keys_position = {"joint1/position", "joint2/position"};
  std::vector<std::string> legal_keys_velocity = {"joint1/velocity", "joint2/velocity"};
  // Default behavior for empty key lists
  EXPECT_TRUE(rm.prepare_command_mode_switch(empty_keys, empty_keys));

  // Default behavior when given irrelevant keys
  EXPECT_TRUE(rm.prepare_command_mode_switch(irrelevant_keys, irrelevant_keys));
  EXPECT_TRUE(rm.prepare_command_mode_switch(irrelevant_keys, empty_keys));
  EXPECT_TRUE(rm.prepare_command_mode_switch(empty_keys, irrelevant_keys));

  // The test hardware interface has a criteria that both joints must change mode
  EXPECT_FALSE(rm.prepare_command_mode_switch(illegal_single_key, illegal_single_key));
  EXPECT_FALSE(rm.prepare_command_mode_switch(illegal_single_key, empty_keys));
  EXPECT_FALSE(rm.prepare_command_mode_switch(empty_keys, illegal_single_key));

  // Test legal start keys
  EXPECT_TRUE(rm.prepare_command_mode_switch(legal_keys_position, legal_keys_position));
  EXPECT_TRUE(rm.prepare_command_mode_switch(legal_keys_velocity, legal_keys_velocity));
  EXPECT_TRUE(rm.prepare_command_mode_switch(legal_keys_position, empty_keys));
  EXPECT_TRUE(rm.prepare_command_mode_switch(empty_keys, legal_keys_position));
  EXPECT_TRUE(rm.prepare_command_mode_switch(legal_keys_velocity, empty_keys));
  EXPECT_TRUE(rm.prepare_command_mode_switch(empty_keys, legal_keys_velocity));

  // Test rejection from perform_command_mode_switch, test hardware rejects empty start sets
  EXPECT_TRUE(rm.perform_command_mode_switch(legal_keys_position, legal_keys_position));
  EXPECT_FALSE(rm.perform_command_mode_switch(empty_keys, empty_keys));
  EXPECT_FALSE(rm.perform_command_mode_switch(empty_keys, legal_keys_position));
}

TEST_F(TestResourceManager, resource_status)
{
  hardware_interface::ResourceManager rm(ros2_control_test_assets::minimal_robot_urdf);

  auto status_map = rm.get_components_status();

  // name
  EXPECT_EQ(status_map[TEST_ACTUATOR_HARDWARE_NAME].name, TEST_ACTUATOR_HARDWARE_NAME);
  EXPECT_EQ(status_map[TEST_SENSOR_HARDWARE_NAME].name, TEST_SENSOR_HARDWARE_NAME);
  EXPECT_EQ(status_map[TEST_SYSTEM_HARDWARE_NAME].name, TEST_SYSTEM_HARDWARE_NAME);
  // type
  EXPECT_EQ(status_map[TEST_ACTUATOR_HARDWARE_NAME].type, TEST_ACTUATOR_HARDWARE_TYPE);
  EXPECT_EQ(status_map[TEST_SENSOR_HARDWARE_NAME].type, TEST_SENSOR_HARDWARE_TYPE);
  EXPECT_EQ(status_map[TEST_SYSTEM_HARDWARE_NAME].type, TEST_SYSTEM_HARDWARE_TYPE);
  // class_type
  EXPECT_EQ(status_map[TEST_ACTUATOR_HARDWARE_NAME].class_type, TEST_ACTUATOR_HARDWARE_CLASS_TYPE);
  EXPECT_EQ(status_map[TEST_SENSOR_HARDWARE_NAME].class_type, TEST_SENSOR_HARDWARE_CLASS_TYPE);
  EXPECT_EQ(status_map[TEST_SYSTEM_HARDWARE_NAME].class_type, TEST_SYSTEM_HARDWARE_CLASS_TYPE);
  // state
  EXPECT_EQ(
    status_map[TEST_ACTUATOR_HARDWARE_NAME].state.id(),
    lifecycle_msgs::msg::State::PRIMARY_STATE_UNCONFIGURED);
  EXPECT_EQ(
    status_map[TEST_ACTUATOR_HARDWARE_NAME].state.label(),
    hardware_interface::lifecycle_state_names::UNCONFIGURED);
  EXPECT_EQ(
    status_map[TEST_SENSOR_HARDWARE_NAME].state.id(),
    lifecycle_msgs::msg::State::PRIMARY_STATE_UNCONFIGURED);
  EXPECT_EQ(
    status_map[TEST_SENSOR_HARDWARE_NAME].state.label(),
    hardware_interface::lifecycle_state_names::UNCONFIGURED);
  EXPECT_EQ(
    status_map[TEST_SYSTEM_HARDWARE_NAME].state.id(),
    lifecycle_msgs::msg::State::PRIMARY_STATE_UNCONFIGURED);
  EXPECT_EQ(
    status_map[TEST_SYSTEM_HARDWARE_NAME].state.label(),
    hardware_interface::lifecycle_state_names::UNCONFIGURED);

  auto check_interfaces = [](
                            const std::vector<std::string> & registered_interfaces,
<<<<<<< HEAD
                            const std::vector<std::string> & interface_names) {
    for (const std::string & interface : interface_names)
=======
                            const std::vector<const char *> & interface_names)
  {
    for (const auto & interface : interface_names)
>>>>>>> 6f5ee7c5
    {
      auto it = std::find(registered_interfaces.begin(), registered_interfaces.end(), interface);
      EXPECT_NE(it, registered_interfaces.end());
    }
  };

  check_interfaces(
    status_map[TEST_ACTUATOR_HARDWARE_NAME].command_interfaces,
    TEST_ACTUATOR_HARDWARE_COMMAND_INTERFACES);
  EXPECT_TRUE(status_map[TEST_SENSOR_HARDWARE_NAME].command_interfaces.empty());
  check_interfaces(
    status_map[TEST_SYSTEM_HARDWARE_NAME].command_interfaces,
    TEST_SYSTEM_HARDWARE_COMMAND_INTERFACES);

  check_interfaces(
    status_map[TEST_ACTUATOR_HARDWARE_NAME].state_interfaces,
    TEST_ACTUATOR_HARDWARE_STATE_INTERFACES);
  EXPECT_NE(
    std::find(
      status_map[TEST_ACTUATOR_HARDWARE_NAME].state_interfaces.begin(),
      status_map[TEST_ACTUATOR_HARDWARE_NAME].state_interfaces.end(),
      "joint1/some_unlisted_interface"),
    status_map[TEST_ACTUATOR_HARDWARE_NAME].state_interfaces.end());
  check_interfaces(
    status_map[TEST_SENSOR_HARDWARE_NAME].state_interfaces, TEST_SENSOR_HARDWARE_STATE_INTERFACES);
  check_interfaces(
    status_map[TEST_SYSTEM_HARDWARE_NAME].state_interfaces, TEST_SYSTEM_HARDWARE_STATE_INTERFACES);
}

TEST_F(TestResourceManager, lifecycle_all_resources)
{
  hardware_interface::ResourceManager rm(ros2_control_test_assets::minimal_robot_urdf);

  // All resources start as UNCONFIGURED
  {
    auto status_map = rm.get_components_status();
    EXPECT_EQ(
      status_map[TEST_ACTUATOR_HARDWARE_NAME].state.id(),
      lifecycle_msgs::msg::State::PRIMARY_STATE_UNCONFIGURED);
    EXPECT_EQ(
      status_map[TEST_ACTUATOR_HARDWARE_NAME].state.label(),
      hardware_interface::lifecycle_state_names::UNCONFIGURED);
    EXPECT_EQ(
      status_map[TEST_SENSOR_HARDWARE_NAME].state.id(),
      lifecycle_msgs::msg::State::PRIMARY_STATE_UNCONFIGURED);
    EXPECT_EQ(
      status_map[TEST_SENSOR_HARDWARE_NAME].state.label(),
      hardware_interface::lifecycle_state_names::UNCONFIGURED);
    EXPECT_EQ(
      status_map[TEST_SYSTEM_HARDWARE_NAME].state.id(),
      lifecycle_msgs::msg::State::PRIMARY_STATE_UNCONFIGURED);
    EXPECT_EQ(
      status_map[TEST_SYSTEM_HARDWARE_NAME].state.label(),
      hardware_interface::lifecycle_state_names::UNCONFIGURED);
  }

  configure_components(rm);
  {
    auto status_map = rm.get_components_status();
    EXPECT_EQ(
      status_map[TEST_ACTUATOR_HARDWARE_NAME].state.id(),
      lifecycle_msgs::msg::State::PRIMARY_STATE_INACTIVE);
    EXPECT_EQ(
      status_map[TEST_ACTUATOR_HARDWARE_NAME].state.label(),
      hardware_interface::lifecycle_state_names::INACTIVE);
    EXPECT_EQ(
      status_map[TEST_SENSOR_HARDWARE_NAME].state.id(),
      lifecycle_msgs::msg::State::PRIMARY_STATE_INACTIVE);
    EXPECT_EQ(
      status_map[TEST_SENSOR_HARDWARE_NAME].state.label(),
      hardware_interface::lifecycle_state_names::INACTIVE);
    EXPECT_EQ(
      status_map[TEST_SYSTEM_HARDWARE_NAME].state.id(),
      lifecycle_msgs::msg::State::PRIMARY_STATE_INACTIVE);
    EXPECT_EQ(
      status_map[TEST_SYSTEM_HARDWARE_NAME].state.label(),
      hardware_interface::lifecycle_state_names::INACTIVE);
  }

  activate_components(rm);
  {
    auto status_map = rm.get_components_status();
    EXPECT_EQ(
      status_map[TEST_ACTUATOR_HARDWARE_NAME].state.id(),
      lifecycle_msgs::msg::State::PRIMARY_STATE_ACTIVE);
    EXPECT_EQ(
      status_map[TEST_ACTUATOR_HARDWARE_NAME].state.label(),
      hardware_interface::lifecycle_state_names::ACTIVE);
    EXPECT_EQ(
      status_map[TEST_SENSOR_HARDWARE_NAME].state.id(),
      lifecycle_msgs::msg::State::PRIMARY_STATE_ACTIVE);
    EXPECT_EQ(
      status_map[TEST_SENSOR_HARDWARE_NAME].state.label(),
      hardware_interface::lifecycle_state_names::ACTIVE);
    EXPECT_EQ(
      status_map[TEST_SYSTEM_HARDWARE_NAME].state.id(),
      lifecycle_msgs::msg::State::PRIMARY_STATE_ACTIVE);
    EXPECT_EQ(
      status_map[TEST_SYSTEM_HARDWARE_NAME].state.label(),
      hardware_interface::lifecycle_state_names::ACTIVE);
  }

  deactivate_components(rm);
  {
    auto status_map = rm.get_components_status();
    EXPECT_EQ(
      status_map[TEST_ACTUATOR_HARDWARE_NAME].state.id(),
      lifecycle_msgs::msg::State::PRIMARY_STATE_INACTIVE);
    EXPECT_EQ(
      status_map[TEST_ACTUATOR_HARDWARE_NAME].state.label(),
      hardware_interface::lifecycle_state_names::INACTIVE);
    EXPECT_EQ(
      status_map[TEST_SENSOR_HARDWARE_NAME].state.id(),
      lifecycle_msgs::msg::State::PRIMARY_STATE_INACTIVE);
    EXPECT_EQ(
      status_map[TEST_SENSOR_HARDWARE_NAME].state.label(),
      hardware_interface::lifecycle_state_names::INACTIVE);
    EXPECT_EQ(
      status_map[TEST_SYSTEM_HARDWARE_NAME].state.id(),
      lifecycle_msgs::msg::State::PRIMARY_STATE_INACTIVE);
    EXPECT_EQ(
      status_map[TEST_SYSTEM_HARDWARE_NAME].state.label(),
      hardware_interface::lifecycle_state_names::INACTIVE);
  }

  cleanup_components(rm);
  {
    auto status_map = rm.get_components_status();
    EXPECT_EQ(
      status_map[TEST_ACTUATOR_HARDWARE_NAME].state.id(),
      lifecycle_msgs::msg::State::PRIMARY_STATE_UNCONFIGURED);
    EXPECT_EQ(
      status_map[TEST_ACTUATOR_HARDWARE_NAME].state.label(),
      hardware_interface::lifecycle_state_names::UNCONFIGURED);
    EXPECT_EQ(
      status_map[TEST_SENSOR_HARDWARE_NAME].state.id(),
      lifecycle_msgs::msg::State::PRIMARY_STATE_UNCONFIGURED);
    EXPECT_EQ(
      status_map[TEST_SENSOR_HARDWARE_NAME].state.label(),
      hardware_interface::lifecycle_state_names::UNCONFIGURED);
    EXPECT_EQ(
      status_map[TEST_SYSTEM_HARDWARE_NAME].state.id(),
      lifecycle_msgs::msg::State::PRIMARY_STATE_UNCONFIGURED);
    EXPECT_EQ(
      status_map[TEST_SYSTEM_HARDWARE_NAME].state.label(),
      hardware_interface::lifecycle_state_names::UNCONFIGURED);
  }

  shutdown_components(rm);
  {
    auto status_map = rm.get_components_status();
    EXPECT_EQ(
      status_map[TEST_ACTUATOR_HARDWARE_NAME].state.id(),
      lifecycle_msgs::msg::State::PRIMARY_STATE_FINALIZED);
    EXPECT_EQ(
      status_map[TEST_ACTUATOR_HARDWARE_NAME].state.label(),
      hardware_interface::lifecycle_state_names::FINALIZED);
    EXPECT_EQ(
      status_map[TEST_SENSOR_HARDWARE_NAME].state.id(),
      lifecycle_msgs::msg::State::PRIMARY_STATE_FINALIZED);
    EXPECT_EQ(
      status_map[TEST_SENSOR_HARDWARE_NAME].state.label(),
      hardware_interface::lifecycle_state_names::FINALIZED);
    EXPECT_EQ(
      status_map[TEST_SYSTEM_HARDWARE_NAME].state.id(),
      lifecycle_msgs::msg::State::PRIMARY_STATE_FINALIZED);
    EXPECT_EQ(
      status_map[TEST_SYSTEM_HARDWARE_NAME].state.label(),
      hardware_interface::lifecycle_state_names::FINALIZED);
  }
}

TEST_F(TestResourceManager, lifecycle_individual_resources)
{
  hardware_interface::ResourceManager rm(ros2_control_test_assets::minimal_robot_urdf);

  // All resources start as UNCONFIGURED
  {
    auto status_map = rm.get_components_status();
    EXPECT_EQ(
      status_map[TEST_ACTUATOR_HARDWARE_NAME].state.id(),
      lifecycle_msgs::msg::State::PRIMARY_STATE_UNCONFIGURED);
    EXPECT_EQ(
      status_map[TEST_ACTUATOR_HARDWARE_NAME].state.label(),
      hardware_interface::lifecycle_state_names::UNCONFIGURED);
    EXPECT_EQ(
      status_map[TEST_SENSOR_HARDWARE_NAME].state.id(),
      lifecycle_msgs::msg::State::PRIMARY_STATE_UNCONFIGURED);
    EXPECT_EQ(
      status_map[TEST_SENSOR_HARDWARE_NAME].state.label(),
      hardware_interface::lifecycle_state_names::UNCONFIGURED);
    EXPECT_EQ(
      status_map[TEST_SYSTEM_HARDWARE_NAME].state.id(),
      lifecycle_msgs::msg::State::PRIMARY_STATE_UNCONFIGURED);
    EXPECT_EQ(
      status_map[TEST_SYSTEM_HARDWARE_NAME].state.label(),
      hardware_interface::lifecycle_state_names::UNCONFIGURED);
  }

  configure_components(rm, {TEST_ACTUATOR_HARDWARE_NAME});
  {
    auto status_map = rm.get_components_status();
    EXPECT_EQ(
      status_map[TEST_ACTUATOR_HARDWARE_NAME].state.id(),
      lifecycle_msgs::msg::State::PRIMARY_STATE_INACTIVE);
    EXPECT_EQ(
      status_map[TEST_ACTUATOR_HARDWARE_NAME].state.label(),
      hardware_interface::lifecycle_state_names::INACTIVE);
    EXPECT_EQ(
      status_map[TEST_SENSOR_HARDWARE_NAME].state.id(),
      lifecycle_msgs::msg::State::PRIMARY_STATE_UNCONFIGURED);
    EXPECT_EQ(
      status_map[TEST_SENSOR_HARDWARE_NAME].state.label(),
      hardware_interface::lifecycle_state_names::UNCONFIGURED);
    EXPECT_EQ(
      status_map[TEST_SYSTEM_HARDWARE_NAME].state.id(),
      lifecycle_msgs::msg::State::PRIMARY_STATE_UNCONFIGURED);
    EXPECT_EQ(
      status_map[TEST_SYSTEM_HARDWARE_NAME].state.label(),
      hardware_interface::lifecycle_state_names::UNCONFIGURED);
  }

  activate_components(rm, {TEST_ACTUATOR_HARDWARE_NAME});
  {
    auto status_map = rm.get_components_status();
    EXPECT_EQ(
      status_map[TEST_ACTUATOR_HARDWARE_NAME].state.id(),
      lifecycle_msgs::msg::State::PRIMARY_STATE_ACTIVE);
    EXPECT_EQ(
      status_map[TEST_ACTUATOR_HARDWARE_NAME].state.label(),
      hardware_interface::lifecycle_state_names::ACTIVE);
    EXPECT_EQ(
      status_map[TEST_SENSOR_HARDWARE_NAME].state.id(),
      lifecycle_msgs::msg::State::PRIMARY_STATE_UNCONFIGURED);
    EXPECT_EQ(
      status_map[TEST_SENSOR_HARDWARE_NAME].state.label(),
      hardware_interface::lifecycle_state_names::UNCONFIGURED);
    EXPECT_EQ(
      status_map[TEST_SYSTEM_HARDWARE_NAME].state.id(),
      lifecycle_msgs::msg::State::PRIMARY_STATE_UNCONFIGURED);
    EXPECT_EQ(
      status_map[TEST_SYSTEM_HARDWARE_NAME].state.label(),
      hardware_interface::lifecycle_state_names::UNCONFIGURED);
  }

  configure_components(rm, {TEST_SENSOR_HARDWARE_NAME, TEST_SYSTEM_HARDWARE_NAME});
  {
    auto status_map = rm.get_components_status();
    EXPECT_EQ(
      status_map[TEST_ACTUATOR_HARDWARE_NAME].state.id(),
      lifecycle_msgs::msg::State::PRIMARY_STATE_ACTIVE);
    EXPECT_EQ(
      status_map[TEST_ACTUATOR_HARDWARE_NAME].state.label(),
      hardware_interface::lifecycle_state_names::ACTIVE);
    EXPECT_EQ(
      status_map[TEST_SENSOR_HARDWARE_NAME].state.id(),
      lifecycle_msgs::msg::State::PRIMARY_STATE_INACTIVE);
    EXPECT_EQ(
      status_map[TEST_SENSOR_HARDWARE_NAME].state.label(),
      hardware_interface::lifecycle_state_names::INACTIVE);
    EXPECT_EQ(
      status_map[TEST_SYSTEM_HARDWARE_NAME].state.id(),
      lifecycle_msgs::msg::State::PRIMARY_STATE_INACTIVE);
    EXPECT_EQ(
      status_map[TEST_SYSTEM_HARDWARE_NAME].state.label(),
      hardware_interface::lifecycle_state_names::INACTIVE);
  }

  activate_components(rm, {TEST_SENSOR_HARDWARE_NAME, TEST_SYSTEM_HARDWARE_NAME});
  {
    auto status_map = rm.get_components_status();
    EXPECT_EQ(
      status_map[TEST_ACTUATOR_HARDWARE_NAME].state.id(),
      lifecycle_msgs::msg::State::PRIMARY_STATE_ACTIVE);
    EXPECT_EQ(
      status_map[TEST_ACTUATOR_HARDWARE_NAME].state.label(),
      hardware_interface::lifecycle_state_names::ACTIVE);
    EXPECT_EQ(
      status_map[TEST_SENSOR_HARDWARE_NAME].state.id(),
      lifecycle_msgs::msg::State::PRIMARY_STATE_ACTIVE);
    EXPECT_EQ(
      status_map[TEST_SENSOR_HARDWARE_NAME].state.label(),
      hardware_interface::lifecycle_state_names::ACTIVE);
    EXPECT_EQ(
      status_map[TEST_SYSTEM_HARDWARE_NAME].state.id(),
      lifecycle_msgs::msg::State::PRIMARY_STATE_ACTIVE);
    EXPECT_EQ(
      status_map[TEST_SYSTEM_HARDWARE_NAME].state.label(),
      hardware_interface::lifecycle_state_names::ACTIVE);
  }

  deactivate_components(rm, {TEST_ACTUATOR_HARDWARE_NAME, TEST_SENSOR_HARDWARE_NAME});
  {
    auto status_map = rm.get_components_status();
    EXPECT_EQ(
      status_map[TEST_ACTUATOR_HARDWARE_NAME].state.id(),
      lifecycle_msgs::msg::State::PRIMARY_STATE_INACTIVE);
    EXPECT_EQ(
      status_map[TEST_ACTUATOR_HARDWARE_NAME].state.label(),
      hardware_interface::lifecycle_state_names::INACTIVE);
    EXPECT_EQ(
      status_map[TEST_SENSOR_HARDWARE_NAME].state.id(),
      lifecycle_msgs::msg::State::PRIMARY_STATE_INACTIVE);
    EXPECT_EQ(
      status_map[TEST_SENSOR_HARDWARE_NAME].state.label(),
      hardware_interface::lifecycle_state_names::INACTIVE);
    EXPECT_EQ(
      status_map[TEST_SYSTEM_HARDWARE_NAME].state.id(),
      lifecycle_msgs::msg::State::PRIMARY_STATE_ACTIVE);
    EXPECT_EQ(
      status_map[TEST_SYSTEM_HARDWARE_NAME].state.label(),
      hardware_interface::lifecycle_state_names::ACTIVE);
  }

  cleanup_components(rm, {TEST_SENSOR_HARDWARE_NAME});
  {
    auto status_map = rm.get_components_status();
    EXPECT_EQ(
      status_map[TEST_ACTUATOR_HARDWARE_NAME].state.id(),
      lifecycle_msgs::msg::State::PRIMARY_STATE_INACTIVE);
    EXPECT_EQ(
      status_map[TEST_ACTUATOR_HARDWARE_NAME].state.label(),
      hardware_interface::lifecycle_state_names::INACTIVE);
    EXPECT_EQ(
      status_map[TEST_SENSOR_HARDWARE_NAME].state.id(),
      lifecycle_msgs::msg::State::PRIMARY_STATE_UNCONFIGURED);
    EXPECT_EQ(
      status_map[TEST_SENSOR_HARDWARE_NAME].state.label(),
      hardware_interface::lifecycle_state_names::UNCONFIGURED);
    EXPECT_EQ(
      status_map[TEST_SYSTEM_HARDWARE_NAME].state.id(),
      lifecycle_msgs::msg::State::PRIMARY_STATE_ACTIVE);
    EXPECT_EQ(
      status_map[TEST_SYSTEM_HARDWARE_NAME].state.label(),
      hardware_interface::lifecycle_state_names::ACTIVE);
  }

  shutdown_components(rm, {TEST_ACTUATOR_HARDWARE_NAME, TEST_SYSTEM_HARDWARE_NAME});
  {
    auto status_map = rm.get_components_status();
    EXPECT_EQ(
      status_map[TEST_ACTUATOR_HARDWARE_NAME].state.id(),
      lifecycle_msgs::msg::State::PRIMARY_STATE_FINALIZED);
    EXPECT_EQ(
      status_map[TEST_ACTUATOR_HARDWARE_NAME].state.label(),
      hardware_interface::lifecycle_state_names::FINALIZED);
    EXPECT_EQ(
      status_map[TEST_SENSOR_HARDWARE_NAME].state.id(),
      lifecycle_msgs::msg::State::PRIMARY_STATE_UNCONFIGURED);
    EXPECT_EQ(
      status_map[TEST_SENSOR_HARDWARE_NAME].state.label(),
      hardware_interface::lifecycle_state_names::UNCONFIGURED);
    EXPECT_EQ(
      status_map[TEST_SYSTEM_HARDWARE_NAME].state.id(),
      lifecycle_msgs::msg::State::PRIMARY_STATE_FINALIZED);
    EXPECT_EQ(
      status_map[TEST_SYSTEM_HARDWARE_NAME].state.label(),
      hardware_interface::lifecycle_state_names::FINALIZED);
  }

  // TODO(destogl): Watch-out this fails in output, why is this not caught?!!!
  shutdown_components(rm, {TEST_SENSOR_HARDWARE_NAME});
  {
    auto status_map = rm.get_components_status();
    EXPECT_EQ(
      status_map[TEST_ACTUATOR_HARDWARE_NAME].state.id(),
      lifecycle_msgs::msg::State::PRIMARY_STATE_FINALIZED);
    EXPECT_EQ(
      status_map[TEST_ACTUATOR_HARDWARE_NAME].state.label(),
      hardware_interface::lifecycle_state_names::FINALIZED);
    EXPECT_EQ(
      status_map[TEST_SENSOR_HARDWARE_NAME].state.id(),
      lifecycle_msgs::msg::State::PRIMARY_STATE_FINALIZED);
    EXPECT_EQ(
      status_map[TEST_SENSOR_HARDWARE_NAME].state.label(),
      hardware_interface::lifecycle_state_names::FINALIZED);
    EXPECT_EQ(
      status_map[TEST_SYSTEM_HARDWARE_NAME].state.id(),
      lifecycle_msgs::msg::State::PRIMARY_STATE_FINALIZED);
    EXPECT_EQ(
      status_map[TEST_SYSTEM_HARDWARE_NAME].state.label(),
      hardware_interface::lifecycle_state_names::FINALIZED);
  }
}

TEST_F(TestResourceManager, resource_availability_and_claiming_in_lifecycle)
{
  using std::placeholders::_1;
  hardware_interface::ResourceManager rm(ros2_control_test_assets::minimal_robot_urdf);

  auto check_interfaces =
<<<<<<< HEAD
    [](const std::vector<std::string> & interface_names, auto check_method, bool expected_result) {
      for (const auto & interface : interface_names)
      {
        EXPECT_EQ(check_method(interface), expected_result);
      }
    };

  auto check_interface_claiming = [&](
                                    const std::vector<std::string> & state_interface_names,
                                    const std::vector<std::string> & command_interface_names,
                                    bool expected_result) {
=======
    [](const std::vector<const char *> & interface_names, auto check_method, bool expected_result)
  {
    for (const auto & interface : interface_names)
    {
      EXPECT_EQ(check_method(interface), expected_result);
    }
  };

  auto check_interface_claiming = [&](
                                    const std::vector<const char *> & state_interface_names,
                                    const std::vector<const char *> & command_interface_names,
                                    bool expected_result)
  {
>>>>>>> 6f5ee7c5
    std::vector<hardware_interface::LoanedStateInterface> states;
    std::vector<hardware_interface::LoanedCommandInterface> commands;

    if (expected_result)
    {
      for (const auto & key : state_interface_names)
      {
        EXPECT_NO_THROW(states.emplace_back(rm.claim_state_interface(key)));
      }
      for (const auto & key : command_interface_names)
      {
        EXPECT_NO_THROW(commands.emplace_back(rm.claim_command_interface(key)));
      }
    }
    else
    {
      for (const auto & key : state_interface_names)
      {
        EXPECT_ANY_THROW(states.emplace_back(rm.claim_state_interface(key)));
      }
      for (const auto & key : command_interface_names)
      {
        EXPECT_ANY_THROW(commands.emplace_back(rm.claim_command_interface(key)));
      }
    }

    check_interfaces(
      command_interface_names,
      std::bind(&hardware_interface::ResourceManager::command_interface_is_claimed, &rm, _1),
      expected_result);
  };

  // All resources start as UNCONFIGURED - All interfaces are imported but not available
  {
    check_interfaces(
      TEST_ACTUATOR_HARDWARE_COMMAND_INTERFACES,
      std::bind(&hardware_interface::ResourceManager::command_interface_exists, &rm, _1), true);
    check_interfaces(
      TEST_SYSTEM_HARDWARE_COMMAND_INTERFACES,
      std::bind(&hardware_interface::ResourceManager::command_interface_exists, &rm, _1), true);

    check_interfaces(
      TEST_ACTUATOR_HARDWARE_STATE_INTERFACES,
      std::bind(&hardware_interface::ResourceManager::state_interface_exists, &rm, _1), true);
    check_interfaces(
      TEST_SENSOR_HARDWARE_STATE_INTERFACES,
      std::bind(&hardware_interface::ResourceManager::state_interface_exists, &rm, _1), true);
    check_interfaces(
      TEST_SYSTEM_HARDWARE_STATE_INTERFACES,
      std::bind(&hardware_interface::ResourceManager::state_interface_exists, &rm, _1), true);

    check_interfaces(
      TEST_ACTUATOR_HARDWARE_COMMAND_INTERFACES,
      std::bind(&hardware_interface::ResourceManager::command_interface_is_available, &rm, _1),
      false);
    check_interfaces(
      TEST_SYSTEM_HARDWARE_COMMAND_INTERFACES,
      std::bind(&hardware_interface::ResourceManager::command_interface_is_available, &rm, _1),
      false);

    check_interfaces(
      TEST_ACTUATOR_HARDWARE_STATE_INTERFACES,
      std::bind(&hardware_interface::ResourceManager::state_interface_is_available, &rm, _1),
      false);
    check_interfaces(
      TEST_SENSOR_HARDWARE_STATE_INTERFACES,
      std::bind(&hardware_interface::ResourceManager::state_interface_is_available, &rm, _1),
      false);
    check_interfaces(
      TEST_SYSTEM_HARDWARE_STATE_INTERFACES,
      std::bind(&hardware_interface::ResourceManager::state_interface_is_available, &rm, _1),
      false);
  }

  // Nothing can be claimed
  {
    check_interface_claiming(
      TEST_ACTUATOR_HARDWARE_STATE_INTERFACES, TEST_ACTUATOR_HARDWARE_COMMAND_INTERFACES, false);
    check_interface_claiming(TEST_SENSOR_HARDWARE_STATE_INTERFACES, {}, false);
    check_interface_claiming(
      TEST_SYSTEM_HARDWARE_STATE_INTERFACES, TEST_SYSTEM_HARDWARE_COMMAND_INTERFACES, false);
  }

  // When actuator is configured all interfaces become available
  configure_components(rm, {TEST_ACTUATOR_HARDWARE_NAME});
  {
    check_interfaces(
      {"joint1/position"},
      std::bind(&hardware_interface::ResourceManager::command_interface_is_available, &rm, _1),
      true);
    check_interfaces(
      {"joint1/max_velocity"},
      std::bind(&hardware_interface::ResourceManager::command_interface_is_available, &rm, _1),
      true);
    check_interfaces(
      TEST_SYSTEM_HARDWARE_COMMAND_INTERFACES,
      std::bind(&hardware_interface::ResourceManager::command_interface_is_available, &rm, _1),
      false);

    check_interfaces(
      TEST_ACTUATOR_HARDWARE_STATE_INTERFACES,
      std::bind(&hardware_interface::ResourceManager::state_interface_is_available, &rm, _1), true);
    check_interfaces(
      TEST_SENSOR_HARDWARE_STATE_INTERFACES,
      std::bind(&hardware_interface::ResourceManager::state_interface_is_available, &rm, _1),
      false);
    check_interfaces(
      TEST_SYSTEM_HARDWARE_STATE_INTERFACES,
      std::bind(&hardware_interface::ResourceManager::state_interface_is_available, &rm, _1),
      false);
  }

  // Can claim Actuator's interfaces
  {
    check_interface_claiming({}, {"joint1/position"}, true);
    check_interface_claiming(
      TEST_ACTUATOR_HARDWARE_STATE_INTERFACES, {"joint1/max_velocity"}, true);
    check_interface_claiming(TEST_SENSOR_HARDWARE_STATE_INTERFACES, {}, false);
    check_interface_claiming(
      TEST_SYSTEM_HARDWARE_STATE_INTERFACES, TEST_SYSTEM_HARDWARE_COMMAND_INTERFACES, false);
  }

  // When actuator is activated all state- and command- interfaces become available
  activate_components(rm, {TEST_ACTUATOR_HARDWARE_NAME});
  {
    check_interfaces(
      TEST_ACTUATOR_HARDWARE_COMMAND_INTERFACES,
      std::bind(&hardware_interface::ResourceManager::command_interface_is_available, &rm, _1),
      true);
    check_interfaces(
      TEST_SYSTEM_HARDWARE_COMMAND_INTERFACES,
      std::bind(&hardware_interface::ResourceManager::command_interface_is_available, &rm, _1),
      false);

    check_interfaces(
      TEST_ACTUATOR_HARDWARE_STATE_INTERFACES,
      std::bind(&hardware_interface::ResourceManager::state_interface_is_available, &rm, _1), true);
    check_interfaces(
      TEST_SENSOR_HARDWARE_STATE_INTERFACES,
      std::bind(&hardware_interface::ResourceManager::state_interface_is_available, &rm, _1),
      false);
    check_interfaces(
      TEST_SYSTEM_HARDWARE_STATE_INTERFACES,
      std::bind(&hardware_interface::ResourceManager::state_interface_is_available, &rm, _1),
      false);
  }

  // Can claim all Actuator's state interfaces and command interfaces
  {
    check_interface_claiming(
      TEST_ACTUATOR_HARDWARE_STATE_INTERFACES, TEST_ACTUATOR_HARDWARE_COMMAND_INTERFACES, true);
    check_interface_claiming(TEST_SENSOR_HARDWARE_STATE_INTERFACES, {}, false);
    check_interface_claiming(
      TEST_SYSTEM_HARDWARE_STATE_INTERFACES, TEST_SYSTEM_HARDWARE_COMMAND_INTERFACES, false);
  }

  // Check if all interfaces still exits
  {
    check_interfaces(
      TEST_ACTUATOR_HARDWARE_COMMAND_INTERFACES,
      std::bind(&hardware_interface::ResourceManager::command_interface_exists, &rm, _1), true);
    check_interfaces(
      TEST_SYSTEM_HARDWARE_COMMAND_INTERFACES,
      std::bind(&hardware_interface::ResourceManager::command_interface_exists, &rm, _1), true);

    check_interfaces(
      TEST_ACTUATOR_HARDWARE_STATE_INTERFACES,
      std::bind(&hardware_interface::ResourceManager::state_interface_exists, &rm, _1), true);
    check_interfaces(
      TEST_SENSOR_HARDWARE_STATE_INTERFACES,
      std::bind(&hardware_interface::ResourceManager::state_interface_exists, &rm, _1), true);
    check_interfaces(
      TEST_SYSTEM_HARDWARE_STATE_INTERFACES,
      std::bind(&hardware_interface::ResourceManager::state_interface_exists, &rm, _1), true);
  }

  // When Sensor and System are configured their state-
  // and command- interfaces are available
  configure_components(rm, {TEST_SENSOR_HARDWARE_NAME, TEST_SYSTEM_HARDWARE_NAME});
  {
    check_interfaces(
      TEST_ACTUATOR_HARDWARE_COMMAND_INTERFACES,
      std::bind(&hardware_interface::ResourceManager::command_interface_is_available, &rm, _1),
      true);
    check_interfaces(
      {"joint2/velocity", "joint3/velocity"},
      std::bind(&hardware_interface::ResourceManager::command_interface_is_available, &rm, _1),
      true);
    check_interfaces(
      {"joint2/max_acceleration", "configuration/max_tcp_jerk"},
      std::bind(&hardware_interface::ResourceManager::command_interface_is_available, &rm, _1),
      true);

    check_interfaces(
      TEST_ACTUATOR_HARDWARE_STATE_INTERFACES,
      std::bind(&hardware_interface::ResourceManager::state_interface_is_available, &rm, _1), true);
    check_interfaces(
      TEST_SENSOR_HARDWARE_STATE_INTERFACES,
      std::bind(&hardware_interface::ResourceManager::state_interface_is_available, &rm, _1), true);
    check_interfaces(
      TEST_SYSTEM_HARDWARE_STATE_INTERFACES,
      std::bind(&hardware_interface::ResourceManager::state_interface_is_available, &rm, _1), true);
  }

  // Can claim:
  // - all Actuator's state interfaces and command interfaces
  // - sensor's state interfaces
  // - system's state and command interfaces
  {
    check_interface_claiming(
      TEST_ACTUATOR_HARDWARE_STATE_INTERFACES, TEST_ACTUATOR_HARDWARE_COMMAND_INTERFACES, true);
    check_interface_claiming(TEST_SENSOR_HARDWARE_STATE_INTERFACES, {}, true);
    check_interface_claiming({}, {"joint2/velocity", "joint3/velocity"}, true);
    check_interface_claiming(
      TEST_SYSTEM_HARDWARE_STATE_INTERFACES,
      {"joint2/max_acceleration", "configuration/max_tcp_jerk"}, true);
  }

  // All active - everything available
  activate_components(rm, {TEST_SENSOR_HARDWARE_NAME, TEST_SYSTEM_HARDWARE_NAME});
  {
    check_interfaces(
      TEST_ACTUATOR_HARDWARE_COMMAND_INTERFACES,
      std::bind(&hardware_interface::ResourceManager::command_interface_is_available, &rm, _1),
      true);
    check_interfaces(
      TEST_SYSTEM_HARDWARE_COMMAND_INTERFACES,
      std::bind(&hardware_interface::ResourceManager::command_interface_is_available, &rm, _1),
      true);

    check_interfaces(
      TEST_ACTUATOR_HARDWARE_STATE_INTERFACES,
      std::bind(&hardware_interface::ResourceManager::state_interface_is_available, &rm, _1), true);
    check_interfaces(
      TEST_SENSOR_HARDWARE_STATE_INTERFACES,
      std::bind(&hardware_interface::ResourceManager::state_interface_is_available, &rm, _1), true);
    check_interfaces(
      TEST_SYSTEM_HARDWARE_STATE_INTERFACES,
      std::bind(&hardware_interface::ResourceManager::state_interface_is_available, &rm, _1), true);
  }

  // Can claim everything
  // - actuator's state interfaces and command interfaces
  // - sensor's state interfaces
  // - system's state and non-moving command interfaces
  {
    check_interface_claiming(
      TEST_ACTUATOR_HARDWARE_STATE_INTERFACES, TEST_ACTUATOR_HARDWARE_COMMAND_INTERFACES, true);
    check_interface_claiming(TEST_SENSOR_HARDWARE_STATE_INTERFACES, {}, true);
    check_interface_claiming(
      TEST_SYSTEM_HARDWARE_STATE_INTERFACES, TEST_SYSTEM_HARDWARE_COMMAND_INTERFACES, true);
  }

  // When deactivated - movement interfaces are not available anymore
  deactivate_components(rm, {TEST_ACTUATOR_HARDWARE_NAME, TEST_SENSOR_HARDWARE_NAME});
  {
    check_interfaces(
      {"joint1/position"},
      std::bind(&hardware_interface::ResourceManager::command_interface_is_available, &rm, _1),
      true);
    check_interfaces(
      {"joint1/max_velocity"},
      std::bind(&hardware_interface::ResourceManager::command_interface_is_available, &rm, _1),
      true);
    check_interfaces(
      TEST_SYSTEM_HARDWARE_COMMAND_INTERFACES,
      std::bind(&hardware_interface::ResourceManager::command_interface_is_available, &rm, _1),
      true);

    check_interfaces(
      TEST_ACTUATOR_HARDWARE_STATE_INTERFACES,
      std::bind(&hardware_interface::ResourceManager::state_interface_is_available, &rm, _1), true);
    check_interfaces(
      TEST_SENSOR_HARDWARE_STATE_INTERFACES,
      std::bind(&hardware_interface::ResourceManager::state_interface_is_available, &rm, _1), true);
    check_interfaces(
      TEST_SYSTEM_HARDWARE_STATE_INTERFACES,
      std::bind(&hardware_interface::ResourceManager::state_interface_is_available, &rm, _1), true);
  }

  // Can claim everything
  // - actuator's state and command interfaces
  // - sensor's state interfaces
  // - system's state and command interfaces
  {
    check_interface_claiming({}, {"joint1/position"}, true);
    check_interface_claiming(
      TEST_ACTUATOR_HARDWARE_STATE_INTERFACES, {"joint1/max_velocity"}, true);
    check_interface_claiming(TEST_SENSOR_HARDWARE_STATE_INTERFACES, {}, true);
    check_interface_claiming(
      TEST_SYSTEM_HARDWARE_STATE_INTERFACES, TEST_SYSTEM_HARDWARE_COMMAND_INTERFACES, true);
  }

  // When sensor is cleaned up the interfaces are not available anymore
  cleanup_components(rm, {TEST_SENSOR_HARDWARE_NAME});
  {
    check_interfaces(
      {"joint1/position"},
      std::bind(&hardware_interface::ResourceManager::command_interface_is_available, &rm, _1),
      true);
    check_interfaces(
      {"joint1/max_velocity"},
      std::bind(&hardware_interface::ResourceManager::command_interface_is_available, &rm, _1),
      true);
    check_interfaces(
      TEST_SYSTEM_HARDWARE_COMMAND_INTERFACES,
      std::bind(&hardware_interface::ResourceManager::command_interface_is_available, &rm, _1),
      true);

    check_interfaces(
      TEST_ACTUATOR_HARDWARE_STATE_INTERFACES,
      std::bind(&hardware_interface::ResourceManager::state_interface_is_available, &rm, _1), true);
    check_interfaces(
      TEST_SENSOR_HARDWARE_STATE_INTERFACES,
      std::bind(&hardware_interface::ResourceManager::state_interface_is_available, &rm, _1),
      false);
    check_interfaces(
      TEST_SYSTEM_HARDWARE_STATE_INTERFACES,
      std::bind(&hardware_interface::ResourceManager::state_interface_is_available, &rm, _1), true);
  }

  // Can claim everything
  // - actuator's state and command interfaces
  // - no sensor's interface
  // - system's state and command interfaces
  {
    check_interface_claiming({}, {"joint1/position"}, true);
    check_interface_claiming(
      TEST_ACTUATOR_HARDWARE_STATE_INTERFACES, {"joint1/max_velocity"}, true);
    check_interface_claiming(TEST_SENSOR_HARDWARE_STATE_INTERFACES, {}, false);
    check_interface_claiming(
      TEST_SYSTEM_HARDWARE_STATE_INTERFACES, TEST_SYSTEM_HARDWARE_COMMAND_INTERFACES, true);
  }

  // Check if all interfaces still exits
  {
    check_interfaces(
      TEST_ACTUATOR_HARDWARE_COMMAND_INTERFACES,
      std::bind(&hardware_interface::ResourceManager::command_interface_exists, &rm, _1), true);
    check_interfaces(
      TEST_SYSTEM_HARDWARE_COMMAND_INTERFACES,
      std::bind(&hardware_interface::ResourceManager::command_interface_exists, &rm, _1), true);

    check_interfaces(
      TEST_ACTUATOR_HARDWARE_STATE_INTERFACES,
      std::bind(&hardware_interface::ResourceManager::state_interface_exists, &rm, _1), true);
    check_interfaces(
      TEST_SENSOR_HARDWARE_STATE_INTERFACES,
      std::bind(&hardware_interface::ResourceManager::state_interface_exists, &rm, _1), true);
    check_interfaces(
      TEST_SYSTEM_HARDWARE_STATE_INTERFACES,
      std::bind(&hardware_interface::ResourceManager::state_interface_exists, &rm, _1), true);
  }
}

TEST_F(TestResourceManager, managing_controllers_reference_interfaces)
{
  hardware_interface::ResourceManager rm(ros2_control_test_assets::minimal_robot_urdf);

  std::string CONTROLLER_NAME = "test_controller";
  std::vector<std::string> REFERENCE_INTERFACE_NAMES = {"input1", "input2", "input3"};
  std::vector<std::string> FULL_REFERENCE_INTERFACE_NAMES = {
    CONTROLLER_NAME + "/" + REFERENCE_INTERFACE_NAMES[0],
    CONTROLLER_NAME + "/" + REFERENCE_INTERFACE_NAMES[1],
    CONTROLLER_NAME + "/" + REFERENCE_INTERFACE_NAMES[2]};

  std::vector<hardware_interface::CommandInterface> reference_interfaces;
  std::vector<double> reference_interface_values = {1.0, 2.0, 3.0};

  for (size_t i = 0; i < REFERENCE_INTERFACE_NAMES.size(); ++i)
  {
    reference_interfaces.push_back(hardware_interface::CommandInterface(
      CONTROLLER_NAME, REFERENCE_INTERFACE_NAMES[i], &(reference_interface_values[i])));
  }

  rm.import_controller_reference_interfaces(CONTROLLER_NAME, reference_interfaces);

  ASSERT_THAT(
    rm.get_controller_reference_interface_names(CONTROLLER_NAME),
    testing::ElementsAreArray(FULL_REFERENCE_INTERFACE_NAMES));

  // check that all interfaces are imported properly
  for (const auto & interface : FULL_REFERENCE_INTERFACE_NAMES)
  {
    EXPECT_TRUE(rm.command_interface_exists(interface));
    EXPECT_FALSE(rm.command_interface_is_available(interface));
    EXPECT_FALSE(rm.command_interface_is_claimed(interface));
  }

  // make interface available
  rm.make_controller_reference_interfaces_available(CONTROLLER_NAME);
  for (const auto & interface : FULL_REFERENCE_INTERFACE_NAMES)
  {
    EXPECT_TRUE(rm.command_interface_exists(interface));
    EXPECT_TRUE(rm.command_interface_is_available(interface));
    EXPECT_FALSE(rm.command_interface_is_claimed(interface));
  }

  // try to make interfaces available from unknown controller
  EXPECT_THROW(
    rm.make_controller_reference_interfaces_available("unknown_controller"), std::out_of_range);

  // claim interfaces in a scope that deletes them after
  {
    auto claimed_itf1 = rm.claim_command_interface(FULL_REFERENCE_INTERFACE_NAMES[0]);
    auto claimed_itf3 = rm.claim_command_interface(FULL_REFERENCE_INTERFACE_NAMES[2]);

    for (const auto & interface : FULL_REFERENCE_INTERFACE_NAMES)
    {
      EXPECT_TRUE(rm.command_interface_exists(interface));
      EXPECT_TRUE(rm.command_interface_is_available(interface));
    }
    EXPECT_TRUE(rm.command_interface_is_claimed(FULL_REFERENCE_INTERFACE_NAMES[0]));
    EXPECT_FALSE(rm.command_interface_is_claimed(FULL_REFERENCE_INTERFACE_NAMES[1]));
    EXPECT_TRUE(rm.command_interface_is_claimed(FULL_REFERENCE_INTERFACE_NAMES[2]));

    // access interface value
    EXPECT_EQ(claimed_itf1.get_value(), 1.0);
    EXPECT_EQ(claimed_itf3.get_value(), 3.0);

    claimed_itf1.set_value(11.1);
    claimed_itf3.set_value(33.3);
    EXPECT_EQ(claimed_itf1.get_value(), 11.1);
    EXPECT_EQ(claimed_itf3.get_value(), 33.3);

    EXPECT_EQ(reference_interface_values[0], 11.1);
    EXPECT_EQ(reference_interface_values[1], 2.0);
    EXPECT_EQ(reference_interface_values[2], 33.3);
  }

  // interfaces should be released now, but still managed by resource manager
  for (const auto & interface : FULL_REFERENCE_INTERFACE_NAMES)
  {
    EXPECT_TRUE(rm.command_interface_exists(interface));
    EXPECT_TRUE(rm.command_interface_is_available(interface));
    EXPECT_FALSE(rm.command_interface_is_claimed(interface));
  }

  // make interfaces unavailable
  rm.make_controller_reference_interfaces_unavailable(CONTROLLER_NAME);
  for (const auto & interface : FULL_REFERENCE_INTERFACE_NAMES)
  {
    EXPECT_TRUE(rm.command_interface_exists(interface));
    EXPECT_FALSE(rm.command_interface_is_available(interface));
    EXPECT_FALSE(rm.command_interface_is_claimed(interface));
  }

  // try to make interfaces unavailable from unknown controller
  EXPECT_THROW(
    rm.make_controller_reference_interfaces_unavailable("unknown_controller"), std::out_of_range);

  // Last written values should stay
  EXPECT_EQ(reference_interface_values[0], 11.1);
  EXPECT_EQ(reference_interface_values[1], 2.0);
  EXPECT_EQ(reference_interface_values[2], 33.3);

  // remove reference interfaces from resource manager
  rm.remove_controller_reference_interfaces(CONTROLLER_NAME);

  // they should not exist in resource manager
  for (const auto & interface : FULL_REFERENCE_INTERFACE_NAMES)
  {
    EXPECT_FALSE(rm.command_interface_exists(interface));
    EXPECT_FALSE(rm.command_interface_is_available(interface));
  }

  // try to remove interfaces from unknown controller
  EXPECT_THROW(
    rm.make_controller_reference_interfaces_unavailable("unknown_controller"), std::out_of_range);
}<|MERGE_RESOLUTION|>--- conflicted
+++ resolved
@@ -452,14 +452,9 @@
 
   auto check_interfaces = [](
                             const std::vector<std::string> & registered_interfaces,
-<<<<<<< HEAD
-                            const std::vector<std::string> & interface_names) {
+                            const std::vector<std::string> & interface_names)
+  {
     for (const std::string & interface : interface_names)
-=======
-                            const std::vector<const char *> & interface_names)
-  {
-    for (const auto & interface : interface_names)
->>>>>>> 6f5ee7c5
     {
       auto it = std::find(registered_interfaces.begin(), registered_interfaces.end(), interface);
       EXPECT_NE(it, registered_interfaces.end());
@@ -851,20 +846,7 @@
   hardware_interface::ResourceManager rm(ros2_control_test_assets::minimal_robot_urdf);
 
   auto check_interfaces =
-<<<<<<< HEAD
-    [](const std::vector<std::string> & interface_names, auto check_method, bool expected_result) {
-      for (const auto & interface : interface_names)
-      {
-        EXPECT_EQ(check_method(interface), expected_result);
-      }
-    };
-
-  auto check_interface_claiming = [&](
-                                    const std::vector<std::string> & state_interface_names,
-                                    const std::vector<std::string> & command_interface_names,
-                                    bool expected_result) {
-=======
-    [](const std::vector<const char *> & interface_names, auto check_method, bool expected_result)
+    [](const std::vector<std::string> & interface_names, auto check_method, bool expected_result)
   {
     for (const auto & interface : interface_names)
     {
@@ -873,11 +855,10 @@
   };
 
   auto check_interface_claiming = [&](
-                                    const std::vector<const char *> & state_interface_names,
-                                    const std::vector<const char *> & command_interface_names,
+                                    const std::vector<std::string> & state_interface_names,
+                                    const std::vector<std::string> & command_interface_names,
                                     bool expected_result)
   {
->>>>>>> 6f5ee7c5
     std::vector<hardware_interface::LoanedStateInterface> states;
     std::vector<hardware_interface::LoanedCommandInterface> commands;
 
