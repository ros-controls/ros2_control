--- conflicted
+++ resolved
@@ -2462,20 +2462,9 @@
     // The case of the controllers that don't have any command interfaces. For instance,
     // joint_state_broadcaster
     // If the controller b is also under the same condition, then maintain their initial order
-<<<<<<< HEAD
     const auto command_interfaces_exist = 
         !ctrl_b.c->command_interface_configuration().names.empty();
     return ctrl_b.c->is_chainable() && command_interfaces_exist;
-=======
-    if (ctrl_b.c->command_interface_configuration().names.empty() || !ctrl_b.c->is_chainable())
-    {
-      return false;
-    }
-    else
-    {
-      return true;
-    }
->>>>>>> 562f36dd
   }
   else if (ctrl_b.c->command_interface_configuration().names.empty() || !ctrl_b.c->is_chainable())
   {
