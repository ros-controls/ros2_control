// Copyright 2020 Open Source Robotics Foundation, Inc.
//
// Licensed under the Apache License, Version 2.0 (the "License");
// you may not use this file except in compliance with the License.
// You may obtain a copy of the License at
//
//     http://www.apache.org/licenses/LICENSE-2.0
//
// Unless required by applicable law or agreed to in writing, software
// distributed under the License is distributed on an "AS IS" BASIS,
// WITHOUT WARRANTIES OR CONDITIONS OF ANY KIND, either express or implied.
// See the License for the specific language governing permissions and
// limitations under the License.

#include "controller_manager/controller_manager.hpp"

#include <list>
#include <memory>
#include <string>
#include <utility>
#include <vector>

#include "controller_interface/controller_interface_base.hpp"
#include "controller_manager_msgs/msg/hardware_component_state.hpp"
#include "hardware_interface/types/lifecycle_state_names.hpp"
#include "lifecycle_msgs/msg/state.hpp"
#include "rclcpp/rclcpp.hpp"
#include "rclcpp_lifecycle/state.hpp"

namespace  // utility
{
static constexpr const char * kControllerInterfaceNamespace = "controller_interface";
static constexpr const char * kControllerInterfaceClassName =
  "controller_interface::ControllerInterface";
static constexpr const char * kChainableControllerInterfaceClassName =
  "controller_interface::ChainableControllerInterface";

// Changed services history QoS to keep all so we don't lose any client service calls
rclcpp::QoS qos_services =
  rclcpp::QoS(rclcpp::QoSInitialization(RMW_QOS_POLICY_HISTORY_KEEP_ALL, 1))
    .reliable()
    .durability_volatile();

inline bool is_controller_inactive(const controller_interface::ControllerInterfaceBase & controller)
{
  return controller.get_state().id() == lifecycle_msgs::msg::State::PRIMARY_STATE_INACTIVE;
}

inline bool is_controller_inactive(
  const controller_interface::ControllerInterfaceBaseSharedPtr & controller)
{
  return is_controller_inactive(*controller);
}

inline bool is_controller_active(const controller_interface::ControllerInterfaceBase & controller)
{
  return controller.get_state().id() == lifecycle_msgs::msg::State::PRIMARY_STATE_ACTIVE;
}

inline bool is_controller_active(
  const controller_interface::ControllerInterfaceBaseSharedPtr & controller)
{
  return is_controller_active(*controller);
}

bool controller_name_compare(const controller_manager::ControllerSpec & a, const std::string & name)
{
  return a.info.name == name;
}

/// Checks if a command interface belongs to a controller based on its prefix.
/**
 * A command interface can be provided by a controller in which case is called "reference"
 * interface.
 * This means that the @interface_name starts with the name of a controller.
 *
 * \param[in] interface_name to be found in the map.
 * \param[in] controllers list of controllers to compare their names to interface's prefix.
 * \param[out] following_controller_it iterator to the following controller that reference interface
 * @interface_name belongs to.
 * \return true if interface has a controller name as prefix, false otherwise.
 */
bool command_interface_is_reference_interface_of_controller(
  const std::string interface_name,
  const std::vector<controller_manager::ControllerSpec> & controllers,
  controller_manager::ControllersListIterator & following_controller_it)
{
  auto split_pos = interface_name.find_first_of('/');
  if (split_pos == std::string::npos)  // '/' exist in the string (should be always false)
  {
    RCLCPP_FATAL(
      rclcpp::get_logger("ControllerManager::utils"),
      "Character '/', was not find in the interface name '%s'. This should never happen. "
      "Stop the controller manager immediately and restart it.",
      interface_name.c_str());
    throw std::runtime_error("Mismatched interface name. See the FATAL message above.");
  }

  auto interface_prefix = interface_name.substr(0, split_pos);
  following_controller_it = std::find_if(
    controllers.begin(), controllers.end(),
    std::bind(controller_name_compare, std::placeholders::_1, interface_prefix));

  RCLCPP_DEBUG(
    rclcpp::get_logger("ControllerManager::utils"),
    "Deduced interface prefix '%s' - searching for the controller with the same name.",
    interface_prefix.c_str());

  if (following_controller_it == controllers.end())
  {
    RCLCPP_DEBUG(
      rclcpp::get_logger("ControllerManager::utils"),
      "Required command interface '%s' with prefix '%s' is not reference interface.",
      interface_name.c_str(), interface_prefix.c_str());

    return false;
  }
  return true;
}

/**
 * A method to retrieve the names of all it's following controllers given a controller name
 * For instance, for the following case
 * A -> B -> C -> D
 * When called with B, returns C and D
 * NOTE: A -> B signifies that the controller A is utilizing the reference interfaces exported from
 * the controller B (or) the controller B is utilizing the expected interfaces exported from the
 * controller A
 *
 * @param controller_name - Name of the controller for checking the tree
 * \param[in] controllers list of controllers to compare their names to interface's prefix.
 * @return list of controllers that are following the given controller in a chain. If none, return
 * empty.
 */
std::vector<std::string> get_following_controller_names(
  const std::string controller_name,
  const std::vector<controller_manager::ControllerSpec> & controllers)
{
  std::vector<std::string> following_controllers;
  auto controller_it = std::find_if(
    controllers.begin(), controllers.end(),
    std::bind(controller_name_compare, std::placeholders::_1, controller_name));
  if (controller_it == controllers.end())
  {
    RCLCPP_DEBUG(
      rclcpp::get_logger("ControllerManager::utils"),
      "Required controller : '%s' is not found in the controller list ", controller_name.c_str());

    return following_controllers;
  }
  // If the controller is not configured, return empty
  if (!(is_controller_active(controller_it->c) || is_controller_inactive(controller_it->c)))
  {
    return following_controllers;
  }
  const auto cmd_itfs = controller_it->c->command_interface_configuration().names;
  for (const auto & itf : cmd_itfs)
  {
    controller_manager::ControllersListIterator ctrl_it;
    if (command_interface_is_reference_interface_of_controller(itf, controllers, ctrl_it))
    {
      RCLCPP_DEBUG(
        rclcpp::get_logger("ControllerManager::utils"),
        "The interface is a reference interface of controller : %s", ctrl_it->info.name.c_str());
      following_controllers.push_back(ctrl_it->info.name);
      const std::vector<std::string> ctrl_names =
        get_following_controller_names(ctrl_it->info.name, controllers);
      for (const std::string & controller : ctrl_names)
      {
        if (
          std::find(following_controllers.begin(), following_controllers.end(), controller) ==
          following_controllers.end())
        {
          // Only add to the list if it doesn't exist
          following_controllers.push_back(controller);
        }
      }
    }
  }
  return following_controllers;
}

/**
 * A method to retrieve the names of all it's preceding controllers given a controller name
 * For instance, for the following case
 * A -> B -> C -> D
 * When called with C, returns A and B
 * NOTE: A -> B signifies that the controller A is utilizing the reference interfaces exported from
 * the controller B (or) the controller B is utilizing the expected interfaces exported from the
 * controller A
 *
 * @param controller_name - Name of the controller for checking the tree
 * \param[in] controllers list of controllers to compare their names to interface's prefix.
 * @return list of controllers that are preceding the given controller in a chain. If none, return
 * empty.
 */
std::vector<std::string> get_preceding_controller_names(
  const std::string controller_name,
  const std::vector<controller_manager::ControllerSpec> & controllers)
{
  std::vector<std::string> preceding_controllers;
  auto controller_it = std::find_if(
    controllers.begin(), controllers.end(),
    std::bind(controller_name_compare, std::placeholders::_1, controller_name));
  if (controller_it == controllers.end())
  {
    RCLCPP_DEBUG(
      rclcpp::get_logger("ControllerManager::utils"),
      "Required controller : '%s' is not found in the controller list ", controller_name.c_str());
    return preceding_controllers;
  }
  for (const auto & ctrl : controllers)
  {
    // If the controller is not configured, then continue
    if (!(is_controller_active(ctrl.c) || is_controller_inactive(ctrl.c)))
    {
      continue;
    }
    auto cmd_itfs = ctrl.c->command_interface_configuration().names;
    for (const auto & itf : cmd_itfs)
    {
      auto split_pos = itf.find_first_of('/');
      if ((split_pos != std::string::npos) && (itf.substr(0, split_pos) == controller_name))
      {
        preceding_controllers.push_back(ctrl.info.name);
        auto ctrl_names = get_preceding_controller_names(ctrl.info.name, controllers);
        for (const std::string & controller : ctrl_names)
        {
          if (
            std::find(preceding_controllers.begin(), preceding_controllers.end(), controller) ==
            preceding_controllers.end())
          {
            // Only add to the list if it doesn't exist
            preceding_controllers.push_back(controller);
          }
        }
      }
    }
  }
  return preceding_controllers;
}

}  // namespace

namespace controller_manager
{
rclcpp::NodeOptions get_cm_node_options()
{
  rclcpp::NodeOptions node_options;
  // Required for getting types of controllers to be loaded via service call
  node_options.allow_undeclared_parameters(true);
  node_options.automatically_declare_parameters_from_overrides(true);
  return node_options;
}

ControllerManager::ControllerManager(
  std::shared_ptr<rclcpp::Executor> executor, const std::string & manager_node_name,
  const std::string & node_namespace, const rclcpp::NodeOptions & options)
: rclcpp::Node(manager_node_name, node_namespace, options),
  resource_manager_(std::make_unique<hardware_interface::ResourceManager>(
    update_rate_, this->get_node_clock_interface())),
  diagnostics_updater_(this),
  executor_(executor),
  loader_(std::make_shared<pluginlib::ClassLoader<controller_interface::ControllerInterface>>(
    kControllerInterfaceNamespace, kControllerInterfaceClassName)),
  chainable_loader_(
    std::make_shared<pluginlib::ClassLoader<controller_interface::ChainableControllerInterface>>(
      kControllerInterfaceNamespace, kChainableControllerInterfaceClassName))
{
  if (!get_parameter("update_rate", update_rate_))
  {
    RCLCPP_WARN(get_logger(), "'update_rate' parameter not set, using default value.");
  }

  robot_description_ = "";
  // TODO(destogl): remove support at the end of 2023
  get_parameter("robot_description", robot_description_);
  if (robot_description_.empty())
  {
    subscribe_to_robot_description_topic();
  }
  else
  {
    RCLCPP_WARN(
      get_logger(),
      "[Deprecated] Passing the robot description parameter directly to the control_manager node "
      "is deprecated. Use the 'robot_description' topic from 'robot_state_publisher' instead.");
    init_resource_manager(robot_description_);
    if (resource_manager_->are_components_initialized())
    {
      RCLCPP_WARN(
        get_logger(),
        "You have to restart the framework when using robot description from parameter!");
      init_services();
    }
  }

  diagnostics_updater_.setHardwareID("ros2_control");
  diagnostics_updater_.add(
    "Controllers Activity", this, &ControllerManager::controller_activity_diagnostic_callback);
}

ControllerManager::ControllerManager(
  std::unique_ptr<hardware_interface::ResourceManager> resource_manager,
  std::shared_ptr<rclcpp::Executor> executor, const std::string & manager_node_name,
  const std::string & node_namespace, const rclcpp::NodeOptions & options)
: rclcpp::Node(manager_node_name, node_namespace, options),
  resource_manager_(std::move(resource_manager)),
  diagnostics_updater_(this),
  executor_(executor),
  loader_(std::make_shared<pluginlib::ClassLoader<controller_interface::ControllerInterface>>(
    kControllerInterfaceNamespace, kControllerInterfaceClassName)),
  chainable_loader_(
    std::make_shared<pluginlib::ClassLoader<controller_interface::ChainableControllerInterface>>(
      kControllerInterfaceNamespace, kChainableControllerInterfaceClassName))
{
  if (!get_parameter("update_rate", update_rate_))
  {
    RCLCPP_WARN(get_logger(), "'update_rate' parameter not set, using default value.");
  }

  if (resource_manager_->are_components_initialized())
  {
    init_services();
  }
  subscribe_to_robot_description_topic();

  diagnostics_updater_.setHardwareID("ros2_control");
  diagnostics_updater_.add(
    "Controllers Activity", this, &ControllerManager::controller_activity_diagnostic_callback);
}

void ControllerManager::subscribe_to_robot_description_topic()
{
  // set QoS to transient local to get messages that have already been published
  // (if robot state publisher starts before controller manager)
  robot_description_subscription_ = create_subscription<std_msgs::msg::String>(
    "robot_description", rclcpp::QoS(1).transient_local(),
    std::bind(&ControllerManager::robot_description_callback, this, std::placeholders::_1));
  RCLCPP_INFO(
    get_logger(), "Subscribing to '%s' topic for robot description.",
    robot_description_subscription_->get_topic_name());
}

void ControllerManager::robot_description_callback(const std_msgs::msg::String & robot_description)
{
  RCLCPP_INFO(get_logger(), "Received robot description from topic.");
  RCLCPP_DEBUG(
    get_logger(), "'Content of robot description file: %s", robot_description.data.c_str());
<<<<<<< HEAD
  robot_description_ = robot_description.data;
  if (resource_manager_->are_components_initialized())
=======
  // TODO(mamueluth): errors should probably be caught since we don't want controller_manager node
  // to die if a non valid urdf is passed. However, should maybe be fine tuned.
  try
>>>>>>> 69e5e273
  {
    RCLCPP_WARN(
      get_logger(),
      "ResourceManager has already loaded an urdf file. Ignoring attempt to reload a robot "
      "description file.");
    return;
  }
  init_resource_manager(robot_description_);
  if (resource_manager_->are_components_initialized())
  {
    init_services();
  }
}

void ControllerManager::init_resource_manager(const std::string & robot_description)
{
  if (!resource_manager_->load_and_initialize_components(robot_description))
  {
    RCLCPP_WARN(
      get_logger(),
      "Could not load and initialize hardware. Please check previous output for more details. "
      "After you have corrected your URDF, try to publish robot description again.");
    return;
  }

  // Get all components and if they are not defined in parameters activate them automatically
  auto components_to_activate = resource_manager_->get_components_status();

  using lifecycle_msgs::msg::State;

  auto set_components_to_state =
    [&](const std::string & parameter_name, rclcpp_lifecycle::State state)
  {
    std::vector<std::string> components_to_set = std::vector<std::string>({});
    if (get_parameter(parameter_name, components_to_set))
    {
      for (const auto & component : components_to_set)
      {
        if (component.empty())
        {
          continue;
        }
        if (components_to_activate.find(component) == components_to_activate.end())
        {
          RCLCPP_WARN(
            get_logger(), "Hardware component '%s' is unknown, therefore not set in '%s' state.",
            component.c_str(), state.label().c_str());
        }
        else
        {
          RCLCPP_INFO(
            get_logger(), "Setting component '%s' to '%s' state.", component.c_str(),
            state.label().c_str());
          resource_manager_->set_component_state(component, state);
          components_to_activate.erase(component);
        }
      }
    }
  };

  // unconfigured (loaded only)
  set_components_to_state(
    "hardware_components_initial_state.unconfigured",
    rclcpp_lifecycle::State(
      State::PRIMARY_STATE_UNCONFIGURED, hardware_interface::lifecycle_state_names::UNCONFIGURED));

  // inactive (configured)
  set_components_to_state(
    "hardware_components_initial_state.inactive",
    rclcpp_lifecycle::State(
      State::PRIMARY_STATE_INACTIVE, hardware_interface::lifecycle_state_names::INACTIVE));

  // activate all other components
  for (const auto & [component, state] : components_to_activate)
  {
    rclcpp_lifecycle::State active_state(
      State::PRIMARY_STATE_ACTIVE, hardware_interface::lifecycle_state_names::ACTIVE);
    resource_manager_->set_component_state(component, active_state);
  }
}

void ControllerManager::init_services()
{
  // TODO(anyone): Due to issues with the MutliThreadedExecutor, this control loop does not rely on
  // the executor (see issue #260).
  // deterministic_callback_group_ = create_callback_group(
  //   rclcpp::CallbackGroupType::MutuallyExclusive);
  best_effort_callback_group_ = create_callback_group(rclcpp::CallbackGroupType::MutuallyExclusive);

  using namespace std::placeholders;
  list_controllers_service_ = create_service<controller_manager_msgs::srv::ListControllers>(
    "~/list_controllers", std::bind(&ControllerManager::list_controllers_srv_cb, this, _1, _2),
    qos_services, best_effort_callback_group_);
  list_controller_types_service_ =
    create_service<controller_manager_msgs::srv::ListControllerTypes>(
      "~/list_controller_types",
      std::bind(&ControllerManager::list_controller_types_srv_cb, this, _1, _2), qos_services,
      best_effort_callback_group_);
  load_controller_service_ = create_service<controller_manager_msgs::srv::LoadController>(
    "~/load_controller", std::bind(&ControllerManager::load_controller_service_cb, this, _1, _2),
    qos_services, best_effort_callback_group_);
  configure_controller_service_ = create_service<controller_manager_msgs::srv::ConfigureController>(
    "~/configure_controller",
    std::bind(&ControllerManager::configure_controller_service_cb, this, _1, _2), qos_services,
    best_effort_callback_group_);
  reload_controller_libraries_service_ =
    create_service<controller_manager_msgs::srv::ReloadControllerLibraries>(
      "~/reload_controller_libraries",
      std::bind(&ControllerManager::reload_controller_libraries_service_cb, this, _1, _2),
      qos_services, best_effort_callback_group_);
  switch_controller_service_ = create_service<controller_manager_msgs::srv::SwitchController>(
    "~/switch_controller",
    std::bind(&ControllerManager::switch_controller_service_cb, this, _1, _2), qos_services,
    best_effort_callback_group_);
  unload_controller_service_ = create_service<controller_manager_msgs::srv::UnloadController>(
    "~/unload_controller",
    std::bind(&ControllerManager::unload_controller_service_cb, this, _1, _2), qos_services,
    best_effort_callback_group_);
  list_hardware_components_service_ =
    create_service<controller_manager_msgs::srv::ListHardwareComponents>(
      "~/list_hardware_components",
      std::bind(&ControllerManager::list_hardware_components_srv_cb, this, _1, _2), qos_services,
      best_effort_callback_group_);
  list_hardware_interfaces_service_ =
    create_service<controller_manager_msgs::srv::ListHardwareInterfaces>(
      "~/list_hardware_interfaces",
      std::bind(&ControllerManager::list_hardware_interfaces_srv_cb, this, _1, _2), qos_services,
      best_effort_callback_group_);
  set_hardware_component_state_service_ =
    create_service<controller_manager_msgs::srv::SetHardwareComponentState>(
      "~/set_hardware_component_state",
      std::bind(&ControllerManager::set_hardware_component_state_srv_cb, this, _1, _2),
      qos_services, best_effort_callback_group_);
}

controller_interface::ControllerInterfaceBaseSharedPtr ControllerManager::load_controller(
  const std::string & controller_name, const std::string & controller_type)
{
  RCLCPP_INFO(get_logger(), "Loading controller '%s'", controller_name.c_str());

  if (
    !loader_->isClassAvailable(controller_type) &&
    !chainable_loader_->isClassAvailable(controller_type))
  {
    RCLCPP_ERROR(
      get_logger(), "Loader for controller '%s' (type '%s') not found.", controller_name.c_str(),
      controller_type.c_str());
    RCLCPP_INFO(get_logger(), "Available classes:");
    for (const auto & available_class : loader_->getDeclaredClasses())
    {
      RCLCPP_INFO(get_logger(), "  %s", available_class.c_str());
    }
    for (const auto & available_class : chainable_loader_->getDeclaredClasses())
    {
      RCLCPP_INFO(get_logger(), "  %s", available_class.c_str());
    }
    return nullptr;
  }
  RCLCPP_DEBUG(get_logger(), "Loader for controller '%s' found.", controller_name.c_str());

  controller_interface::ControllerInterfaceBaseSharedPtr controller;

  try
  {
    if (loader_->isClassAvailable(controller_type))
    {
      controller = loader_->createSharedInstance(controller_type);
    }
    if (chainable_loader_->isClassAvailable(controller_type))
    {
      controller = chainable_loader_->createSharedInstance(controller_type);
    }
  }
  catch (const pluginlib::CreateClassException & e)
  {
    RCLCPP_ERROR(
      get_logger(), "Error happened during creation of controller '%s' with type '%s':\n%s",
      controller_name.c_str(), controller_type.c_str(), e.what());
    return nullptr;
  }

  ControllerSpec controller_spec;
  controller_spec.c = controller;
  controller_spec.info.name = controller_name;
  controller_spec.info.type = controller_type;
  controller_spec.next_update_cycle_time = std::make_shared<rclcpp::Time>(
    0, 0, this->get_node_clock_interface()->get_clock()->get_clock_type());

  // We have to fetch the parameters_file at the time of loading the controller, because this way we
  // can load them at the creation of the LifeCycleNode and this helps in using the features such as
  // read_only params, dynamic maps lists etc
  // Now check if the parameters_file parameter exist
  const std::string param_name = controller_name + ".params_file";
  std::string parameters_file;

  // Check if parameter has been declared
  if (!has_parameter(param_name))
  {
    declare_parameter(param_name, rclcpp::ParameterType::PARAMETER_STRING);
  }
  if (get_parameter(param_name, parameters_file) && !parameters_file.empty())
  {
    controller_spec.info.parameters_file = parameters_file;
  }

  return add_controller_impl(controller_spec);
}

controller_interface::ControllerInterfaceBaseSharedPtr ControllerManager::load_controller(
  const std::string & controller_name)
{
  const std::string param_name = controller_name + ".type";
  std::string controller_type;

  // We cannot declare the parameters for the controllers that will be loaded in the future,
  // because they are plugins and we cannot be aware of all of them.
  // So when we're told to load a controller by name, we need to declare the parameter if
  // we haven't done so, and then read it.

  // Check if parameter has been declared
  if (!has_parameter(param_name))
  {
    declare_parameter(param_name, rclcpp::ParameterType::PARAMETER_STRING);
  }
  if (!get_parameter(param_name, controller_type))
  {
    RCLCPP_ERROR(
      get_logger(), "The 'type' param was not defined for '%s'.", controller_name.c_str());
    return nullptr;
  }
  return load_controller(controller_name, controller_type);
}

controller_interface::return_type ControllerManager::unload_controller(
  const std::string & controller_name)
{
  std::lock_guard<std::recursive_mutex> guard(rt_controllers_wrapper_.controllers_lock_);
  std::vector<ControllerSpec> & to = rt_controllers_wrapper_.get_unused_list(guard);
  const std::vector<ControllerSpec> & from = rt_controllers_wrapper_.get_updated_list(guard);

  // Transfers the active controllers over, skipping the one to be removed and the active ones.
  to = from;

  auto found_it = std::find_if(
    to.begin(), to.end(),
    std::bind(controller_name_compare, std::placeholders::_1, controller_name));
  if (found_it == to.end())
  {
    // Fails if we could not remove the controllers
    to.clear();
    RCLCPP_ERROR(
      get_logger(),
      "Could not unload controller with name '%s' because no controller with this name exists",
      controller_name.c_str());
    return controller_interface::return_type::ERROR;
  }

  auto & controller = *found_it;

  if (is_controller_active(*controller.c))
  {
    to.clear();
    RCLCPP_ERROR(
      get_logger(), "Could not unload controller with name '%s' because it is still active",
      controller_name.c_str());
    return controller_interface::return_type::ERROR;
  }
  if (controller.c->is_async())
  {
    RCLCPP_DEBUG(
      get_logger(), "Removing controller '%s' from the list of async controllers",
      controller_name.c_str());
    async_controller_threads_.erase(controller_name);
  }

  RCLCPP_DEBUG(get_logger(), "Cleanup controller");
  // TODO(destogl): remove reference interface if chainable; i.e., add a separate method for
  // cleaning-up controllers?
  if (is_controller_inactive(*controller.c))
  {
    RCLCPP_DEBUG(
      get_logger(), "Controller '%s' is cleaned-up before unloading!", controller_name.c_str());
    // TODO(destogl): remove reference interface if chainable; i.e., add a separate method for
    // cleaning-up controllers?
    const auto new_state = controller.c->get_node()->cleanup();
    if (new_state.id() != lifecycle_msgs::msg::State::PRIMARY_STATE_UNCONFIGURED)
    {
      RCLCPP_WARN(
        get_logger(), "Failed to clean-up the controller '%s' before unloading!",
        controller_name.c_str());
    }
  }
  executor_->remove_node(controller.c->get_node()->get_node_base_interface());
  to.erase(found_it);

  // Destroys the old controllers list when the realtime thread is finished with it.
  RCLCPP_DEBUG(get_logger(), "Realtime switches over to new controller list");
  rt_controllers_wrapper_.switch_updated_list(guard);
  std::vector<ControllerSpec> & new_unused_list = rt_controllers_wrapper_.get_unused_list(guard);
  RCLCPP_DEBUG(get_logger(), "Destruct controller");
  new_unused_list.clear();
  RCLCPP_DEBUG(get_logger(), "Destruct controller finished");

  RCLCPP_DEBUG(get_logger(), "Successfully unloaded controller '%s'", controller_name.c_str());

  return controller_interface::return_type::OK;
}

std::vector<ControllerSpec> ControllerManager::get_loaded_controllers() const
{
  std::lock_guard<std::recursive_mutex> guard(rt_controllers_wrapper_.controllers_lock_);
  return rt_controllers_wrapper_.get_updated_list(guard);
}

controller_interface::return_type ControllerManager::configure_controller(
  const std::string & controller_name)
{
  RCLCPP_INFO(get_logger(), "Configuring controller '%s'", controller_name.c_str());

  const auto & controllers = get_loaded_controllers();

  auto found_it = std::find_if(
    controllers.begin(), controllers.end(),
    std::bind(controller_name_compare, std::placeholders::_1, controller_name));

  if (found_it == controllers.end())
  {
    RCLCPP_ERROR(
      get_logger(),
      "Could not configure controller with name '%s' because no controller with this name exists",
      controller_name.c_str());
    return controller_interface::return_type::ERROR;
  }
  auto controller = found_it->c;

  auto state = controller->get_state();
  if (
    state.id() == lifecycle_msgs::msg::State::PRIMARY_STATE_ACTIVE ||
    state.id() == lifecycle_msgs::msg::State::PRIMARY_STATE_FINALIZED)
  {
    RCLCPP_ERROR(
      get_logger(), "Controller '%s' can not be configured from '%s' state.",
      controller_name.c_str(), state.label().c_str());
    return controller_interface::return_type::ERROR;
  }

  auto new_state = controller->get_state();
  if (state.id() == lifecycle_msgs::msg::State::PRIMARY_STATE_INACTIVE)
  {
    RCLCPP_DEBUG(
      get_logger(), "Controller '%s' is cleaned-up before configuring", controller_name.c_str());
    // TODO(destogl): remove reference interface if chainable; i.e., add a separate method for
    // cleaning-up controllers?
    new_state = controller->get_node()->cleanup();
    if (new_state.id() != lifecycle_msgs::msg::State::PRIMARY_STATE_UNCONFIGURED)
    {
      RCLCPP_ERROR(
        get_logger(), "Controller '%s' can not be cleaned-up before configuring",
        controller_name.c_str());
      return controller_interface::return_type::ERROR;
    }
  }

  new_state = controller->configure();
  if (new_state.id() != lifecycle_msgs::msg::State::PRIMARY_STATE_INACTIVE)
  {
    RCLCPP_ERROR(
      get_logger(), "After configuring, controller '%s' is in state '%s' , expected inactive.",
      controller_name.c_str(), new_state.label().c_str());
    return controller_interface::return_type::ERROR;
  }

  // ASYNCHRONOUS CONTROLLERS: Start background thread for update
  if (controller->is_async())
  {
    async_controller_threads_.emplace(
      controller_name, std::make_unique<ControllerThreadWrapper>(controller, update_rate_));
  }

  const auto controller_update_rate = controller->get_update_rate();
  const auto cm_update_rate = get_update_rate();
  if (controller_update_rate > cm_update_rate)
  {
    RCLCPP_WARN(
      get_logger(),
      "The controller : %s update rate : %d Hz should be less than or equal to controller "
      "manager's update rate : %d Hz!. The controller will be updated at controller_manager's "
      "update rate.",
      controller_name.c_str(), controller_update_rate, cm_update_rate);
  }
  else if (cm_update_rate % controller_update_rate != 0)
  {
    RCLCPP_WARN(
      get_logger(),
      "The controller : %s update cycles won't be triggered at a constant period : %f sec, as the "
      "controller's update rate : %d Hz is not a perfect divisor of the controller manager's "
      "update rate : %d Hz!.",
      controller_name.c_str(), 1.0 / controller_update_rate, controller_update_rate,
      cm_update_rate);
  }

  // CHAINABLE CONTROLLERS: get reference interfaces from chainable controllers
  if (controller->is_chainable())
  {
    RCLCPP_DEBUG(
      get_logger(),
      "Controller '%s' is chainable. Interfaces are being exported to resource manager.",
      controller_name.c_str());
    auto interfaces = controller->export_reference_interfaces();
    if (interfaces.empty())
    {
      // TODO(destogl): Add test for this!
      RCLCPP_ERROR(
        get_logger(), "Controller '%s' is chainable, but does not export any reference interfaces.",
        controller_name.c_str());
      return controller_interface::return_type::ERROR;
    }
    resource_manager_->import_controller_reference_interfaces(controller_name, interfaces);
  }

  // Now let's reorder the controllers
  // lock controllers
  std::lock_guard<std::recursive_mutex> guard(rt_controllers_wrapper_.controllers_lock_);
  std::vector<ControllerSpec> & to = rt_controllers_wrapper_.get_unused_list(guard);
  const std::vector<ControllerSpec> & from = rt_controllers_wrapper_.get_updated_list(guard);

  // Copy all controllers from the 'from' list to the 'to' list
  to = from;

  // Reordering the controllers
  std::stable_sort(
    to.begin(), to.end(),
    std::bind(
      &ControllerManager::controller_sorting, this, std::placeholders::_1, std::placeholders::_2,
      to));

  RCLCPP_DEBUG(get_logger(), "Reordered controllers list is:");
  for (const auto & ctrl : to)
  {
    RCLCPP_DEBUG(this->get_logger(), "\t%s", ctrl.info.name.c_str());
  }

  // switch lists
  rt_controllers_wrapper_.switch_updated_list(guard);
  // clear unused list
  rt_controllers_wrapper_.get_unused_list(guard).clear();

  return controller_interface::return_type::OK;
}

void ControllerManager::clear_requests()
{
  deactivate_request_.clear();
  activate_request_.clear();
  // Set these interfaces as unavailable when clearing requests to avoid leaving them in available
  // state without the controller being in active state
  for (const auto & controller_name : to_chained_mode_request_)
  {
    resource_manager_->make_controller_reference_interfaces_unavailable(controller_name);
  }
  to_chained_mode_request_.clear();
  from_chained_mode_request_.clear();
  activate_command_interface_request_.clear();
  deactivate_command_interface_request_.clear();
}

controller_interface::return_type ControllerManager::switch_controller(
  const std::vector<std::string> & activate_controllers,
  const std::vector<std::string> & deactivate_controllers, int strictness, bool activate_asap,
  const rclcpp::Duration & timeout)
{
  switch_params_ = SwitchParams();

  if (!deactivate_request_.empty() || !activate_request_.empty())
  {
    RCLCPP_FATAL(
      get_logger(),
      "The internal deactivate and activate request lists are not empty at the beginning of the "
      "switch_controller() call. This should never happen.");
    throw std::runtime_error("CM's internal state is not correct. See the FATAL message above.");
  }
  if (
    !deactivate_command_interface_request_.empty() || !activate_command_interface_request_.empty())
  {
    RCLCPP_FATAL(
      get_logger(),
      "The internal deactivate and activat requests command interface lists are not empty at the "
      "switch_controller() call. This should never happen.");
    throw std::runtime_error("CM's internal state is not correct. See the FATAL message above.");
  }
  if (!from_chained_mode_request_.empty() || !to_chained_mode_request_.empty())
  {
    RCLCPP_FATAL(
      get_logger(),
      "The internal 'from' and 'to' chained mode requests are not empty at the "
      "switch_controller() call. This should never happen.");
    throw std::runtime_error("CM's internal state is not correct. See the FATAL message above.");
  }
  if (strictness == 0)
  {
    RCLCPP_WARN(
      get_logger(),
      "Controller Manager: to switch controllers you need to specify a "
      "strictness level of controller_manager_msgs::SwitchController::STRICT "
      "(%d) or ::BEST_EFFORT (%d). Defaulting to ::BEST_EFFORT",
      controller_manager_msgs::srv::SwitchController::Request::STRICT,
      controller_manager_msgs::srv::SwitchController::Request::BEST_EFFORT);
    strictness = controller_manager_msgs::srv::SwitchController::Request::BEST_EFFORT;
  }

  RCLCPP_DEBUG(get_logger(), "Activating controllers:");
  for (const auto & controller : activate_controllers)
  {
    RCLCPP_DEBUG(get_logger(), " - %s", controller.c_str());
  }
  RCLCPP_DEBUG(get_logger(), "Deactivating controllers:");
  for (const auto & controller : deactivate_controllers)
  {
    RCLCPP_DEBUG(get_logger(), " - %s", controller.c_str());
  }

  const auto list_controllers = [this, strictness](
                                  const std::vector<std::string> & controller_list,
                                  std::vector<std::string> & request_list,
                                  const std::string & action)
  {
    // lock controllers
    std::lock_guard<std::recursive_mutex> guard(rt_controllers_wrapper_.controllers_lock_);

    // list all controllers to (de)activate
    for (const auto & controller : controller_list)
    {
      const auto & updated_controllers = rt_controllers_wrapper_.get_updated_list(guard);

      auto found_it = std::find_if(
        updated_controllers.begin(), updated_controllers.end(),
        std::bind(controller_name_compare, std::placeholders::_1, controller));

      if (found_it == updated_controllers.end())
      {
        RCLCPP_WARN(
          get_logger(),
          "Could not '%s' controller with name '%s' because no controller with this name exists",
          action.c_str(), controller.c_str());
        if (strictness == controller_manager_msgs::srv::SwitchController::Request::STRICT)
        {
          RCLCPP_ERROR(get_logger(), "Aborting, no controller is switched! ('STRICT' switch)");
          return controller_interface::return_type::ERROR;
        }
      }
      else
      {
        RCLCPP_DEBUG(
          get_logger(), "Found controller '%s' that needs to be %sed in list of controllers",
          controller.c_str(), action.c_str());
        request_list.push_back(controller);
      }
    }
    RCLCPP_DEBUG(
      get_logger(), "'%s' request vector has size %i", action.c_str(), (int)request_list.size());

    return controller_interface::return_type::OK;
  };

  // list all controllers to deactivate (check if all controllers exist)
  auto ret = list_controllers(deactivate_controllers, deactivate_request_, "deactivate");
  if (ret != controller_interface::return_type::OK)
  {
    deactivate_request_.clear();
    return ret;
  }

  // list all controllers to activate (check if all controllers exist)
  ret = list_controllers(activate_controllers, activate_request_, "activate");
  if (ret != controller_interface::return_type::OK)
  {
    deactivate_request_.clear();
    activate_request_.clear();
    return ret;
  }

  // lock controllers
  std::lock_guard<std::recursive_mutex> guard(rt_controllers_wrapper_.controllers_lock_);

  const std::vector<ControllerSpec> & controllers = rt_controllers_wrapper_.get_updated_list(guard);

  // if a preceding controller is deactivated, all first-level controllers should be switched 'from'
  // chained mode
  propagate_deactivation_of_chained_mode(controllers);

  // check if controllers should be switched 'to' chained mode when controllers are activated
  for (auto ctrl_it = activate_request_.begin(); ctrl_it != activate_request_.end(); ++ctrl_it)
  {
    auto controller_it = std::find_if(
      controllers.begin(), controllers.end(),
      std::bind(controller_name_compare, std::placeholders::_1, *ctrl_it));
    controller_interface::return_type status = controller_interface::return_type::OK;

    // if controller is not inactive then do not do any following-controllers checks
    if (!is_controller_inactive(controller_it->c))
    {
      RCLCPP_WARN(
        get_logger(),
        "Controller with name '%s' is not inactive so its following "
        "controllers do not have to be checked, because it cannot be activated.",
        controller_it->info.name.c_str());
      status = controller_interface::return_type::ERROR;
    }
    else
    {
      status = check_following_controllers_for_activate(controllers, strictness, controller_it);
    }

    if (status != controller_interface::return_type::OK)
    {
      RCLCPP_WARN(
        get_logger(),
        "Could not activate controller with name '%s'. Check above warnings for more details. "
        "Check the state of the controllers and their required interfaces using "
        "`ros2 control list_controllers -v` CLI to get more information.",
        (*ctrl_it).c_str());
      if (strictness == controller_manager_msgs::srv::SwitchController::Request::BEST_EFFORT)
      {
        // TODO(destogl): automatic manipulation of the chain:
        // || strictness ==
        //  controller_manager_msgs::srv::SwitchController::Request::MANIPULATE_CONTROLLERS_CHAIN);
        // remove controller that can not be activated from the activation request and step-back
        // iterator to correctly step to the next element in the list in the loop
        activate_request_.erase(ctrl_it);
        --ctrl_it;
      }
      if (strictness == controller_manager_msgs::srv::SwitchController::Request::STRICT)
      {
        RCLCPP_ERROR(get_logger(), "Aborting, no controller is switched! (::STRICT switch)");
        // reset all lists
        clear_requests();
        return controller_interface::return_type::ERROR;
      }
    }
  }

  // check if controllers should be deactivated if used in chained mode
  for (auto ctrl_it = deactivate_request_.begin(); ctrl_it != deactivate_request_.end(); ++ctrl_it)
  {
    auto controller_it = std::find_if(
      controllers.begin(), controllers.end(),
      std::bind(controller_name_compare, std::placeholders::_1, *ctrl_it));
    controller_interface::return_type status = controller_interface::return_type::OK;

    // if controller is not active then skip preceding-controllers checks
    if (!is_controller_active(controller_it->c))
    {
      RCLCPP_WARN(
        get_logger(), "Controller with name '%s' can not be deactivated since it is not active.",
        controller_it->info.name.c_str());
      status = controller_interface::return_type::ERROR;
    }
    else
    {
      status = check_preceeding_controllers_for_deactivate(controllers, strictness, controller_it);
    }

    if (status != controller_interface::return_type::OK)
    {
      RCLCPP_WARN(
        get_logger(),
        "Could not deactivate controller with name '%s'. Check above warnings for more details. "
        "Check the state of the controllers and their required interfaces using "
        "`ros2 control list_controllers -v` CLI to get more information.",
        (*ctrl_it).c_str());
      if (strictness == controller_manager_msgs::srv::SwitchController::Request::BEST_EFFORT)
      {
        // remove controller that can not be activated from the activation request and step-back
        // iterator to correctly step to the next element in the list in the loop
        deactivate_request_.erase(ctrl_it);
        --ctrl_it;
      }
      if (strictness == controller_manager_msgs::srv::SwitchController::Request::STRICT)
      {
        RCLCPP_ERROR(get_logger(), "Aborting, no controller is switched! (::STRICT switch)");
        // reset all lists
        clear_requests();
        return controller_interface::return_type::ERROR;
      }
    }
  }

  for (const auto & controller : controllers)
  {
    auto to_chained_mode_list_it = std::find(
      to_chained_mode_request_.begin(), to_chained_mode_request_.end(), controller.info.name);
    bool in_to_chained_mode_list = to_chained_mode_list_it != to_chained_mode_request_.end();

    auto from_chained_mode_list_it = std::find(
      from_chained_mode_request_.begin(), from_chained_mode_request_.end(), controller.info.name);
    bool in_from_chained_mode_list = from_chained_mode_list_it != from_chained_mode_request_.end();

    auto deactivate_list_it =
      std::find(deactivate_request_.begin(), deactivate_request_.end(), controller.info.name);
    bool in_deactivate_list = deactivate_list_it != deactivate_request_.end();

    const bool is_active = is_controller_active(*controller.c);
    const bool is_inactive = is_controller_inactive(*controller.c);

    // restart controllers that need to switch their 'chained mode' - add to (de)activate lists
    if (in_to_chained_mode_list || in_from_chained_mode_list)
    {
      if (is_active && !in_deactivate_list)
      {
        deactivate_request_.push_back(controller.info.name);
        activate_request_.push_back(controller.info.name);
      }
    }

    // get pointers to places in deactivate and activate lists ((de)activate lists have changed)
    deactivate_list_it =
      std::find(deactivate_request_.begin(), deactivate_request_.end(), controller.info.name);
    in_deactivate_list = deactivate_list_it != deactivate_request_.end();

    auto activate_list_it =
      std::find(activate_request_.begin(), activate_request_.end(), controller.info.name);
    bool in_activate_list = activate_list_it != activate_request_.end();

    auto handle_conflict = [&](const std::string & msg)
    {
      if (strictness == controller_manager_msgs::srv::SwitchController::Request::STRICT)
      {
        RCLCPP_ERROR(get_logger(), "%s", msg.c_str());
        deactivate_request_.clear();
        deactivate_command_interface_request_.clear();
        activate_request_.clear();
        activate_command_interface_request_.clear();
        to_chained_mode_request_.clear();
        from_chained_mode_request_.clear();
        return controller_interface::return_type::ERROR;
      }
      RCLCPP_WARN(get_logger(), "%s", msg.c_str());
      return controller_interface::return_type::OK;
    };

    // check for double stop
    if (!is_active && in_deactivate_list)
    {
      auto conflict_status = handle_conflict(
        "Could not deactivate controller '" + controller.info.name + "' since it is not active");
      if (conflict_status != controller_interface::return_type::OK)
      {
        return conflict_status;
      }
      in_deactivate_list = false;
      deactivate_request_.erase(deactivate_list_it);
    }

    // check for doubled activation
    if (is_active && !in_deactivate_list && in_activate_list)
    {
      auto conflict_status = handle_conflict(
        "Could not activate controller '" + controller.info.name + "' since it is already active");
      if (conflict_status != controller_interface::return_type::OK)
      {
        return conflict_status;
      }
      in_activate_list = false;
      activate_request_.erase(activate_list_it);
    }

    // check for illegal activation of an unconfigured/finalized controller
    if (!is_inactive && !in_deactivate_list && in_activate_list)
    {
      auto conflict_status = handle_conflict(
        "Could not activate controller '" + controller.info.name +
        "' since it is not in inactive state");
      if (conflict_status != controller_interface::return_type::OK)
      {
        return conflict_status;
      }
      in_activate_list = false;
      activate_request_.erase(activate_list_it);
    }

    const auto extract_interfaces_for_controller =
      [this](const ControllerSpec ctrl, std::vector<std::string> & request_interface_list)
    {
      auto command_interface_config = ctrl.c->command_interface_configuration();
      std::vector<std::string> command_interface_names = {};
      if (command_interface_config.type == controller_interface::interface_configuration_type::ALL)
      {
        command_interface_names = resource_manager_->available_command_interfaces();
      }
      if (
        command_interface_config.type ==
        controller_interface::interface_configuration_type::INDIVIDUAL)
      {
        command_interface_names = command_interface_config.names;
      }
      request_interface_list.insert(
        request_interface_list.end(), command_interface_names.begin(),
        command_interface_names.end());
    };

    if (in_activate_list)
    {
      extract_interfaces_for_controller(controller, activate_command_interface_request_);
    }
    if (in_deactivate_list)
    {
      extract_interfaces_for_controller(controller, deactivate_command_interface_request_);
    }

    // cache mapping between hardware and controllers for stopping when read/write error happens
    // TODO(destogl): This caching approach is suboptimal because the cache can fast become
    // outdated. Keeping it up to date is not easy because of stopping controllers from multiple
    // threads maybe we should not at all cache this but always search for the related controllers
    // to a hardware when error in hardware happens
    if (in_activate_list)
    {
      std::vector<std::string> interface_names = {};

      auto command_interface_config = controller.c->command_interface_configuration();
      if (command_interface_config.type == controller_interface::interface_configuration_type::ALL)
      {
        interface_names = resource_manager_->available_command_interfaces();
      }
      if (
        command_interface_config.type ==
        controller_interface::interface_configuration_type::INDIVIDUAL)
      {
        interface_names = command_interface_config.names;
      }

      std::vector<std::string> interfaces = {};
      auto state_interface_config = controller.c->state_interface_configuration();
      if (state_interface_config.type == controller_interface::interface_configuration_type::ALL)
      {
        interfaces = resource_manager_->available_state_interfaces();
      }
      if (
        state_interface_config.type ==
        controller_interface::interface_configuration_type::INDIVIDUAL)
      {
        interfaces = state_interface_config.names;
      }

      interface_names.insert(interface_names.end(), interfaces.begin(), interfaces.end());

      resource_manager_->cache_controller_to_hardware(controller.info.name, interface_names);
    }
  }

  if (activate_request_.empty() && deactivate_request_.empty())
  {
    RCLCPP_INFO(get_logger(), "Empty activate and deactivate list, not requesting switch");
    clear_requests();
    return controller_interface::return_type::OK;
  }

  RCLCPP_DEBUG(get_logger(), "Request for command interfaces from activating controllers:");
  for (const auto & interface : activate_command_interface_request_)
  {
    RCLCPP_DEBUG(get_logger(), " - %s", interface.c_str());
  }
  RCLCPP_DEBUG(get_logger(), "Release of command interfaces from deactivating controllers:");
  for (const auto & interface : deactivate_command_interface_request_)
  {
    RCLCPP_DEBUG(get_logger(), " - %s", interface.c_str());
  }

  if (
    !activate_command_interface_request_.empty() || !deactivate_command_interface_request_.empty())
  {
    if (!resource_manager_->prepare_command_mode_switch(
          activate_command_interface_request_, deactivate_command_interface_request_))
    {
      RCLCPP_ERROR(
        get_logger(),
        "Could not switch controllers since prepare command mode switch was rejected.");
      clear_requests();
      return controller_interface::return_type::ERROR;
    }
  }

  // start the atomic controller switching
  switch_params_.strictness = strictness;
  switch_params_.activate_asap = activate_asap;
  switch_params_.init_time = rclcpp::Clock().now();
  switch_params_.timeout = timeout;
  switch_params_.do_switch = true;

  // wait until switch is finished
  RCLCPP_DEBUG(get_logger(), "Requested atomic controller switch from realtime loop");
  while (rclcpp::ok() && switch_params_.do_switch)
  {
    if (!rclcpp::ok())
    {
      return controller_interface::return_type::ERROR;
    }
    std::this_thread::sleep_for(std::chrono::microseconds(100));
  }

  // copy the controllers spec from the used to the unused list
  std::vector<ControllerSpec> & to = rt_controllers_wrapper_.get_unused_list(guard);
  to = controllers;

  // update the claimed interface controller info
  for (auto & controller : to)
  {
    if (is_controller_active(controller.c))
    {
      auto command_interface_config = controller.c->command_interface_configuration();
      if (command_interface_config.type == controller_interface::interface_configuration_type::ALL)
      {
        controller.info.claimed_interfaces = resource_manager_->available_command_interfaces();
      }
      if (
        command_interface_config.type ==
        controller_interface::interface_configuration_type::INDIVIDUAL)
      {
        controller.info.claimed_interfaces = command_interface_config.names;
      }
    }
    else
    {
      controller.info.claimed_interfaces.clear();
    }
  }

  // switch lists
  rt_controllers_wrapper_.switch_updated_list(guard);
  // clear unused list
  rt_controllers_wrapper_.get_unused_list(guard).clear();

  clear_requests();

  RCLCPP_DEBUG(get_logger(), "Successfully switched controllers");
  return controller_interface::return_type::OK;
}

controller_interface::ControllerInterfaceBaseSharedPtr ControllerManager::add_controller_impl(
  const ControllerSpec & controller)
{
  // lock controllers
  std::lock_guard<std::recursive_mutex> guard(rt_controllers_wrapper_.controllers_lock_);

  std::vector<ControllerSpec> & to = rt_controllers_wrapper_.get_unused_list(guard);
  const std::vector<ControllerSpec> & from = rt_controllers_wrapper_.get_updated_list(guard);

  // Copy all controllers from the 'from' list to the 'to' list
  to = from;

  auto found_it = std::find_if(
    to.begin(), to.end(),
    std::bind(controller_name_compare, std::placeholders::_1, controller.info.name));
  // Checks that we're not duplicating controllers
  if (found_it != to.end())
  {
    to.clear();
    RCLCPP_ERROR(
      get_logger(), "A controller named '%s' was already loaded inside the controller manager",
      controller.info.name.c_str());
    return nullptr;
  }

  const rclcpp::NodeOptions controller_node_options = determine_controller_node_options(controller);
  if (
    controller.c->init(
      controller.info.name, robot_description_, get_update_rate(), get_namespace(),
      controller_node_options) == controller_interface::return_type::ERROR)
  {
    to.clear();
    RCLCPP_ERROR(
      get_logger(), "Could not initialize the controller named '%s'", controller.info.name.c_str());
    return nullptr;
  }

  executor_->add_node(controller.c->get_node()->get_node_base_interface());
  to.emplace_back(controller);

  // Destroys the old controllers list when the realtime thread is finished with it.
  RCLCPP_DEBUG(get_logger(), "Realtime switches over to new controller list");
  rt_controllers_wrapper_.switch_updated_list(guard);
  RCLCPP_DEBUG(get_logger(), "Destruct controller");
  std::vector<ControllerSpec> & new_unused_list = rt_controllers_wrapper_.get_unused_list(guard);
  new_unused_list.clear();
  RCLCPP_DEBUG(get_logger(), "Destruct controller finished");

  return to.back().c;
}

void ControllerManager::deactivate_controllers(
  const std::vector<ControllerSpec> & rt_controller_list,
  const std::vector<std::string> controllers_to_deactivate)
{
  // deactivate controllers
  for (const auto & controller_name : controllers_to_deactivate)
  {
    auto found_it = std::find_if(
      rt_controller_list.begin(), rt_controller_list.end(),
      std::bind(controller_name_compare, std::placeholders::_1, controller_name));
    if (found_it == rt_controller_list.end())
    {
      RCLCPP_ERROR(
        get_logger(),
        "Got request to deactivate controller '%s' but it is not in the realtime controller list",
        controller_name.c_str());
      continue;
    }
    auto controller = found_it->c;
    if (is_controller_active(*controller))
    {
      const auto new_state = controller->get_node()->deactivate();
      controller->release_interfaces();
      // if it is a chainable controller, make the reference interfaces unavailable on deactivation
      if (controller->is_chainable())
      {
        resource_manager_->make_controller_reference_interfaces_unavailable(controller_name);
      }
      if (new_state.id() != lifecycle_msgs::msg::State::PRIMARY_STATE_INACTIVE)
      {
        RCLCPP_ERROR(
          get_logger(), "After deactivating, controller '%s' is in state '%s', expected Inactive",
          controller_name.c_str(), new_state.label().c_str());
      }
    }
  }
}

void ControllerManager::switch_chained_mode(
  const std::vector<std::string> & chained_mode_switch_list, bool to_chained_mode)
{
  std::vector<ControllerSpec> & rt_controller_list =
    rt_controllers_wrapper_.update_and_get_used_by_rt_list();

  for (const auto & controller_name : chained_mode_switch_list)
  {
    auto found_it = std::find_if(
      rt_controller_list.begin(), rt_controller_list.end(),
      std::bind(controller_name_compare, std::placeholders::_1, controller_name));
    if (found_it == rt_controller_list.end())
    {
      RCLCPP_FATAL(
        get_logger(),
        "Got request to turn %s chained mode for controller '%s', but controller is not in the "
        "realtime controller list. (This should never happen!)",
        (to_chained_mode ? "ON" : "OFF"), controller_name.c_str());
      continue;
    }
    auto controller = found_it->c;
    if (!is_controller_active(*controller))
    {
      if (!controller->set_chained_mode(to_chained_mode))
      {
        RCLCPP_ERROR(
          get_logger(),
          "Got request to turn %s chained mode for controller '%s', but controller refused to do "
          "it! The control will probably not work as expected. Try to restart all controllers. "
          "If "
          "the error persist check controllers' individual configuration.",
          (to_chained_mode ? "ON" : "OFF"), controller_name.c_str());
      }
    }
    else
    {
      RCLCPP_FATAL(
        get_logger(),
        "Got request to turn %s chained mode for controller '%s', but this can not happen if "
        "controller is in '%s' state. (This should never happen!)",
        (to_chained_mode ? "ON" : "OFF"), controller_name.c_str(),
        hardware_interface::lifecycle_state_names::ACTIVE);
    }
  }
}

void ControllerManager::activate_controllers(
  const std::vector<ControllerSpec> & rt_controller_list,
  const std::vector<std::string> controllers_to_activate)
{
  for (const auto & controller_name : controllers_to_activate)
  {
    auto found_it = std::find_if(
      rt_controller_list.begin(), rt_controller_list.end(),
      std::bind(controller_name_compare, std::placeholders::_1, controller_name));
    if (found_it == rt_controller_list.end())
    {
      RCLCPP_ERROR(
        get_logger(),
        "Got request to activate controller '%s' but it is not in the realtime controller list",
        controller_name.c_str());
      continue;
    }
    auto controller = found_it->c;
    // reset the next update cycle time for newly activated controllers
    *found_it->next_update_cycle_time =
      rclcpp::Time(0, 0, this->get_node_clock_interface()->get_clock()->get_clock_type());

    bool assignment_successful = true;
    // assign command interfaces to the controller
    auto command_interface_config = controller->command_interface_configuration();
    // default to controller_interface::configuration_type::NONE
    std::vector<std::string> command_interface_names = {};
    if (command_interface_config.type == controller_interface::interface_configuration_type::ALL)
    {
      command_interface_names = resource_manager_->available_command_interfaces();
    }
    if (
      command_interface_config.type ==
      controller_interface::interface_configuration_type::INDIVIDUAL)
    {
      command_interface_names = command_interface_config.names;
    }
    std::vector<hardware_interface::LoanedCommandInterface> command_loans;
    command_loans.reserve(command_interface_names.size());
    for (const auto & command_interface : command_interface_names)
    {
      if (resource_manager_->command_interface_is_claimed(command_interface))
      {
        RCLCPP_ERROR(
          get_logger(),
          "Resource conflict for controller '%s'. Command interface '%s' is already claimed.",
          controller_name.c_str(), command_interface.c_str());
        assignment_successful = false;
        break;
      }
      try
      {
        command_loans.emplace_back(resource_manager_->claim_command_interface(command_interface));
      }
      catch (const std::exception & e)
      {
        RCLCPP_ERROR(
          get_logger(), "Can't activate controller '%s': %s", controller_name.c_str(), e.what());
        assignment_successful = false;
        break;
      }
    }
    // something went wrong during command interfaces, go skip the controller
    if (!assignment_successful)
    {
      continue;
    }

    // assign state interfaces to the controller
    auto state_interface_config = controller->state_interface_configuration();
    // default to controller_interface::configuration_type::NONE
    std::vector<std::string> state_interface_names = {};
    if (state_interface_config.type == controller_interface::interface_configuration_type::ALL)
    {
      state_interface_names = resource_manager_->available_state_interfaces();
    }
    if (
      state_interface_config.type == controller_interface::interface_configuration_type::INDIVIDUAL)
    {
      state_interface_names = state_interface_config.names;
    }
    std::vector<hardware_interface::LoanedStateInterface> state_loans;
    state_loans.reserve(state_interface_names.size());
    for (const auto & state_interface : state_interface_names)
    {
      try
      {
        state_loans.emplace_back(resource_manager_->claim_state_interface(state_interface));
      }
      catch (const std::exception & e)
      {
        RCLCPP_ERROR(
          get_logger(), "Can't activate controller '%s': %s", controller_name.c_str(), e.what());
        assignment_successful = false;
        break;
      }
    }
    // something went wrong during state interfaces, go skip the controller
    if (!assignment_successful)
    {
      continue;
    }
    controller->assign_interfaces(std::move(command_loans), std::move(state_loans));

    const auto new_state = controller->get_node()->activate();
    if (new_state.id() != lifecycle_msgs::msg::State::PRIMARY_STATE_ACTIVE)
    {
      RCLCPP_ERROR(
        get_logger(),
        "After activation, controller '%s' is in state '%s' (%d), expected '%s' (%d).",
        controller->get_node()->get_name(), new_state.label().c_str(), new_state.id(),
        hardware_interface::lifecycle_state_names::ACTIVE,
        lifecycle_msgs::msg::State::PRIMARY_STATE_ACTIVE);
    }

    // if it is a chainable controller, make the reference interfaces available on activation
    if (controller->is_chainable())
    {
      resource_manager_->make_controller_reference_interfaces_available(controller_name);
    }

    if (controller->is_async())
    {
      async_controller_threads_.at(controller_name)->activate();
    }
  }
}

void ControllerManager::activate_controllers_asap(
  const std::vector<ControllerSpec> & rt_controller_list,
  const std::vector<std::string> controllers_to_activate)
{
  //  https://github.com/ros-controls/ros2_control/issues/263
  activate_controllers(rt_controller_list, controllers_to_activate);
}

void ControllerManager::list_controllers_srv_cb(
  const std::shared_ptr<controller_manager_msgs::srv::ListControllers::Request>,
  std::shared_ptr<controller_manager_msgs::srv::ListControllers::Response> response)
{
  // lock services
  RCLCPP_DEBUG(get_logger(), "list controller service called");
  std::lock_guard<std::mutex> services_guard(services_lock_);
  RCLCPP_DEBUG(get_logger(), "list controller service locked");

  // lock controllers
  std::lock_guard<std::recursive_mutex> guard(rt_controllers_wrapper_.controllers_lock_);
  const std::vector<ControllerSpec> & controllers = rt_controllers_wrapper_.get_updated_list(guard);
  // create helper containers to create chained controller connections
  std::unordered_map<std::string, std::vector<std::string>> controller_chain_interface_map;
  std::unordered_map<std::string, std::set<std::string>> controller_chain_map;
  std::vector<size_t> chained_controller_indices;
  for (size_t i = 0; i < controllers.size(); ++i)
  {
    controller_chain_map[controllers[i].info.name] = {};
  }

  response->controller.reserve(controllers.size());
  for (size_t i = 0; i < controllers.size(); ++i)
  {
    controller_manager_msgs::msg::ControllerState controller_state;

    controller_state.name = controllers[i].info.name;
    controller_state.type = controllers[i].info.type;
    controller_state.claimed_interfaces = controllers[i].info.claimed_interfaces;
    controller_state.state = controllers[i].c->get_state().label();
    controller_state.is_chainable = controllers[i].c->is_chainable();
    controller_state.is_chained = controllers[i].c->is_in_chained_mode();

    // Get information about interfaces if controller are in 'inactive' or 'active' state
    if (is_controller_active(controllers[i].c) || is_controller_inactive(controllers[i].c))
    {
      auto command_interface_config = controllers[i].c->command_interface_configuration();
      if (command_interface_config.type == controller_interface::interface_configuration_type::ALL)
      {
        controller_state.required_command_interfaces = resource_manager_->command_interface_keys();
      }
      else if (
        command_interface_config.type ==
        controller_interface::interface_configuration_type::INDIVIDUAL)
      {
        controller_state.required_command_interfaces = command_interface_config.names;
      }

      auto state_interface_config = controllers[i].c->state_interface_configuration();
      if (state_interface_config.type == controller_interface::interface_configuration_type::ALL)
      {
        controller_state.required_state_interfaces = resource_manager_->state_interface_keys();
      }
      else if (
        state_interface_config.type ==
        controller_interface::interface_configuration_type::INDIVIDUAL)
      {
        controller_state.required_state_interfaces = state_interface_config.names;
      }
      // check for chained interfaces
      for (const auto & interface : controller_state.required_command_interfaces)
      {
        auto prefix_interface_type_pair = split_command_interface(interface);
        auto prefix = prefix_interface_type_pair.first;
        auto interface_type = prefix_interface_type_pair.second;
        if (controller_chain_map.find(prefix) != controller_chain_map.end())
        {
          controller_chain_map[controller_state.name].insert(prefix);
          controller_chain_interface_map[controller_state.name].push_back(interface_type);
        }
      }
      // check reference interfaces only if controller is inactive or active
      if (controllers[i].c->is_chainable())
      {
        auto references =
          resource_manager_->get_controller_reference_interface_names(controllers[i].info.name);
        controller_state.reference_interfaces.reserve(references.size());
        for (const auto & reference : references)
        {
          const std::string prefix_name = controllers[i].c->get_node()->get_name();
          const std::string interface_name = reference.substr(prefix_name.size() + 1);
          controller_state.reference_interfaces.push_back(interface_name);
        }
      }
    }
    response->controller.push_back(controller_state);
    // keep track of controllers that are part of a chain
    if (
      !controller_chain_interface_map[controller_state.name].empty() ||
      controllers[i].c->is_chainable())
    {
      chained_controller_indices.push_back(i);
    }
  }

  // create chain connections for all controllers in a chain
  for (const auto & index : chained_controller_indices)
  {
    auto & controller_state = response->controller[index];
    auto chained_set = controller_chain_map[controller_state.name];
    for (const auto & chained_name : chained_set)
    {
      controller_manager_msgs::msg::ChainConnection connection;
      connection.name = chained_name;
      connection.reference_interfaces = controller_chain_interface_map[controller_state.name];
      controller_state.chain_connections.push_back(connection);
    }
  }

  RCLCPP_DEBUG(get_logger(), "list controller service finished");
}

void ControllerManager::list_controller_types_srv_cb(
  const std::shared_ptr<controller_manager_msgs::srv::ListControllerTypes::Request>,
  std::shared_ptr<controller_manager_msgs::srv::ListControllerTypes::Response> response)
{
  // lock services
  RCLCPP_DEBUG(get_logger(), "list types service called");
  std::lock_guard<std::mutex> guard(services_lock_);
  RCLCPP_DEBUG(get_logger(), "list types service locked");

  auto cur_types = loader_->getDeclaredClasses();
  for (const auto & cur_type : cur_types)
  {
    response->types.push_back(cur_type);
    response->base_classes.push_back(kControllerInterfaceClassName);
    RCLCPP_DEBUG(get_logger(), "%s", cur_type.c_str());
  }
  cur_types = chainable_loader_->getDeclaredClasses();
  for (const auto & cur_type : cur_types)
  {
    response->types.push_back(cur_type);
    response->base_classes.push_back(kChainableControllerInterfaceClassName);
    RCLCPP_DEBUG(get_logger(), "%s", cur_type.c_str());
  }

  RCLCPP_DEBUG(get_logger(), "list types service finished");
}

void ControllerManager::load_controller_service_cb(
  const std::shared_ptr<controller_manager_msgs::srv::LoadController::Request> request,
  std::shared_ptr<controller_manager_msgs::srv::LoadController::Response> response)
{
  // lock services
  RCLCPP_DEBUG(get_logger(), "loading service called for controller '%s' ", request->name.c_str());
  std::lock_guard<std::mutex> guard(services_lock_);
  RCLCPP_DEBUG(get_logger(), "loading service locked");

  response->ok = load_controller(request->name).get() != nullptr;

  RCLCPP_DEBUG(
    get_logger(), "loading service finished for controller '%s' ", request->name.c_str());
}

void ControllerManager::configure_controller_service_cb(
  const std::shared_ptr<controller_manager_msgs::srv::ConfigureController::Request> request,
  std::shared_ptr<controller_manager_msgs::srv::ConfigureController::Response> response)
{
  // lock services
  RCLCPP_DEBUG(
    get_logger(), "configuring service called for controller '%s' ", request->name.c_str());
  std::lock_guard<std::mutex> guard(services_lock_);
  RCLCPP_DEBUG(get_logger(), "configuring service locked");

  response->ok = configure_controller(request->name) == controller_interface::return_type::OK;

  RCLCPP_DEBUG(
    get_logger(), "configuring service finished for controller '%s' ", request->name.c_str());
}

void ControllerManager::reload_controller_libraries_service_cb(
  const std::shared_ptr<controller_manager_msgs::srv::ReloadControllerLibraries::Request> request,
  std::shared_ptr<controller_manager_msgs::srv::ReloadControllerLibraries::Response> response)
{
  // lock services
  RCLCPP_DEBUG(get_logger(), "reload libraries service called");
  std::lock_guard<std::mutex> guard(services_lock_);
  RCLCPP_DEBUG(get_logger(), "reload libraries service locked");

  // only reload libraries if no controllers are active
  std::vector<std::string> loaded_controllers, active_controllers;
  loaded_controllers = get_controller_names();
  {
    // lock controllers
    std::lock_guard<std::recursive_mutex> ctrl_guard(rt_controllers_wrapper_.controllers_lock_);
    for (const auto & controller : rt_controllers_wrapper_.get_updated_list(ctrl_guard))
    {
      if (is_controller_active(*controller.c))
      {
        active_controllers.push_back(controller.info.name);
      }
    }
  }
  if (!active_controllers.empty() && !request->force_kill)
  {
    RCLCPP_ERROR(
      get_logger(),
      "Controller manager: Cannot reload controller libraries because"
      " there are still %i active controllers",
      (int)active_controllers.size());
    response->ok = false;
    return;
  }

  // stop active controllers if requested
  if (!loaded_controllers.empty())
  {
    RCLCPP_INFO(get_logger(), "Controller manager: Stopping all active controllers");
    std::vector<std::string> empty;
    if (
      switch_controller(
        empty, active_controllers,
        controller_manager_msgs::srv::SwitchController::Request::BEST_EFFORT) !=
      controller_interface::return_type::OK)
    {
      RCLCPP_ERROR(
        get_logger(),
        "Controller manager: Cannot reload controller libraries because failed to stop "
        "active controllers");
      response->ok = false;
      return;
    }
    for (const auto & controller : loaded_controllers)
    {
      if (unload_controller(controller) != controller_interface::return_type::OK)
      {
        RCLCPP_ERROR(
          get_logger(),
          "Controller manager: Cannot reload controller libraries because "
          "failed to unload controller '%s'",
          controller.c_str());
        response->ok = false;
        return;
      }
    }
    loaded_controllers = get_controller_names();
  }
  assert(loaded_controllers.empty());

  // Force a reload on all the PluginLoaders (internally, this recreates the plugin loaders)
  loader_ = std::make_shared<pluginlib::ClassLoader<controller_interface::ControllerInterface>>(
    kControllerInterfaceNamespace, kControllerInterfaceClassName);
  chainable_loader_ =
    std::make_shared<pluginlib::ClassLoader<controller_interface::ChainableControllerInterface>>(
      kControllerInterfaceNamespace, kChainableControllerInterfaceClassName);
  RCLCPP_INFO(
    get_logger(), "Controller manager: reloaded controller libraries for '%s'",
    kControllerInterfaceNamespace);

  response->ok = true;

  RCLCPP_DEBUG(get_logger(), "reload libraries service finished");
}

void ControllerManager::switch_controller_service_cb(
  const std::shared_ptr<controller_manager_msgs::srv::SwitchController::Request> request,
  std::shared_ptr<controller_manager_msgs::srv::SwitchController::Response> response)
{
  // lock services
  RCLCPP_DEBUG(get_logger(), "switching service called");
  std::lock_guard<std::mutex> guard(services_lock_);
  RCLCPP_DEBUG(get_logger(), "switching service locked");

  response->ok =
    switch_controller(
      request->activate_controllers, request->deactivate_controllers, request->strictness,
      request->activate_asap, request->timeout) == controller_interface::return_type::OK;

  RCLCPP_DEBUG(get_logger(), "switching service finished");
}

void ControllerManager::unload_controller_service_cb(
  const std::shared_ptr<controller_manager_msgs::srv::UnloadController::Request> request,
  std::shared_ptr<controller_manager_msgs::srv::UnloadController::Response> response)
{
  // lock services
  RCLCPP_DEBUG(
    get_logger(), "unloading service called for controller '%s' ", request->name.c_str());
  std::lock_guard<std::mutex> guard(services_lock_);
  RCLCPP_DEBUG(get_logger(), "unloading service locked");

  response->ok = unload_controller(request->name) == controller_interface::return_type::OK;

  RCLCPP_DEBUG(
    get_logger(), "unloading service finished for controller '%s' ", request->name.c_str());
}

void ControllerManager::list_hardware_components_srv_cb(
  const std::shared_ptr<controller_manager_msgs::srv::ListHardwareComponents::Request>,
  std::shared_ptr<controller_manager_msgs::srv::ListHardwareComponents::Response> response)
{
  RCLCPP_DEBUG(get_logger(), "list hardware components service called");
  std::lock_guard<std::mutex> guard(services_lock_);
  RCLCPP_DEBUG(get_logger(), "list hardware components service locked");

  auto hw_components_info = resource_manager_->get_components_status();

  response->component.reserve(hw_components_info.size());

  for (const auto & [component_name, component_info] : hw_components_info)
  {
    auto component = controller_manager_msgs::msg::HardwareComponentState();
    component.name = component_name;
    component.type = component_info.type;
    component.plugin_name = component_info.plugin_name;
    component.state.id = component_info.state.id();
    component.state.label = component_info.state.label();

    component.command_interfaces.reserve(component_info.command_interfaces.size());
    for (const auto & interface : component_info.command_interfaces)
    {
      controller_manager_msgs::msg::HardwareInterface hwi;
      hwi.name = interface;
      hwi.is_available = resource_manager_->command_interface_is_available(interface);
      hwi.is_claimed = resource_manager_->command_interface_is_claimed(interface);
      // TODO(destogl): Add here mapping to controller that has claimed or
      // can be claiming this interface
      // Those should be two variables
      // if (hwi.is_claimed)
      // {
      //   for (const auto & controller : controllers_that_use_interface(interface))
      //   {
      //     if (is_controller_active(controller))
      //     {
      //       hwi.is_claimed_by = controller;
      //     }
      //   }
      // }
      // hwi.is_used_by = controllers_that_use_interface(interface);
      component.command_interfaces.push_back(hwi);
    }

    component.state_interfaces.reserve(component_info.state_interfaces.size());
    for (const auto & interface : component_info.state_interfaces)
    {
      controller_manager_msgs::msg::HardwareInterface hwi;
      hwi.name = interface;
      hwi.is_available = resource_manager_->state_interface_is_available(interface);
      hwi.is_claimed = false;
      component.state_interfaces.push_back(hwi);
    }

    response->component.push_back(component);
  }

  RCLCPP_DEBUG(get_logger(), "list hardware components service finished");
}

void ControllerManager::list_hardware_interfaces_srv_cb(
  const std::shared_ptr<controller_manager_msgs::srv::ListHardwareInterfaces::Request>,
  std::shared_ptr<controller_manager_msgs::srv::ListHardwareInterfaces::Response> response)
{
  RCLCPP_DEBUG(get_logger(), "list hardware interfaces service called");
  std::lock_guard<std::mutex> guard(services_lock_);
  RCLCPP_DEBUG(get_logger(), "list hardware interfaces service locked");

  auto state_interface_names = resource_manager_->state_interface_keys();
  for (const auto & state_interface_name : state_interface_names)
  {
    controller_manager_msgs::msg::HardwareInterface hwi;
    hwi.name = state_interface_name;
    hwi.is_available = resource_manager_->state_interface_is_available(state_interface_name);
    hwi.is_claimed = false;
    response->state_interfaces.push_back(hwi);
  }
  auto command_interface_names = resource_manager_->command_interface_keys();
  for (const auto & command_interface_name : command_interface_names)
  {
    controller_manager_msgs::msg::HardwareInterface hwi;
    hwi.name = command_interface_name;
    hwi.is_available = resource_manager_->command_interface_is_available(command_interface_name);
    hwi.is_claimed = resource_manager_->command_interface_is_claimed(command_interface_name);
    response->command_interfaces.push_back(hwi);
  }

  RCLCPP_DEBUG(get_logger(), "list hardware interfaces service finished");
}

void ControllerManager::set_hardware_component_state_srv_cb(
  const std::shared_ptr<controller_manager_msgs::srv::SetHardwareComponentState::Request> request,
  std::shared_ptr<controller_manager_msgs::srv::SetHardwareComponentState::Response> response)
{
  RCLCPP_DEBUG(get_logger(), "set hardware component state service called");
  std::lock_guard<std::mutex> guard(services_lock_);
  RCLCPP_DEBUG(get_logger(), "set hardware component state service locked");

  RCLCPP_DEBUG(get_logger(), "set hardware component state '%s'", request->name.c_str());

  auto hw_components_info = resource_manager_->get_components_status();
  if (hw_components_info.find(request->name) != hw_components_info.end())
  {
    rclcpp_lifecycle::State target_state(
      request->target_state.id,
      // the ternary operator is needed because label in State constructor cannot be an empty string
      request->target_state.label.empty() ? "-" : request->target_state.label);
    response->ok =
      (resource_manager_->set_component_state(request->name, target_state) ==
       hardware_interface::return_type::OK);
    hw_components_info = resource_manager_->get_components_status();
    response->state.id = hw_components_info[request->name].state.id();
    response->state.label = hw_components_info[request->name].state.label();
  }
  else
  {
    RCLCPP_ERROR(
      get_logger(), "hardware component with name '%s' does not exist", request->name.c_str());
    response->ok = false;
  }

  RCLCPP_DEBUG(get_logger(), "set hardware component state service finished");
}

std::vector<std::string> ControllerManager::get_controller_names()
{
  std::vector<std::string> names;

  // lock controllers
  std::lock_guard<std::recursive_mutex> guard(rt_controllers_wrapper_.controllers_lock_);
  for (const auto & controller : rt_controllers_wrapper_.get_updated_list(guard))
  {
    names.push_back(controller.info.name);
  }
  return names;
}

void ControllerManager::read(const rclcpp::Time & time, const rclcpp::Duration & period)
{
  auto [ok, failed_hardware_names] = resource_manager_->read(time, period);

  if (!ok)
  {
    std::vector<std::string> stop_request = {};
    // Determine controllers to stop
    for (const auto & hardware_name : failed_hardware_names)
    {
      auto controllers = resource_manager_->get_cached_controllers_to_hardware(hardware_name);
      stop_request.insert(stop_request.end(), controllers.begin(), controllers.end());
    }

    std::vector<ControllerSpec> & rt_controller_list =
      rt_controllers_wrapper_.update_and_get_used_by_rt_list();
    deactivate_controllers(rt_controller_list, stop_request);
    // TODO(destogl): do auto-start of broadcasters
  }
}

void ControllerManager::manage_switch()
{
  // Ask hardware interfaces to change mode
  if (!resource_manager_->perform_command_mode_switch(
        activate_command_interface_request_, deactivate_command_interface_request_))
  {
    RCLCPP_ERROR(get_logger(), "Error while performing mode switch.");
  }

  std::vector<ControllerSpec> & rt_controller_list =
    rt_controllers_wrapper_.update_and_get_used_by_rt_list();

  deactivate_controllers(rt_controller_list, deactivate_request_);

  switch_chained_mode(to_chained_mode_request_, true);
  switch_chained_mode(from_chained_mode_request_, false);

  // activate controllers once the switch is fully complete
  if (!switch_params_.activate_asap)
  {
    activate_controllers(rt_controller_list, activate_request_);
  }
  else
  {
    // activate controllers as soon as their required joints are done switching
    activate_controllers_asap(rt_controller_list, activate_request_);
  }

  // All controllers switched --> switching done
  switch_params_.do_switch = false;
}

controller_interface::return_type ControllerManager::update(
  const rclcpp::Time & time, const rclcpp::Duration & period)
{
  std::vector<ControllerSpec> & rt_controller_list =
    rt_controllers_wrapper_.update_and_get_used_by_rt_list();

  auto ret = controller_interface::return_type::OK;
  ++update_loop_counter_;
  update_loop_counter_ %= update_rate_;

  for (const auto & loaded_controller : rt_controller_list)
  {
    // TODO(v-lopez) we could cache this information
    // https://github.com/ros-controls/ros2_control/issues/153
    if (!loaded_controller.c->is_async() && is_controller_active(*loaded_controller.c))
    {
      const auto controller_update_rate = loaded_controller.c->get_update_rate();
      const bool run_controller_at_cm_rate = (controller_update_rate >= update_rate_);
      const auto controller_period =
        run_controller_at_cm_rate ? period
                                  : rclcpp::Duration::from_seconds((1.0 / controller_update_rate));

      bool controller_go =
        (time ==
         rclcpp::Time(0, 0, this->get_node_clock_interface()->get_clock()->get_clock_type())) ||
        (time.seconds() >= loaded_controller.next_update_cycle_time->seconds());

      RCLCPP_DEBUG(
        get_logger(), "update_loop_counter: '%d ' controller_go: '%s ' controller_name: '%s '",
        update_loop_counter_, controller_go ? "True" : "False",
        loaded_controller.info.name.c_str());

      if (controller_go)
      {
        const auto controller_actual_period =
          (time - *loaded_controller.next_update_cycle_time) + controller_period;
        auto controller_ret = loaded_controller.c->update(time, controller_actual_period);

        if (
          *loaded_controller.next_update_cycle_time ==
          rclcpp::Time(0, 0, this->get_node_clock_interface()->get_clock()->get_clock_type()))
        {
          *loaded_controller.next_update_cycle_time = time;
        }
        *loaded_controller.next_update_cycle_time += controller_period;

        if (controller_ret != controller_interface::return_type::OK)
        {
          ret = controller_ret;
        }
      }
    }
  }

  // there are controllers to (de)activate
  if (switch_params_.do_switch)
  {
    manage_switch();
  }

  return ret;
}

void ControllerManager::write(const rclcpp::Time & time, const rclcpp::Duration & period)
{
  auto [ok, failed_hardware_names] = resource_manager_->write(time, period);

  if (!ok)
  {
    std::vector<std::string> stop_request = {};
    // Determine controllers to stop
    for (const auto & hardware_name : failed_hardware_names)
    {
      auto controllers = resource_manager_->get_cached_controllers_to_hardware(hardware_name);
      stop_request.insert(stop_request.end(), controllers.begin(), controllers.end());
    }

    std::vector<ControllerSpec> & rt_controller_list =
      rt_controllers_wrapper_.update_and_get_used_by_rt_list();
    deactivate_controllers(rt_controller_list, stop_request);
    // TODO(destogl): do auto-start of broadcasters
  }
}

std::vector<ControllerSpec> &
ControllerManager::RTControllerListWrapper::update_and_get_used_by_rt_list()
{
  used_by_realtime_controllers_index_ = updated_controllers_index_;
  return controllers_lists_[used_by_realtime_controllers_index_];
}

std::vector<ControllerSpec> & ControllerManager::RTControllerListWrapper::get_unused_list(
  const std::lock_guard<std::recursive_mutex> &)
{
  if (!controllers_lock_.try_lock())
  {
    throw std::runtime_error("controllers_lock_ not owned by thread");
  }
  controllers_lock_.unlock();
  // Get the index to the outdated controller list
  int free_controllers_list = get_other_list(updated_controllers_index_);

  // Wait until the outdated controller list is not being used by the realtime thread
  wait_until_rt_not_using(free_controllers_list);
  return controllers_lists_[free_controllers_list];
}

const std::vector<ControllerSpec> & ControllerManager::RTControllerListWrapper::get_updated_list(
  const std::lock_guard<std::recursive_mutex> &) const
{
  if (!controllers_lock_.try_lock())
  {
    throw std::runtime_error("controllers_lock_ not owned by thread");
  }
  controllers_lock_.unlock();
  return controllers_lists_[updated_controllers_index_];
}

void ControllerManager::RTControllerListWrapper::switch_updated_list(
  const std::lock_guard<std::recursive_mutex> &)
{
  if (!controllers_lock_.try_lock())
  {
    throw std::runtime_error("controllers_lock_ not owned by thread");
  }
  controllers_lock_.unlock();
  int former_current_controllers_list_ = updated_controllers_index_;
  updated_controllers_index_ = get_other_list(former_current_controllers_list_);
  wait_until_rt_not_using(former_current_controllers_list_);
}

int ControllerManager::RTControllerListWrapper::get_other_list(int index) const
{
  return (index + 1) % 2;
}

void ControllerManager::RTControllerListWrapper::wait_until_rt_not_using(
  int index, std::chrono::microseconds sleep_period) const
{
  while (used_by_realtime_controllers_index_ == index)
  {
    if (!rclcpp::ok())
    {
      throw std::runtime_error("rclcpp interrupted");
    }
    std::this_thread::sleep_for(sleep_period);
  }
}

std::pair<std::string, std::string> ControllerManager::split_command_interface(
  const std::string & command_interface)
{
  auto index = command_interface.find('/');
  auto prefix = command_interface.substr(0, index);
  auto interface_type = command_interface.substr(index + 1, command_interface.size() - 1);
  return {prefix, interface_type};
}

unsigned int ControllerManager::get_update_rate() const { return update_rate_; }

void ControllerManager::propagate_deactivation_of_chained_mode(
  const std::vector<ControllerSpec> & controllers)
{
  for (const auto & controller : controllers)
  {
    // get pointers to places in deactivate and activate lists ((de)activate lists have changed)
    auto deactivate_list_it =
      std::find(deactivate_request_.begin(), deactivate_request_.end(), controller.info.name);

    if (deactivate_list_it != deactivate_request_.end())
    {
      // if controller is not active then skip adding following-controllers to "from" chained mode
      // request
      if (!is_controller_active(controller.c))
      {
        RCLCPP_DEBUG(
          get_logger(),
          "Controller with name '%s' can not be deactivated since is not active. "
          "The controller will be removed from the list later."
          "Skipping adding following controllers to 'from' chained mode request.",
          controller.info.name.c_str());
        break;
      }

      for (const auto & cmd_itf_name : controller.c->command_interface_configuration().names)
      {
        // controller that 'cmd_tf_name' belongs to
        ControllersListIterator following_ctrl_it;
        if (command_interface_is_reference_interface_of_controller(
              cmd_itf_name, controllers, following_ctrl_it))
        {
          // currently iterated "controller" is preceding controller --> add following controller
          // with matching interface name to "from" chained mode list (if not already in it)
          if (
            std::find(
              from_chained_mode_request_.begin(), from_chained_mode_request_.end(),
              following_ctrl_it->info.name) == from_chained_mode_request_.end())
          {
            from_chained_mode_request_.push_back(following_ctrl_it->info.name);
            RCLCPP_DEBUG(
              get_logger(), "Adding controller '%s' in 'from chained mode' request.",
              following_ctrl_it->info.name.c_str());
          }
        }
      }
    }
  }
}

controller_interface::return_type ControllerManager::check_following_controllers_for_activate(
  const std::vector<ControllerSpec> & controllers, int strictness,
  const ControllersListIterator controller_it)
{
  // we assume that the controller exists is checked in advance
  RCLCPP_DEBUG(
    get_logger(), "Checking following controllers of preceding controller with name '%s'.",
    controller_it->info.name.c_str());

  for (const auto & cmd_itf_name : controller_it->c->command_interface_configuration().names)
  {
    ControllersListIterator following_ctrl_it;
    // Check if interface if reference interface and following controller exist.
    if (!command_interface_is_reference_interface_of_controller(
          cmd_itf_name, controllers, following_ctrl_it))
    {
      continue;
    }
    // TODO(destogl): performance of this code could be optimized by adding additional lists with
    // controllers that cache if the check has failed and has succeeded. Then the following would be
    // done only once per controller, otherwise in complex scenarios the same controller is checked
    // multiple times

    // check that all following controllers exits, are either: activated, will be activated, or
    // will not be deactivated
    RCLCPP_DEBUG(
      get_logger(), "Checking following controller with name '%s'.",
      following_ctrl_it->info.name.c_str());

    // check if following controller is chainable
    if (!following_ctrl_it->c->is_chainable())
    {
      RCLCPP_WARN(
        get_logger(),
        "No reference interface '%s' exist, since the following controller with name '%s' "
        "is not chainable.",
        cmd_itf_name.c_str(), following_ctrl_it->info.name.c_str());
      return controller_interface::return_type::ERROR;
    }

    if (is_controller_active(following_ctrl_it->c))
    {
      // will following controller be deactivated?
      if (
        std::find(
          deactivate_request_.begin(), deactivate_request_.end(), following_ctrl_it->info.name) !=
        deactivate_request_.end())
      {
        RCLCPP_WARN(
          get_logger(), "The following controller with name '%s' will be deactivated.",
          following_ctrl_it->info.name.c_str());
        return controller_interface::return_type::ERROR;
      }
    }
    // check if following controller will not be activated
    else if (
      std::find(activate_request_.begin(), activate_request_.end(), following_ctrl_it->info.name) ==
      activate_request_.end())
    {
      RCLCPP_WARN(
        get_logger(),
        "The following controller with name '%s' is not active and will not be activated.",
        following_ctrl_it->info.name.c_str());
      return controller_interface::return_type::ERROR;
    }

    // Trigger recursion to check all the following controllers only if they are OK, add this
    // controller update chained mode requests
    if (
      check_following_controllers_for_activate(controllers, strictness, following_ctrl_it) ==
      controller_interface::return_type::ERROR)
    {
      return controller_interface::return_type::ERROR;
    }

    // TODO(destogl): this should be discussed how to it the best - just a placeholder for now
    // else if (strictness ==
    //  controller_manager_msgs::srv::SwitchController::Request::MANIPULATE_CONTROLLERS_CHAIN)
    // {
    // // insert to the begin of activate request list to be activated before preceding controller
    //   activate_request_.insert(activate_request_.begin(), following_ctrl_name);
    // }
    if (!following_ctrl_it->c->is_in_chained_mode())
    {
      auto found_it = std::find(
        to_chained_mode_request_.begin(), to_chained_mode_request_.end(),
        following_ctrl_it->info.name);
      if (found_it == to_chained_mode_request_.end())
      {
        to_chained_mode_request_.push_back(following_ctrl_it->info.name);
        // if it is a chainable controller, make the reference interfaces available on preactivation
        // (This is needed when you activate a couple of chainable controller altogether)
        resource_manager_->make_controller_reference_interfaces_available(
          following_ctrl_it->info.name);
        RCLCPP_DEBUG(
          get_logger(), "Adding controller '%s' in 'to chained mode' request.",
          following_ctrl_it->info.name.c_str());
      }
    }
    else
    {
      // Check if following controller is in 'from' chained mode list and remove it, if so
      auto found_it = std::find(
        from_chained_mode_request_.begin(), from_chained_mode_request_.end(),
        following_ctrl_it->info.name);
      if (found_it != from_chained_mode_request_.end())
      {
        from_chained_mode_request_.erase(found_it);
        RCLCPP_DEBUG(
          get_logger(),
          "Removing controller '%s' in 'from chained mode' request because it "
          "should stay in chained mode.",
          following_ctrl_it->info.name.c_str());
      }
    }
  }
  return controller_interface::return_type::OK;
};

controller_interface::return_type ControllerManager::check_preceeding_controllers_for_deactivate(
  const std::vector<ControllerSpec> & controllers, int /*strictness*/,
  const ControllersListIterator controller_it)
{
  // if not chainable no need for any checks
  if (!controller_it->c->is_chainable())
  {
    return controller_interface::return_type::OK;
  }

  if (!controller_it->c->is_in_chained_mode())
  {
    RCLCPP_DEBUG(
      get_logger(),
      "Controller with name '%s' is chainable but not in chained mode. "
      "No need to do any checks of preceding controllers when stopping it.",
      controller_it->info.name.c_str());
    return controller_interface::return_type::OK;
  }

  RCLCPP_DEBUG(
    get_logger(), "Checking preceding controller of following controller with name '%s'.",
    controller_it->info.name.c_str());

  for (const auto & ref_itf_name :
       resource_manager_->get_controller_reference_interface_names(controller_it->info.name))
  {
    std::vector<ControllersListIterator> preceding_controllers_using_ref_itf;

    // TODO(destogl): This data could be cached after configuring controller into a map for faster
    // access here
    for (auto preceding_ctrl_it = controllers.begin(); preceding_ctrl_it != controllers.end();
         ++preceding_ctrl_it)
    {
      const auto preceding_ctrl_cmd_itfs =
        preceding_ctrl_it->c->command_interface_configuration().names;

      // if controller is not preceding go the next one
      if (
        std::find(preceding_ctrl_cmd_itfs.begin(), preceding_ctrl_cmd_itfs.end(), ref_itf_name) ==
        preceding_ctrl_cmd_itfs.end())
      {
        continue;
      }

      // check if preceding controller will be activated
      if (
        is_controller_inactive(preceding_ctrl_it->c) &&
        std::find(
          activate_request_.begin(), activate_request_.end(), preceding_ctrl_it->info.name) !=
          activate_request_.end())
      {
        RCLCPP_WARN(
          get_logger(),
          "Could not deactivate controller with name '%s' because "
          "preceding controller with name '%s' will be activated. ",
          controller_it->info.name.c_str(), preceding_ctrl_it->info.name.c_str());
        return controller_interface::return_type::ERROR;
      }
      // check if preceding controller will not be deactivated
      else if (
        is_controller_active(preceding_ctrl_it->c) &&
        std::find(
          deactivate_request_.begin(), deactivate_request_.end(), preceding_ctrl_it->info.name) ==
          deactivate_request_.end())
      {
        RCLCPP_WARN(
          get_logger(),
          "Could not deactivate controller with name '%s' because "
          "preceding controller with name '%s' is active and will not be deactivated.",
          controller_it->info.name.c_str(), preceding_ctrl_it->info.name.c_str());
        return controller_interface::return_type::ERROR;
      }
      // TODO(destogl): this should be discussed how to it the best - just a placeholder for now
      // else if (
      //  strictness ==
      //  controller_manager_msgs::srv::SwitchController::Request::MANIPULATE_CONTROLLERS_CHAIN)
      // {
      // // insert to the begin of activate request list to be activated before preceding controller
      //   activate_request_.insert(activate_request_.begin(), preceding_ctrl_name);
      // }
    }
  }
  return controller_interface::return_type::OK;
}

bool ControllerManager::controller_sorting(
  const ControllerSpec & ctrl_a, const ControllerSpec & ctrl_b,
  const std::vector<controller_manager::ControllerSpec> & controllers)
{
  // If the neither of the controllers are configured, then return false
  if (!((is_controller_active(ctrl_a.c) || is_controller_inactive(ctrl_a.c)) &&
        (is_controller_active(ctrl_b.c) || is_controller_inactive(ctrl_b.c))))
  {
    if (is_controller_active(ctrl_a.c) || is_controller_inactive(ctrl_a.c))
    {
      return true;
    }
    return false;
  }

  const std::vector<std::string> cmd_itfs = ctrl_a.c->command_interface_configuration().names;
  const std::vector<std::string> state_itfs = ctrl_a.c->state_interface_configuration().names;
  if (cmd_itfs.empty() || !ctrl_a.c->is_chainable())
  {
    // The case of the controllers that don't have any command interfaces. For instance,
    // joint_state_broadcaster
    // If the controller b is also under the same condition, then maintain their initial order
    const auto command_interfaces_exist =
      !ctrl_b.c->command_interface_configuration().names.empty();
    return ctrl_b.c->is_chainable() && command_interfaces_exist;
  }
  else if (ctrl_b.c->command_interface_configuration().names.empty() || !ctrl_b.c->is_chainable())
  {
    // If only the controller b is a broadcaster or non chainable type , then swap the controllers
    return false;
  }
  else
  {
    auto following_ctrls = get_following_controller_names(ctrl_a.info.name, controllers);
    if (following_ctrls.empty())
    {
      return false;
    }
    // If the ctrl_b is any of the following controllers of ctrl_a, then place ctrl_a before ctrl_b
    if (
      std::find(following_ctrls.begin(), following_ctrls.end(), ctrl_b.info.name) !=
      following_ctrls.end())
    {
      return true;
    }
    else
    {
      auto ctrl_a_preceding_ctrls = get_preceding_controller_names(ctrl_a.info.name, controllers);
      // This is to check that the ctrl_b is in the preceding controllers list of ctrl_a - This
      // check is useful when there is a chained controller branching, but they belong to same
      // branch
      if (
        std::find(ctrl_a_preceding_ctrls.begin(), ctrl_a_preceding_ctrls.end(), ctrl_b.info.name) !=
        ctrl_a_preceding_ctrls.end())
      {
        return false;
      }

      // This is to handle the cases where, the parsed ctrl_a and ctrl_b are not directly related
      // but might have a common parent - happens in branched chained controller
      auto ctrl_b_preceding_ctrls = get_preceding_controller_names(ctrl_b.info.name, controllers);
      std::sort(ctrl_a_preceding_ctrls.begin(), ctrl_a_preceding_ctrls.end());
      std::sort(ctrl_b_preceding_ctrls.begin(), ctrl_b_preceding_ctrls.end());
      std::list<std::string> intersection;
      std::set_intersection(
        ctrl_a_preceding_ctrls.begin(), ctrl_a_preceding_ctrls.end(),
        ctrl_b_preceding_ctrls.begin(), ctrl_b_preceding_ctrls.end(),
        std::back_inserter(intersection));
      if (!intersection.empty())
      {
        // If there is an intersection, then there is a common parent controller for both ctrl_a and
        // ctrl_b
        return true;
      }

      // If there is no common parent, then they belong to 2 different sets
      auto following_ctrls_b = get_following_controller_names(ctrl_b.info.name, controllers);
      if (following_ctrls_b.empty())
      {
        return true;
      }
      auto find_first_element = [&](const auto & controllers_list) -> size_t
      {
        auto it = std::find_if(
          controllers.begin(), controllers.end(),
          std::bind(controller_name_compare, std::placeholders::_1, controllers_list.back()));
        if (it != controllers.end())
        {
          return std::distance(controllers.begin(), it);
        }
        return 0;
      };
      const auto ctrl_a_chain_first_controller = find_first_element(following_ctrls);
      const auto ctrl_b_chain_first_controller = find_first_element(following_ctrls_b);
      if (ctrl_a_chain_first_controller < ctrl_b_chain_first_controller)
      {
        return true;
      }
    }

    // If the ctrl_a's state interface is the one exported by the ctrl_b then ctrl_b should be
    // infront of ctrl_a
    // TODO(saikishor): deal with the state interface chaining in the sorting algorithm
    auto state_it = std::find_if(
      state_itfs.begin(), state_itfs.end(),
      [ctrl_b](auto itf)
      {
        auto index = itf.find_first_of('/');
        return ((index != std::string::npos) && (itf.substr(0, index) == ctrl_b.info.name));
      });
    if (state_it != state_itfs.end())
    {
      return false;
    }

    // The rest of the cases, basically end up at the end of the list
    return false;
  }
};

void ControllerManager::controller_activity_diagnostic_callback(
  diagnostic_updater::DiagnosticStatusWrapper & stat)
{
  // lock controllers
  std::lock_guard<std::recursive_mutex> guard(rt_controllers_wrapper_.controllers_lock_);
  const std::vector<ControllerSpec> & controllers = rt_controllers_wrapper_.get_updated_list(guard);
  bool all_active = true;
  for (size_t i = 0; i < controllers.size(); ++i)
  {
    if (!is_controller_active(controllers[i].c))
    {
      all_active = false;
    }
    stat.add(controllers[i].info.name, controllers[i].c->get_state().label());
  }

  if (all_active)
  {
    stat.summary(diagnostic_msgs::msg::DiagnosticStatus::OK, "All controllers are active");
  }
  else
  {
    stat.summary(diagnostic_msgs::msg::DiagnosticStatus::OK, "Not all controllers are active");
  }
}

rclcpp::NodeOptions ControllerManager::determine_controller_node_options(
  const ControllerSpec & controller) const
{
  auto check_for_element = [](const auto & list, const auto & element)
  { return std::find(list.begin(), list.end(), element) != list.end(); };

  rclcpp::NodeOptions controller_node_options = controller.c->define_custom_node_options();
  std::vector<std::string> node_options_arguments = controller_node_options.arguments();
  const std::string ros_args_arg = "--ros-args";
  if (controller.info.parameters_file.has_value())
  {
    if (!check_for_element(node_options_arguments, ros_args_arg))
    {
      node_options_arguments.push_back(ros_args_arg);
    }
    node_options_arguments.push_back("--params-file");
    node_options_arguments.push_back(controller.info.parameters_file.value());
  }

  // ensure controller's `use_sim_time` parameter matches controller_manager's
  const rclcpp::Parameter use_sim_time = this->get_parameter("use_sim_time");
  if (use_sim_time.as_bool())
  {
    if (!check_for_element(node_options_arguments, ros_args_arg))
    {
      node_options_arguments.push_back(ros_args_arg);
    }
    node_options_arguments.push_back("-p");
    node_options_arguments.push_back("use_sim_time:=true");
  }

  controller_node_options = controller_node_options.arguments(node_options_arguments);
  return controller_node_options;
}

}  // namespace controller_manager<|MERGE_RESOLUTION|>--- conflicted
+++ resolved
@@ -347,14 +347,8 @@
   RCLCPP_INFO(get_logger(), "Received robot description from topic.");
   RCLCPP_DEBUG(
     get_logger(), "'Content of robot description file: %s", robot_description.data.c_str());
-<<<<<<< HEAD
   robot_description_ = robot_description.data;
   if (resource_manager_->are_components_initialized())
-=======
-  // TODO(mamueluth): errors should probably be caught since we don't want controller_manager node
-  // to die if a non valid urdf is passed. However, should maybe be fine tuned.
-  try
->>>>>>> 69e5e273
   {
     RCLCPP_WARN(
       get_logger(),
