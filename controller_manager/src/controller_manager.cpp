--- conflicted
+++ resolved
@@ -173,10 +173,6 @@
     "~/unload_controller",
     std::bind(&ControllerManager::unload_controller_service_cb, this, _1, _2),
     rmw_qos_profile_services_default, best_effort_callback_group_);
-<<<<<<< HEAD
-
-=======
->>>>>>> fc765f3b
   list_hardware_components_service_ =
     create_service<controller_manager_msgs::srv::ListHardwareComponents>(
       "~/list_hardware_components",
@@ -1185,7 +1181,6 @@
   std::lock_guard<std::mutex> guard(services_lock_);
   RCLCPP_DEBUG(get_logger(), "list hardware components service locked");
 
-<<<<<<< HEAD
   auto hw_components_info = resource_manager_->get_components_status();
 
   response->component.reserve(hw_components_info.size());
@@ -1221,8 +1216,7 @@
 
     response->component.push_back(component);
   }
-=======
->>>>>>> fc765f3b
+
   RCLCPP_DEBUG(get_logger(), "list hardware components service finished");
 }
 
@@ -1239,10 +1233,7 @@
   {
     controller_manager_msgs::msg::HardwareInterface hwi;
     hwi.name = state_interface_name;
-<<<<<<< HEAD
     hwi.is_available = resource_manager_->state_interface_is_available(state_interface_name);
-=======
->>>>>>> fc765f3b
     hwi.is_claimed = false;
     response->state_interfaces.push_back(hwi);
   }
@@ -1251,17 +1242,11 @@
   {
     controller_manager_msgs::msg::HardwareInterface hwi;
     hwi.name = command_interface_name;
-<<<<<<< HEAD
     hwi.is_available = resource_manager_->command_interface_is_available(command_interface_name);
     hwi.is_claimed = resource_manager_->command_interface_is_claimed(command_interface_name);
     response->command_interfaces.push_back(hwi);
   }
-=======
-    hwi.is_claimed = resource_manager_->command_interface_is_claimed(command_interface_name);
-    response->command_interfaces.push_back(hwi);
-  }
-
->>>>>>> fc765f3b
+
   RCLCPP_DEBUG(get_logger(), "list hardware interfaces service finished");
 }
 
@@ -1275,7 +1260,6 @@
 
   RCLCPP_DEBUG(get_logger(), "set hardware component state '%s'", request->name.c_str());
 
-<<<<<<< HEAD
   auto hw_components_info = resource_manager_->get_components_status();
   if (hw_components_info.find(request->name) != hw_components_info.end())
   {
@@ -1297,8 +1281,6 @@
     response->ok = false;
   }
 
-=======
->>>>>>> fc765f3b
   RCLCPP_DEBUG(get_logger(), "set hardware component state service finished");
 }
 
