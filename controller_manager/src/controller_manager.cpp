// Copyright 2020 Open Source Robotics Foundation, Inc.
//
// Licensed under the Apache License, Version 2.0 (the "License");
// you may not use this file except in compliance with the License.
// You may obtain a copy of the License at
//
//     http://www.apache.org/licenses/LICENSE-2.0
//
// Unless required by applicable law or agreed to in writing, software
// distributed under the License is distributed on an "AS IS" BASIS,
// WITHOUT WARRANTIES OR CONDITIONS OF ANY KIND, either express or implied.
// See the License for the specific language governing permissions and
// limitations under the License.

#include "controller_manager/controller_manager.hpp"

#include <fmt/compile.h>

#include <memory>
#include <set>
#include <string>
#include <utility>
#include <vector>

#include "controller_interface/controller_interface_base.hpp"
#include "controller_manager_msgs/msg/hardware_component_state.hpp"
#include "hardware_interface/helpers.hpp"
#include "hardware_interface/introspection.hpp"
#include "hardware_interface/types/lifecycle_state_names.hpp"
#include "lifecycle_msgs/msg/state.hpp"
#include "rcl/arguments.h"
#include "rclcpp/version.h"
#include "rclcpp_lifecycle/state.hpp"

#include "controller_manager/controller_manager_parameters.hpp"

namespace  // utility
{
static constexpr const char * kControllerInterfaceNamespace = "controller_interface";
static constexpr const char * kControllerInterfaceClassName =
  "controller_interface::ControllerInterface";
static constexpr const char * kChainableControllerInterfaceClassName =
  "controller_interface::ChainableControllerInterface";

// Changed services history QoS to keep all so we don't lose any client service calls
// \note The versions conditioning is added here to support the source-compatibility with Humble
#if RCLCPP_VERSION_MAJOR >= 17
rclcpp::QoS qos_services =
  rclcpp::QoS(rclcpp::QoSInitialization(RMW_QOS_POLICY_HISTORY_KEEP_ALL, 1))
    .reliable()
    .durability_volatile();
#else
static const rmw_qos_profile_t qos_services = {
  RMW_QOS_POLICY_HISTORY_KEEP_ALL,
  1,  // message queue depth
  RMW_QOS_POLICY_RELIABILITY_RELIABLE,
  RMW_QOS_POLICY_DURABILITY_VOLATILE,
  RMW_QOS_DEADLINE_DEFAULT,
  RMW_QOS_LIFESPAN_DEFAULT,
  RMW_QOS_POLICY_LIVELINESS_SYSTEM_DEFAULT,
  RMW_QOS_LIVELINESS_LEASE_DURATION_DEFAULT,
  false};
#endif

inline bool is_controller_unconfigured(
  const controller_interface::ControllerInterfaceBase & controller)
{
<<<<<<< HEAD
  return controller.get_state().id() == lifecycle_msgs::msg::State::PRIMARY_STATE_UNCONFIGURED;
}

inline bool is_controller_unconfigured(
  const controller_interface::ControllerInterfaceBaseSharedPtr & controller)
{
  return is_controller_unconfigured(*controller);
=======
  return controller.get_lifecycle_state().id() ==
         lifecycle_msgs::msg::State::PRIMARY_STATE_UNCONFIGURED;
>>>>>>> 971f0cf1
}

inline bool is_controller_inactive(const controller_interface::ControllerInterfaceBase & controller)
{
  return controller.get_lifecycle_state().id() ==
         lifecycle_msgs::msg::State::PRIMARY_STATE_INACTIVE;
}

inline bool is_controller_inactive(
  const controller_interface::ControllerInterfaceBaseSharedPtr & controller)
{
  return is_controller_inactive(*controller);
}

inline bool is_controller_active(const controller_interface::ControllerInterfaceBase & controller)
{
  return controller.get_lifecycle_state().id() == lifecycle_msgs::msg::State::PRIMARY_STATE_ACTIVE;
}

inline bool is_controller_active(
  const controller_interface::ControllerInterfaceBaseSharedPtr & controller)
{
  return is_controller_active(*controller);
}

bool controller_name_compare(const controller_manager::ControllerSpec & a, const std::string & name)
{
  return a.info.name == name;
}

/// Checks if an interface belongs to a controller based on its prefix.
/**
 * A State/Command interface can be provided by a controller in which case is called
 * "state/reference" interface. This means that the @interface_name starts with the name of a
 * controller.
 *
 * \param[in] interface_name to be found in the map.
 * \param[in] controllers list of controllers to compare their names to interface's prefix.
 * \param[out] following_controller_it iterator to the following controller that reference interface
 * @interface_name belongs to.
 * \return true if interface has a controller name as prefix, false otherwise.
 */
bool is_interface_a_chained_interface(
  const std::string & interface_name,
  const std::vector<controller_manager::ControllerSpec> & controllers,
  controller_manager::ControllersListIterator & following_controller_it)
{
  auto split_pos = interface_name.find_first_of('/');
  if (split_pos == std::string::npos)  // '/' exist in the string (should be always false)
  {
    RCLCPP_FATAL(
      rclcpp::get_logger("ControllerManager::utils"),
      "Character '/', was not find in the interface name '%s'. This should never happen. "
      "Stop the controller manager immediately and restart it.",
      interface_name.c_str());
    throw std::runtime_error("Mismatched interface name. See the FATAL message above.");
  }

  auto interface_prefix = interface_name.substr(0, split_pos);
  following_controller_it = std::find_if(
    controllers.begin(), controllers.end(),
    std::bind(controller_name_compare, std::placeholders::_1, interface_prefix));

  RCLCPP_DEBUG(
    rclcpp::get_logger("ControllerManager::utils"),
    "Deduced interface prefix '%s' - searching for the controller with the same name.",
    interface_prefix.c_str());

  if (following_controller_it == controllers.end())
  {
    RCLCPP_DEBUG(
      rclcpp::get_logger("ControllerManager::utils"),
      "Required interface '%s' with prefix '%s' is not a chain interface.", interface_name.c_str(),
      interface_prefix.c_str());

    return false;
  }
  return true;
}

void controller_chain_spec_cleanup(
  std::unordered_map<std::string, controller_manager::ControllerChainSpec> & ctrl_chain_spec,
  const std::string & controller)
{
  const auto following_controllers = ctrl_chain_spec[controller].following_controllers;
  const auto preceding_controllers = ctrl_chain_spec[controller].preceding_controllers;
  for (const auto & flwg_ctrl : following_controllers)
  {
    if (!ros2_control::remove_item(ctrl_chain_spec[flwg_ctrl].preceding_controllers, controller))
    {
      RCLCPP_ERROR(
        rclcpp::get_logger("ControllerManager::utils"),
        "Controller '%s' is not in the list of preceding controllers of '%s'.", controller.c_str(),
        flwg_ctrl.c_str());
    }
  }
  for (const auto & preced_ctrl : preceding_controllers)
  {
    if (ros2_control::remove_item(ctrl_chain_spec[preced_ctrl].following_controllers, controller))
    {
      RCLCPP_ERROR(
        rclcpp::get_logger("ControllerManager::utils"),
        "Controller '%s' is not in the list of following controllers of '%s'.", controller.c_str(),
        preced_ctrl.c_str());
    }
  }
  ctrl_chain_spec.erase(controller);
}

// Gets the list of active controllers that use the command interface of the given controller
void get_active_controllers_using_command_interfaces_of_controller(
  const std::string & controller_name,
  const std::vector<controller_manager::ControllerSpec> & controllers,
  std::vector<std::string> & controllers_using_command_interfaces)
{
  auto it = std::find_if(
    controllers.begin(), controllers.end(),
    std::bind(controller_name_compare, std::placeholders::_1, controller_name));
  if (it == controllers.end())
  {
    RCLCPP_ERROR(
      rclcpp::get_logger("ControllerManager::utils"),
      "Controller '%s' not found in the list of controllers.", controller_name.c_str());
    return;
  }
  const auto cmd_itfs = it->c->command_interface_configuration().names;
  for (const auto & cmd_itf : cmd_itfs)
  {
    for (const auto & controller : controllers)
    {
      const auto ctrl_cmd_itfs = controller.c->command_interface_configuration().names;
      // check if the controller is active and has the command interface and make sure that it
      // doesn't exist in the list already
      if (
        is_controller_active(controller.c) &&
        std::find(ctrl_cmd_itfs.begin(), ctrl_cmd_itfs.end(), cmd_itf) != ctrl_cmd_itfs.end())
      {
        ros2_control::add_item(controllers_using_command_interfaces, controller.info.name);
      }
    }
  }
}

void extract_command_interfaces_for_controller(
  const controller_manager::ControllerSpec & ctrl,
  const std::unique_ptr<hardware_interface::ResourceManager> & resource_manager,
  std::vector<std::string> & request_interface_list)
{
  auto command_interface_config = ctrl.c->command_interface_configuration();
  std::vector<std::string> command_interface_names = {};
  if (command_interface_config.type == controller_interface::interface_configuration_type::ALL)
  {
    command_interface_names = resource_manager->available_command_interfaces();
  }
  if (
    command_interface_config.type == controller_interface::interface_configuration_type::INDIVIDUAL)
  {
    command_interface_names = command_interface_config.names;
  }
  request_interface_list.insert(
    request_interface_list.end(), command_interface_names.begin(), command_interface_names.end());
}

controller_interface::return_type evaluate_switch_result(
  const std::unique_ptr<hardware_interface::ResourceManager> & resource_manager,
  const std::vector<std::string> & activate_list, const std::vector<std::string> & deactivate_list,
  int strictness, rclcpp::Logger logger,
  std::vector<controller_manager::ControllerSpec> & controllers_spec, std::string & message)
{
  message.clear();
  auto switch_result = controller_interface::return_type::OK;
  std::string unable_to_activate_controllers("");
  std::string unable_to_deactivate_controllers("");
  for (auto & controller : controllers_spec)
  {
    if (is_controller_active(controller.c))
    {
      auto command_interface_config = controller.c->command_interface_configuration();
      if (command_interface_config.type == controller_interface::interface_configuration_type::ALL)
      {
        controller.info.claimed_interfaces = resource_manager->available_command_interfaces();
      }
      if (
        command_interface_config.type ==
        controller_interface::interface_configuration_type::INDIVIDUAL)
      {
        controller.info.claimed_interfaces = command_interface_config.names;
      }
    }
    else
    {
      controller.info.claimed_interfaces.clear();
    }
    if (
      std::find(activate_list.begin(), activate_list.end(), controller.info.name) !=
      activate_list.end())
    {
      if (!is_controller_active(controller.c))
      {
        unable_to_activate_controllers += controller.info.name + " ";
        RCLCPP_ERROR(logger, "Could not activate controller : '%s'", controller.info.name.c_str());
        switch_result = controller_interface::return_type::ERROR;
      }
    }
    /// @note The following is the case of the real controllers that are deactivated and doesn't
    /// include the chained controllers that are deactivated and activated
    if (
      std::find(deactivate_list.begin(), deactivate_list.end(), controller.info.name) !=
        deactivate_list.end() &&
      std::find(activate_list.begin(), activate_list.end(), controller.info.name) ==
        activate_list.end())
    {
      if (is_controller_active(controller.c))
      {
        unable_to_deactivate_controllers += controller.info.name + " ";
        RCLCPP_ERROR(
          logger, "Could not deactivate controller : '%s'", controller.info.name.c_str());
        switch_result = controller_interface::return_type::ERROR;
      }
    }
  }
  if (switch_result != controller_interface::return_type::OK)
  {
    message = "Failed switching controllers.... ";
    RCLCPP_ERROR(logger, "%s", message.c_str());
    if (!unable_to_activate_controllers.empty())
    {
      const std::string error_msg = fmt::format(
        FMT_COMPILE("Unable to activate controllers: [ {} ]"), unable_to_activate_controllers);
      message += "\n" + error_msg;
      RCLCPP_ERROR(logger, "%s", error_msg.c_str());
    }
    if (!unable_to_deactivate_controllers.empty())
    {
      const std::string error_msg = fmt::format(
        FMT_COMPILE("Unable to deactivate controllers: [ {} ]"), unable_to_deactivate_controllers);
      message += "\n" + error_msg;
      RCLCPP_ERROR(logger, "%s", error_msg.c_str());
    }
  }
  else
  {
    message = "Successfully switched controllers!";
    if (strictness != controller_manager_msgs::srv::SwitchController::Request::STRICT)
    {
      if (!deactivate_list.empty())
      {
        std::string list = std::accumulate(
          std::next(deactivate_list.begin()), deactivate_list.end(), deactivate_list.front(),
          [](const std::string & a, const std::string & b) { return a + " " + b; });
        const std::string info_msg =
          fmt::format(FMT_COMPILE("Deactivated controllers: [ {} ]"), list);
        message += "\n" + info_msg;
        RCLCPP_INFO(logger, "%s", info_msg.c_str());
      }
      if (!activate_list.empty())
      {
        std::string list = std::accumulate(
          std::next(activate_list.begin()), activate_list.end(), activate_list.front(),
          [](const std::string & a, const std::string & b) { return a + " " + b; });
        const std::string info_msg =
          fmt::format(FMT_COMPILE("Activated controllers: [ {} ]"), list);
        message += "\n" + info_msg;
        RCLCPP_INFO(logger, "%s", info_msg.c_str());
      }
    }
    RCLCPP_INFO(logger, "Successfully switched controllers!");
  }
  return switch_result;
}

void get_controller_list_command_interfaces(
  const std::vector<std::string> & controllers_list,
  const std::vector<controller_manager::ControllerSpec> & controllers_spec,
  const std::unique_ptr<hardware_interface::ResourceManager> & resource_manager,
  std::vector<std::string> & request_interface_list)
{
  for (const auto & controller_name : controllers_list)
  {
    auto found_it = std::find_if(
      controllers_spec.begin(), controllers_spec.end(),
      std::bind(controller_name_compare, std::placeholders::_1, controller_name));
    if (found_it != controllers_spec.end())
    {
      extract_command_interfaces_for_controller(
        *found_it, resource_manager, request_interface_list);
    }
  }
}
}  // namespace

namespace controller_manager
{
rclcpp::NodeOptions get_cm_node_options()
{
  rclcpp::NodeOptions node_options;
  // Required for getting types of controllers to be loaded via service call
  node_options.allow_undeclared_parameters(true);
  node_options.automatically_declare_parameters_from_overrides(true);
// \note The versions conditioning is added here to support the source-compatibility until Humble
#if RCLCPP_VERSION_MAJOR >= 21
  node_options.enable_logger_service(true);
#endif
  return node_options;
}

ControllerManager::ControllerManager(
  std::shared_ptr<rclcpp::Executor> executor, const std::string & manager_node_name,
  const std::string & node_namespace, const rclcpp::NodeOptions & options)
: rclcpp::Node(manager_node_name, node_namespace, options),
  diagnostics_updater_(this),
  executor_(executor),
  loader_(
    std::make_shared<pluginlib::ClassLoader<controller_interface::ControllerInterface>>(
      kControllerInterfaceNamespace, kControllerInterfaceClassName)),
  chainable_loader_(
    std::make_shared<pluginlib::ClassLoader<controller_interface::ChainableControllerInterface>>(
      kControllerInterfaceNamespace, kChainableControllerInterfaceClassName)),
  cm_node_options_(options)
{
  initialize_parameters();
  resource_manager_ =
    std::make_unique<hardware_interface::ResourceManager>(trigger_clock_, this->get_logger());
  init_controller_manager();
}

ControllerManager::ControllerManager(
  std::shared_ptr<rclcpp::Executor> executor, const std::string & urdf,
  bool activate_all_hw_components, const std::string & manager_node_name,
  const std::string & node_namespace, const rclcpp::NodeOptions & options)
: rclcpp::Node(manager_node_name, node_namespace, options),
  diagnostics_updater_(this),
  executor_(executor),
  loader_(
    std::make_shared<pluginlib::ClassLoader<controller_interface::ControllerInterface>>(
      kControllerInterfaceNamespace, kControllerInterfaceClassName)),
  chainable_loader_(
    std::make_shared<pluginlib::ClassLoader<controller_interface::ChainableControllerInterface>>(
      kControllerInterfaceNamespace, kChainableControllerInterfaceClassName)),
  cm_node_options_(options),
  robot_description_(urdf)
{
  initialize_parameters();
  hardware_interface::ResourceManagerParams params;
  params.robot_description = urdf;
  params.clock = trigger_clock_;
  params.logger = this->get_logger();
  params.activate_all = activate_all_hw_components;
  params.update_rate = static_cast<unsigned int>(params_->update_rate);
  params.executor = executor_;
  resource_manager_ = std::make_unique<hardware_interface::ResourceManager>(params, true);
  init_controller_manager();
}

ControllerManager::ControllerManager(
  std::unique_ptr<hardware_interface::ResourceManager> resource_manager,
  std::shared_ptr<rclcpp::Executor> executor, const std::string & manager_node_name,
  const std::string & node_namespace, const rclcpp::NodeOptions & options)
: rclcpp::Node(manager_node_name, node_namespace, options),
  resource_manager_(std::move(resource_manager)),
  diagnostics_updater_(this),
  executor_(executor),
  loader_(
    std::make_shared<pluginlib::ClassLoader<controller_interface::ControllerInterface>>(
      kControllerInterfaceNamespace, kControllerInterfaceClassName)),
  chainable_loader_(
    std::make_shared<pluginlib::ClassLoader<controller_interface::ChainableControllerInterface>>(
      kControllerInterfaceNamespace, kChainableControllerInterfaceClassName)),
  cm_node_options_(options),
  robot_description_(resource_manager_->get_robot_description())
{
  initialize_parameters();
  init_controller_manager();
}

ControllerManager::~ControllerManager()
{
  CLEAR_ALL_ROS2_CONTROL_INTROSPECTION_REGISTRIES();
  if (preshutdown_cb_handle_)
  {
    rclcpp::Context::SharedPtr context = this->get_node_base_interface()->get_context();
    context->remove_pre_shutdown_callback(*(preshutdown_cb_handle_.get()));
    preshutdown_cb_handle_.reset();
  }
}

bool ControllerManager::shutdown_controllers()
{
  RCLCPP_INFO(get_logger(), "Shutting down all controllers in the controller manager.");
  // Shutdown all controllers
  std::lock_guard<std::recursive_mutex> guard(rt_controllers_wrapper_.controllers_lock_);
  std::vector<ControllerSpec> controllers_list = rt_controllers_wrapper_.get_updated_list(guard);
  bool ctrls_shutdown_status = true;
  for (auto & controller : controllers_list)
  {
    if (is_controller_active(controller.c))
    {
      RCLCPP_INFO(
        get_logger(), "Deactivating controller '%s'", controller.c->get_node()->get_name());
      controller.c->get_node()->deactivate();
      controller.c->release_interfaces();
    }
    if (is_controller_inactive(*controller.c) || is_controller_unconfigured(*controller.c))
    {
      RCLCPP_INFO(
        get_logger(), "Shutting down controller '%s'", controller.c->get_node()->get_name());
      shutdown_controller(controller);
    }
    ctrls_shutdown_status &=
      (controller.c->get_node()->get_current_state().id() ==
       lifecycle_msgs::msg::State::PRIMARY_STATE_FINALIZED);
    executor_->remove_node(controller.c->get_node()->get_node_base_interface());
  }
  return ctrls_shutdown_status;
}

void ControllerManager::init_controller_manager()
{
  controller_manager_activity_publisher_ =
    create_publisher<controller_manager_msgs::msg::ControllerManagerActivity>(
      "~/activity", rclcpp::QoS(1).reliable().transient_local());
  rt_controllers_wrapper_.set_on_switch_callback(
    std::bind(&ControllerManager::publish_activity, this));
  resource_manager_->set_on_component_state_switch_callback(
    std::bind(&ControllerManager::publish_activity, this));

  // Get parameters needed for RT "update" loop to work
  if (is_resource_manager_initialized())
  {
    if (params_->enforce_command_limits)
    {
      resource_manager_->import_joint_limiters(robot_description_);
    }
    init_services();
  }
  else
  {
    robot_description_notification_timer_ = create_wall_timer(
      std::chrono::seconds(1),
      [&]()
      {
        RCLCPP_WARN(
          get_logger(), "Waiting for data on 'robot_description' topic to finish initialization");
      });
  }

  // set QoS to transient local to get messages that have already been published
  // (if robot state publisher starts before controller manager)
  robot_description_subscription_ = create_subscription<std_msgs::msg::String>(
    "robot_description", rclcpp::QoS(1).transient_local(),
    std::bind(&ControllerManager::robot_description_callback, this, std::placeholders::_1));
  RCLCPP_INFO(
    get_logger(), "Subscribing to '%s' topic for robot description.",
    robot_description_subscription_->get_topic_name());

  // Setup diagnostics
  periodicity_stats_.Reset();
  diagnostics_updater_.setHardwareID("ros2_control");
  diagnostics_updater_.add(
    "Controllers Activity", this, &ControllerManager::controller_activity_diagnostic_callback);
  diagnostics_updater_.add(
    "Hardware Components Activity", this,
    &ControllerManager::hardware_components_diagnostic_callback);
  diagnostics_updater_.add(
    "Controller Manager Activity", this,
    &ControllerManager::controller_manager_diagnostic_callback);

  INITIALIZE_ROS2_CONTROL_INTROSPECTION_REGISTRY(
    this, hardware_interface::DEFAULT_INTROSPECTION_TOPIC,
    hardware_interface::DEFAULT_REGISTRY_KEY);
  START_ROS2_CONTROL_INTROSPECTION_PUBLISHER_THREAD(hardware_interface::DEFAULT_REGISTRY_KEY);

  // Add on_shutdown callback to stop the controller manager
  rclcpp::Context::SharedPtr context = this->get_node_base_interface()->get_context();
  preshutdown_cb_handle_ =
    std::make_unique<rclcpp::PreShutdownCallbackHandle>(context->add_pre_shutdown_callback(
      [this]()
      {
        RCLCPP_INFO(get_logger(), "Shutdown request received....");
        if (this->get_node_base_interface()->get_associated_with_executor_atomic().load())
        {
          executor_->remove_node(this->get_node_base_interface());
        }
        executor_->cancel();
        if (!this->shutdown_controllers())
        {
          RCLCPP_ERROR(get_logger(), "Failed shutting down the controllers.");
        }
        if (!resource_manager_->shutdown_components())
        {
          RCLCPP_ERROR(get_logger(), "Failed shutting down hardware components.");
        }
        RCLCPP_INFO(get_logger(), "Shutting down the controller manager.");
      }));

  RCLCPP_INFO_EXPRESSION(
    get_logger(), params_->enforce_command_limits, "Enforcing command limits is enabled...");
}

void ControllerManager::initialize_parameters()
{
  // Initialize parameters
  try
  {
    cm_param_listener_ = std::make_shared<controller_manager::ParamListener>(
      this->get_node_parameters_interface(), this->get_logger());
    params_ = std::make_shared<controller_manager::Params>(cm_param_listener_->get_params());
    update_rate_ = static_cast<unsigned int>(params_->update_rate);
    const rclcpp::Parameter use_sim_time = this->get_parameter("use_sim_time");
    trigger_clock_ =
      use_sim_time.as_bool() ? this->get_clock() : std::make_shared<rclcpp::Clock>(RCL_STEADY_TIME);
    RCLCPP_INFO(
      get_logger(), "Using %s clock for triggering controller manager cycles.",
      trigger_clock_->get_clock_type() == RCL_STEADY_TIME ? "Steady (Monotonic)" : "ROS");
  }
  catch (const std::exception & e)
  {
    RCLCPP_ERROR(
      this->get_logger(),
      "Exception thrown while initializing controller manager parameters: %s \n", e.what());
    throw e;
  }
}

void ControllerManager::robot_description_callback(const std_msgs::msg::String & robot_description)
{
  RCLCPP_INFO(get_logger(), "Received robot description from topic.");
  RCLCPP_DEBUG(
    get_logger(), "'Content of robot description file: %s", robot_description.data.c_str());
  robot_description_ = robot_description.data;
  if (is_resource_manager_initialized())
  {
    RCLCPP_WARN(
      get_logger(),
      "ResourceManager has already loaded a urdf. Ignoring attempt to reload a robot description.");
    return;
  }
  init_resource_manager(robot_description_);
  if (is_resource_manager_initialized())
  {
    RCLCPP_INFO(
      get_logger(),
      "Resource Manager has been successfully initialized. Starting Controller Manager "
      "services...");
    init_services();
  }
}

void ControllerManager::init_resource_manager(const std::string & robot_description)
{
  if (params_->enforce_command_limits)
  {
    resource_manager_->import_joint_limiters(robot_description_);
  }
  hardware_interface::ResourceManagerParams params;
  params.robot_description = robot_description;
  params.clock = trigger_clock_;
  params.logger = this->get_logger();
  params.executor = executor_;
  params.update_rate = static_cast<unsigned int>(params_->update_rate);
  if (!resource_manager_->load_and_initialize_components(params))
  {
    RCLCPP_WARN(
      get_logger(),
      "Could not load and initialize hardware. Please check previous output for more details. "
      "After you have corrected your URDF, try to publish robot description again.");
    return;
  }

  // Get all components and if they are not defined in parameters activate them automatically
  auto components_to_activate = resource_manager_->get_components_status();

  using lifecycle_msgs::msg::State;

  auto set_components_to_state =
    [&](const std::vector<std::string> & components_to_set, rclcpp_lifecycle::State state)
  {
    for (const auto & component : components_to_set)
    {
      if (component.empty())
      {
        continue;
      }
      if (components_to_activate.find(component) == components_to_activate.end())
      {
        RCLCPP_WARN(
          get_logger(), "Hardware component '%s' is unknown, therefore not set in '%s' state.",
          component.c_str(), state.label().c_str());
      }
      else
      {
        RCLCPP_INFO(
          get_logger(), "Setting component '%s' to '%s' state.", component.c_str(),
          state.label().c_str());
        if (
          resource_manager_->set_component_state(component, state) ==
          hardware_interface::return_type::ERROR)
        {
          if (params_->hardware_components_initial_state.shutdown_on_initial_state_failure)
          {
            throw std::runtime_error(
              fmt::format(
                FMT_COMPILE("Failed to set the initial state of the component : {} to {}"),
                component.c_str(), state.label()));
          }
          else
          {
            RCLCPP_ERROR(
              get_logger(), "Failed to set the initial state of the component : '%s' to '%s'",
              component.c_str(), state.label().c_str());
          }
        }
        components_to_activate.erase(component);
      }
    }
  };

  if (cm_param_listener_->is_old(*params_))
  {
    *params_ = cm_param_listener_->get_params();
  }

  // unconfigured (loaded only)
  set_components_to_state(
    params_->hardware_components_initial_state.unconfigured,
    rclcpp_lifecycle::State(
      State::PRIMARY_STATE_UNCONFIGURED, hardware_interface::lifecycle_state_names::UNCONFIGURED));

  // inactive (configured)
  set_components_to_state(
    params_->hardware_components_initial_state.inactive,
    rclcpp_lifecycle::State(
      State::PRIMARY_STATE_INACTIVE, hardware_interface::lifecycle_state_names::INACTIVE));

  // activate all other components
  for (const auto & [component, state] : components_to_activate)
  {
    rclcpp_lifecycle::State active_state(
      State::PRIMARY_STATE_ACTIVE, hardware_interface::lifecycle_state_names::ACTIVE);
    if (
      resource_manager_->set_component_state(component, active_state) ==
      hardware_interface::return_type::ERROR)
    {
      if (params_->hardware_components_initial_state.shutdown_on_initial_state_failure)
      {
        throw std::runtime_error(
          fmt::format(
            FMT_COMPILE("Failed to set the initial state of the component : {} to {}"),
            component.c_str(), active_state.label()));
      }
      else
      {
        RCLCPP_ERROR(
          get_logger(), "Failed to set the initial state of the component : '%s' to '%s'",
          component.c_str(), active_state.label().c_str());
      }
    }
  }
  robot_description_notification_timer_->cancel();
}

void ControllerManager::init_services()
{
  // TODO(anyone): Due to issues with the MutliThreadedExecutor, this control loop does not rely on
  // the executor (see issue #260).
  // deterministic_callback_group_ = create_callback_group(
  //   rclcpp::CallbackGroupType::MutuallyExclusive);
  best_effort_callback_group_ = create_callback_group(rclcpp::CallbackGroupType::MutuallyExclusive);

  using namespace std::placeholders;
  list_controllers_service_ = create_service<controller_manager_msgs::srv::ListControllers>(
    "~/list_controllers", std::bind(&ControllerManager::list_controllers_srv_cb, this, _1, _2),
    qos_services, best_effort_callback_group_);
  list_controller_types_service_ =
    create_service<controller_manager_msgs::srv::ListControllerTypes>(
      "~/list_controller_types",
      std::bind(&ControllerManager::list_controller_types_srv_cb, this, _1, _2), qos_services,
      best_effort_callback_group_);
  load_controller_service_ = create_service<controller_manager_msgs::srv::LoadController>(
    "~/load_controller", std::bind(&ControllerManager::load_controller_service_cb, this, _1, _2),
    qos_services, best_effort_callback_group_);
  configure_controller_service_ = create_service<controller_manager_msgs::srv::ConfigureController>(
    "~/configure_controller",
    std::bind(&ControllerManager::configure_controller_service_cb, this, _1, _2), qos_services,
    best_effort_callback_group_);
  reload_controller_libraries_service_ =
    create_service<controller_manager_msgs::srv::ReloadControllerLibraries>(
      "~/reload_controller_libraries",
      std::bind(&ControllerManager::reload_controller_libraries_service_cb, this, _1, _2),
      qos_services, best_effort_callback_group_);
  switch_controller_service_ = create_service<controller_manager_msgs::srv::SwitchController>(
    "~/switch_controller",
    std::bind(&ControllerManager::switch_controller_service_cb, this, _1, _2), qos_services,
    best_effort_callback_group_);
  unload_controller_service_ = create_service<controller_manager_msgs::srv::UnloadController>(
    "~/unload_controller",
    std::bind(&ControllerManager::unload_controller_service_cb, this, _1, _2), qos_services,
    best_effort_callback_group_);
  cleanup_controller_service_ = create_service<controller_manager_msgs::srv::CleanupController>(
    "~/cleanup_controller",
    std::bind(&ControllerManager::cleanup_controller_service_cb, this, _1, _2), qos_services,
    best_effort_callback_group_);
  list_hardware_components_service_ =
    create_service<controller_manager_msgs::srv::ListHardwareComponents>(
      "~/list_hardware_components",
      std::bind(&ControllerManager::list_hardware_components_srv_cb, this, _1, _2), qos_services,
      best_effort_callback_group_);
  list_hardware_interfaces_service_ =
    create_service<controller_manager_msgs::srv::ListHardwareInterfaces>(
      "~/list_hardware_interfaces",
      std::bind(&ControllerManager::list_hardware_interfaces_srv_cb, this, _1, _2), qos_services,
      best_effort_callback_group_);
  set_hardware_component_state_service_ =
    create_service<controller_manager_msgs::srv::SetHardwareComponentState>(
      "~/set_hardware_component_state",
      std::bind(&ControllerManager::set_hardware_component_state_srv_cb, this, _1, _2),
      qos_services, best_effort_callback_group_);
}

controller_interface::ControllerInterfaceBaseSharedPtr ControllerManager::load_controller(
  const std::string & controller_name, const std::string & controller_type)
{
  RCLCPP_INFO(get_logger(), "Loading controller '%s'", controller_name.c_str());

  if (
    !loader_->isClassAvailable(controller_type) &&
    !chainable_loader_->isClassAvailable(controller_type))
  {
    RCLCPP_ERROR(
      get_logger(), "Loader for controller '%s' (type '%s') not found.", controller_name.c_str(),
      controller_type.c_str());
    RCLCPP_INFO(get_logger(), "Available classes:");
    for (const auto & available_class : loader_->getDeclaredClasses())
    {
      RCLCPP_INFO(get_logger(), "  %s", available_class.c_str());
    }
    for (const auto & available_class : chainable_loader_->getDeclaredClasses())
    {
      RCLCPP_INFO(get_logger(), "  %s", available_class.c_str());
    }
    return nullptr;
  }
  RCLCPP_DEBUG(get_logger(), "Loader for controller '%s' found.", controller_name.c_str());

  controller_interface::ControllerInterfaceBaseSharedPtr controller;

  try
  {
    if (loader_->isClassAvailable(controller_type))
    {
      controller = loader_->createSharedInstance(controller_type);
    }
    if (chainable_loader_->isClassAvailable(controller_type))
    {
      controller = chainable_loader_->createSharedInstance(controller_type);
    }
  }
  catch (const std::exception & e)
  {
    RCLCPP_ERROR(
      get_logger(),
      "Caught exception of type : %s while loading the controller '%s' of plugin type '%s':\n%s",
      typeid(e).name(), controller_name.c_str(), controller_type.c_str(), e.what());
    return nullptr;
  }
  catch (...)
  {
    RCLCPP_ERROR(
      get_logger(),
      "Caught unknown exception while loading the controller '%s' of plugin type '%s'",
      controller_name.c_str(), controller_type.c_str());
    throw;
  }

  ControllerSpec controller_spec;
  controller_spec.c = controller;
  controller_spec.info.name = controller_name;
  controller_spec.info.type = controller_type;
  controller_spec.last_update_cycle_time =
    std::make_shared<rclcpp::Time>(0, 0, this->get_trigger_clock()->get_clock_type());
  controller_spec.execution_time_statistics = std::make_shared<MovingAverageStatistics>();
  controller_spec.periodicity_statistics = std::make_shared<MovingAverageStatistics>();

  // We have to fetch the parameters_file at the time of loading the controller, because this way we
  // can load them at the creation of the LifeCycleNode and this helps in using the features such as
  // read_only params, dynamic maps lists etc
  // Now check if the parameters_file parameter exist
  const std::string param_name = fmt::format(FMT_COMPILE("{}.params_file"), controller_name);
  controller_spec.info.parameters_files.clear();

  // get_parameter checks if parameter has been declared/set
  rclcpp::Parameter params_files_parameter;
  if (get_parameter(param_name, params_files_parameter))
  {
    if (params_files_parameter.get_type() == rclcpp::ParameterType::PARAMETER_STRING_ARRAY)
    {
      controller_spec.info.parameters_files = params_files_parameter.as_string_array();
    }
    else if (params_files_parameter.get_type() == rclcpp::ParameterType::PARAMETER_STRING)
    {
      controller_spec.info.parameters_files.push_back(params_files_parameter.as_string());
    }
    else
    {
      RCLCPP_ERROR(
        get_logger(),
        "The 'params_file' param needs to be a string or a string array for '%s', but it is of "
        "type %s",
        controller_name.c_str(), params_files_parameter.get_type_name().c_str());
    }
  }

  const std::string fallback_ctrl_param =
    fmt::format(FMT_COMPILE("{}.fallback_controllers"), controller_name);
  std::vector<std::string> fallback_controllers;
  if (!has_parameter(fallback_ctrl_param))
  {
    declare_parameter(fallback_ctrl_param, rclcpp::ParameterType::PARAMETER_STRING_ARRAY);
  }
  if (get_parameter(fallback_ctrl_param, fallback_controllers) && !fallback_controllers.empty())
  {
    if (
      std::find(fallback_controllers.begin(), fallback_controllers.end(), controller_name) !=
      fallback_controllers.end())
    {
      RCLCPP_ERROR(
        get_logger(), "Controller '%s' cannot be a fallback controller for itself.",
        controller_name.c_str());
      return nullptr;
    }
    controller_spec.info.fallback_controllers_names = fallback_controllers;
  }

  const std::string node_options_args_param =
    fmt::format(FMT_COMPILE("{}.node_options_args"), controller_name);
  std::vector<std::string> node_options_args;
  if (!has_parameter(node_options_args_param))
  {
    declare_parameter(node_options_args_param, rclcpp::ParameterType::PARAMETER_STRING_ARRAY);
  }
  if (get_parameter(node_options_args_param, node_options_args) && !node_options_args.empty())
  {
    controller_spec.info.node_options_args = node_options_args;
  }

  return add_controller_impl(controller_spec);
}

controller_interface::ControllerInterfaceBaseSharedPtr ControllerManager::load_controller(
  const std::string & controller_name)
{
  const std::string param_name = fmt::format(FMT_COMPILE("{}.type"), controller_name);
  std::string controller_type;

  // We cannot declare the parameters for the controllers that will be loaded in the future,
  // because they are plugins and we cannot be aware of all of them.
  // So when we're told to load a controller by name, we need to declare the parameter if
  // we haven't done so, and then read it.

  // Check if parameter has been declared
  if (!has_parameter(param_name))
  {
    declare_parameter(param_name, rclcpp::ParameterType::PARAMETER_STRING);
  }
  if (!get_parameter(param_name, controller_type))
  {
    RCLCPP_ERROR(
      get_logger(), "The 'type' param was not defined for '%s'.", controller_name.c_str());
    return nullptr;
  }
  RCLCPP_INFO(
    get_logger(), "Loading controller : '%s' of type '%s'", controller_name.c_str(),
    controller_type.c_str());
  return load_controller(controller_name, controller_type);
}

controller_interface::return_type ControllerManager::cleanup_controller(
  const std::string & controller_name)
{
<<<<<<< HEAD
  RCLCPP_INFO(get_logger(), "Cleanup controller '%s'", controller_name.c_str());
=======
  RCLCPP_INFO(get_logger(), "Unloading controller: '%s'", controller_name.c_str());
  std::lock_guard<std::recursive_mutex> guard(rt_controllers_wrapper_.controllers_lock_);
  std::vector<ControllerSpec> & to = rt_controllers_wrapper_.get_unused_list(guard);
  const std::vector<ControllerSpec> & from = rt_controllers_wrapper_.get_updated_list(guard);
>>>>>>> 971f0cf1

  const auto & controllers = get_loaded_controllers();

  auto found_it = std::find_if(
    controllers.begin(), controllers.end(),
    std::bind(controller_name_compare, std::placeholders::_1, controller_name));

  if (found_it == controllers.end())
  {
    RCLCPP_ERROR(
      get_logger(),
      "Could not cleanup controller with name '%s' because no controller with this name exists",
      controller_name.c_str());
    return controller_interface::return_type::ERROR;
  }
  auto controller = found_it->c;

  if (is_controller_unconfigured(controller))
  {
    // all good nothing to do!
    return controller_interface::return_type::OK;
  }

  auto state = controller->get_state();
  if (
    state.id() == lifecycle_msgs::msg::State::PRIMARY_STATE_ACTIVE ||
    state.id() == lifecycle_msgs::msg::State::PRIMARY_STATE_FINALIZED)
  {
    RCLCPP_ERROR(
      get_logger(), "Controller '%s' can not be cleaned-up from '%s' state.",
      controller_name.c_str(), state.label().c_str());
    return controller_interface::return_type::ERROR;
  }
<<<<<<< HEAD

  // ASYNCHRONOUS CONTROLLERS: Stop background thread for update
  if (controller->is_async())
  {
    RCLCPP_DEBUG(
      get_logger(), "Removing controller '%s' from the list of async controllers",
      controller_name.c_str());
    async_controller_threads_.erase(controller_name);
  }

  // CHAINABLE CONTROLLERS: remove reference interfaces of chainable controllers
  if (controller->is_chainable())
  {
    RCLCPP_DEBUG(
      get_logger(),
      "Controller '%s' is chainable. Interfaces are being removed from resource manager.",
      controller_name.c_str());
    resource_manager_->remove_controller_reference_interfaces(controller_name);
  }

  RCLCPP_DEBUG(get_logger(), "Cleanup controller");

  auto new_state = controller->get_node()->cleanup();
  if (new_state.id() != lifecycle_msgs::msg::State::PRIMARY_STATE_UNCONFIGURED)
  {
    RCLCPP_ERROR(
      get_logger(), "After cleanup-up, controller '%s' is in state '%s', expected 'unconfigured'.",
      controller_name.c_str(), new_state.label().c_str());
    return controller_interface::return_type::ERROR;
  }

  RCLCPP_DEBUG(get_logger(), "Successfully cleaned-up controller '%s'", controller_name.c_str());

  return controller_interface::return_type::OK;
}

controller_interface::return_type ControllerManager::unload_controller(
  const std::string & controller_name)
{
  // first find and clean controller if it is inactive
  if (cleanup_controller(controller_name) != controller_interface::return_type::OK)
  {
    return controller_interface::return_type::ERROR;
  }

  std::lock_guard<std::recursive_mutex> guard(rt_controllers_wrapper_.controllers_lock_);
  std::vector<ControllerSpec> & to = rt_controllers_wrapper_.get_unused_list(guard);
  const std::vector<ControllerSpec> & from = rt_controllers_wrapper_.get_updated_list(guard);

  to = from;
  auto found_it = std::find_if(
    to.begin(), to.end(),
    std::bind(controller_name_compare, std::placeholders::_1, controller_name));
  if (found_it == to.end())
  {
    // Fails if we could not remove the controllers
    to.clear();
    RCLCPP_ERROR(
      get_logger(),
      "Could not unload controller with name '%s' because no controller with this name exists",
      controller_name.c_str());
    return controller_interface::return_type::ERROR;
=======

  RCLCPP_DEBUG(get_logger(), "Shutdown controller");
  controller_chain_spec_cleanup(controller_chain_spec_, controller_name);
  cleanup_controller_exported_interfaces(controller);
  if (is_controller_inactive(*controller.c) || is_controller_unconfigured(*controller.c))
  {
    RCLCPP_DEBUG(
      get_logger(), "Controller '%s' is shutdown before unloading!", controller_name.c_str());
    shutdown_controller(controller);
>>>>>>> 971f0cf1
  }

  auto & controller = *found_it;

  RCLCPP_DEBUG(get_logger(), "Unload controller");
  executor_->remove_node(controller.c->get_node()->get_node_base_interface());
  to.erase(found_it);

  // Destroys the old controllers list when the realtime thread is finished with it.
  RCLCPP_DEBUG(get_logger(), "Realtime switches over to new controller list");
  rt_controllers_wrapper_.switch_updated_list(guard);
  std::vector<ControllerSpec> & new_unused_list = rt_controllers_wrapper_.get_unused_list(guard);
  RCLCPP_DEBUG(get_logger(), "Destruct controller");
  new_unused_list.clear();
  RCLCPP_DEBUG(get_logger(), "Destruct controller finished");

  RCLCPP_DEBUG(get_logger(), "Successfully unloaded controller '%s'", controller_name.c_str());

  return controller_interface::return_type::OK;
}

controller_interface::return_type ControllerManager::cleanup_controller(
  const controller_manager::ControllerSpec & controller)
{
  try
  {
    cleanup_controller_exported_interfaces(controller);
    const auto new_state = controller.c->get_node()->cleanup();
    if (new_state.id() != lifecycle_msgs::msg::State::PRIMARY_STATE_UNCONFIGURED)
    {
      RCLCPP_ERROR(
        get_logger(), "Controller '%s' is not cleaned-up properly, it is still in state '%s'",
        controller.info.name.c_str(), new_state.label().c_str());
      return controller_interface::return_type::ERROR;
    }
  }
  catch (...)
  {
    RCLCPP_ERROR(
      get_logger(), "Caught exception while cleaning-up the controller '%s'",
      controller.info.name.c_str());
    return controller_interface::return_type::ERROR;
  }
  return controller_interface::return_type::OK;
}

void ControllerManager::shutdown_controller(
  const controller_manager::ControllerSpec & controller) const
{
  try
  {
    const auto new_state = controller.c->get_node()->shutdown();
    if (new_state.id() != lifecycle_msgs::msg::State::PRIMARY_STATE_FINALIZED)
    {
      RCLCPP_WARN(
        get_logger(), "Failed to shutdown the controller '%s' before unloading!",
        controller.info.name.c_str());
    }
  }
  catch (const std::exception & e)
  {
    RCLCPP_ERROR(
      get_logger(),
      "Caught exception of type : %s while shutdown the controller '%s' before unloading: %s",
      typeid(e).name(), controller.info.name.c_str(), e.what());
  }
  catch (...)
  {
    RCLCPP_ERROR(
      get_logger(), "Failed to shutdown the controller '%s' before unloading",
      controller.info.name.c_str());
  }
}

std::vector<ControllerSpec> ControllerManager::get_loaded_controllers() const
{
  std::lock_guard<std::recursive_mutex> guard(rt_controllers_wrapper_.controllers_lock_);
  return rt_controllers_wrapper_.get_updated_list(guard);
}

controller_interface::return_type ControllerManager::configure_controller(
  const std::string & controller_name)
{
  RCLCPP_INFO(get_logger(), "Configuring controller: '%s'", controller_name.c_str());

  const auto & controllers = get_loaded_controllers();

  auto found_it = std::find_if(
    controllers.begin(), controllers.end(),
    std::bind(controller_name_compare, std::placeholders::_1, controller_name));

  if (found_it == controllers.end())
  {
    RCLCPP_ERROR(
      get_logger(),
      "Could not configure controller with name '%s' because no controller with this name exists",
      controller_name.c_str());
    return controller_interface::return_type::ERROR;
  }
  auto controller = found_it->c;

  auto state = controller->get_lifecycle_state();
  if (
    state.id() == lifecycle_msgs::msg::State::PRIMARY_STATE_ACTIVE ||
    state.id() == lifecycle_msgs::msg::State::PRIMARY_STATE_FINALIZED)
  {
    RCLCPP_ERROR(
      get_logger(), "Controller '%s' can not be configured from '%s' state.",
      controller_name.c_str(), state.label().c_str());
    return controller_interface::return_type::ERROR;
  }

  auto new_state = controller->get_lifecycle_state();
  if (state.id() == lifecycle_msgs::msg::State::PRIMARY_STATE_INACTIVE)
  {
    RCLCPP_DEBUG(
      get_logger(), "Controller '%s' is cleaned-up before configuring", controller_name.c_str());
    if (cleanup_controller(*found_it) != controller_interface::return_type::OK)
    {
      return controller_interface::return_type::ERROR;
    }
  }

  try
  {
    new_state = controller->configure();
    if (new_state.id() != lifecycle_msgs::msg::State::PRIMARY_STATE_INACTIVE)
    {
      RCLCPP_ERROR(
        get_logger(), "After configuring, controller '%s' is in state '%s' , expected inactive.",
        controller_name.c_str(), new_state.label().c_str());
      return controller_interface::return_type::ERROR;
    }
  }
  catch (const std::exception & e)
  {
    RCLCPP_ERROR(
<<<<<<< HEAD
      get_logger(), "After configuring, controller '%s' is in state '%s', expected 'inactive'.",
      controller_name.c_str(), new_state.label().c_str());
=======
      get_logger(), "Caught exception of type : %s while configuring controller '%s': %s",
      typeid(e).name(), controller_name.c_str(), e.what());
>>>>>>> 971f0cf1
    return controller_interface::return_type::ERROR;
  }
  catch (...)
  {
    RCLCPP_ERROR(
      get_logger(), "Caught unknown exception while configuring controller '%s'",
      controller_name.c_str());
    return controller_interface::return_type::ERROR;
  }

  const auto controller_update_rate = controller->get_update_rate();
  const auto cm_update_rate = get_update_rate();
  if (controller_update_rate > cm_update_rate)
  {
    RCLCPP_WARN(
      get_logger(),
      "The controller : %s update rate : %d Hz should be less than or equal to controller "
      "manager's update rate : %d Hz!. The controller will be updated at controller_manager's "
      "update rate.",
      controller_name.c_str(), controller_update_rate, cm_update_rate);
  }
  else if (cm_update_rate % controller_update_rate != 0)
  {
    RCLCPP_WARN(
      get_logger(),
      "The controller : %s update cycles won't be triggered at a constant period : %f sec, as the "
      "controller's update rate : %d Hz is not a perfect divisor of the controller manager's "
      "update rate : %d Hz!.",
      controller_name.c_str(), 1.0 / controller_update_rate, controller_update_rate,
      cm_update_rate);
  }

  // CHAINABLE CONTROLLERS: get reference interfaces from chainable controllers
  if (controller->is_chainable())
  {
    RCLCPP_DEBUG(
      get_logger(),
      "Controller '%s' is chainable. Interfaces are being exported to resource manager.",
      controller_name.c_str());
    std::vector<hardware_interface::StateInterface::ConstSharedPtr> state_interfaces;
    std::vector<hardware_interface::CommandInterface::SharedPtr> ref_interfaces;
    try
    {
      state_interfaces = controller->export_state_interfaces();
      ref_interfaces = controller->export_reference_interfaces();
      if (ref_interfaces.empty() && state_interfaces.empty())
      {
        // TODO(destogl): Add test for this!
        RCLCPP_ERROR(
          get_logger(),
          "Controller '%s' is chainable, but does not export any state or reference interfaces. "
          "Did you override the on_export_method() correctly?",
          controller_name.c_str());
        return controller_interface::return_type::ERROR;
      }
    }
    catch (const std::exception & e)
    {
      RCLCPP_FATAL(
        get_logger(), "Export of the state or reference interfaces failed with following error: %s",
        e.what());
      return controller_interface::return_type::ERROR;
    }
    resource_manager_->import_controller_reference_interfaces(controller_name, ref_interfaces);
    resource_manager_->import_controller_exported_state_interfaces(
      controller_name, state_interfaces);
  }

  // let's update the list of following and preceding controllers
  const auto cmd_itfs = controller->command_interface_configuration().names;
  const auto state_itfs = controller->state_interface_configuration().names;

  // Check if the cmd_itfs and the state_itfs are unique
  if (!ros2_control::is_unique(cmd_itfs))
  {
    std::string cmd_itfs_str = std::accumulate(
      std::next(cmd_itfs.begin()), cmd_itfs.end(), cmd_itfs.front(),
      [](const std::string & a, const std::string & b) { return a + ", " + b; });
    RCLCPP_ERROR(
      get_logger(),
      "The command interfaces of the controller '%s' are not unique. Please make sure that the "
      "command interfaces are unique : '%s'.",
      controller_name.c_str(), cmd_itfs_str.c_str());
    cleanup_controller(*found_it);
    return controller_interface::return_type::ERROR;
  }

  if (!ros2_control::is_unique(state_itfs))
  {
    std::string state_itfs_str = std::accumulate(
      std::next(state_itfs.begin()), state_itfs.end(), state_itfs.front(),
      [](const std::string & a, const std::string & b) { return a + ", " + b; });
    RCLCPP_ERROR(
      get_logger(),
      "The state interfaces of the controller '%s' are not unique. Please make sure that the state "
      "interfaces are unique : '%s'.",
      controller_name.c_str(), state_itfs_str.c_str());
    cleanup_controller(*found_it);
    return controller_interface::return_type::ERROR;
  }

  for (const auto & cmd_itf : cmd_itfs)
  {
    controller_manager::ControllersListIterator ctrl_it;
    if (is_interface_a_chained_interface(cmd_itf, controllers, ctrl_it))
    {
      ros2_control::add_item(
        controller_chain_spec_[controller_name].following_controllers, ctrl_it->info.name);
      ros2_control::add_item(
        controller_chain_spec_[ctrl_it->info.name].preceding_controllers, controller_name);
      ros2_control::add_item(
        controller_chained_reference_interfaces_cache_[ctrl_it->info.name], controller_name);
    }
  }
  // This is needed when we start exporting the state interfaces from the controllers
  for (const auto & state_itf : state_itfs)
  {
    controller_manager::ControllersListIterator ctrl_it;
    if (is_interface_a_chained_interface(state_itf, controllers, ctrl_it))
    {
      ros2_control::add_item(
        controller_chain_spec_[controller_name].preceding_controllers, ctrl_it->info.name);
      ros2_control::add_item(
        controller_chain_spec_[ctrl_it->info.name].following_controllers, controller_name);
      ros2_control::add_item(
        controller_chained_state_interfaces_cache_[ctrl_it->info.name], controller_name);
    }
  }

  // Now let's reorder the controllers
  // lock controllers
  std::lock_guard<std::recursive_mutex> guard(rt_controllers_wrapper_.controllers_lock_);
  std::vector<ControllerSpec> & to = rt_controllers_wrapper_.get_unused_list(guard);
  const std::vector<ControllerSpec> & from = rt_controllers_wrapper_.get_updated_list(guard);

  // Copy all controllers from the 'from' list to the 'to' list
  to = from;
  std::vector<ControllerSpec> sorted_list;

  // clear the list before reordering it again
  ordered_controllers_names_.clear();
  for (const auto & [ctrl_name, chain_spec] : controller_chain_spec_)
  {
    auto it =
      std::find(ordered_controllers_names_.begin(), ordered_controllers_names_.end(), ctrl_name);
    if (it == ordered_controllers_names_.end())
    {
      update_list_with_controller_chain(ctrl_name, ordered_controllers_names_.end(), false);
    }
  }

  std::vector<ControllerSpec> new_list;
  for (const auto & ctrl : ordered_controllers_names_)
  {
    auto controller_it = std::find_if(
      to.begin(), to.end(), std::bind(controller_name_compare, std::placeholders::_1, ctrl));
    if (controller_it != to.end())
    {
      new_list.push_back(*controller_it);
    }
  }

  to = new_list;
  RCLCPP_DEBUG(get_logger(), "Reordered controllers list is:");
  for (const auto & ctrl : to)
  {
    RCLCPP_DEBUG(this->get_logger(), "\t%s", ctrl.info.name.c_str());
  }

  // switch lists
  rt_controllers_wrapper_.switch_updated_list(guard);
  // clear unused list
  rt_controllers_wrapper_.get_unused_list(guard).clear();

  return controller_interface::return_type::OK;
}

void ControllerManager::clear_requests()
{
  switch_params_.do_switch = false;
  deactivate_request_.clear();
  activate_request_.clear();
  // Set these interfaces as unavailable when clearing requests to avoid leaving them in available
  // state without the controller being in active state
  for (const auto & controller_name : to_chained_mode_request_)
  {
    resource_manager_->make_controller_exported_state_interfaces_unavailable(controller_name);
    resource_manager_->make_controller_reference_interfaces_unavailable(controller_name);
  }
  to_chained_mode_request_.clear();
  from_chained_mode_request_.clear();
  activate_command_interface_request_.clear();
  deactivate_command_interface_request_.clear();
}

controller_interface::return_type ControllerManager::switch_controller(
  const std::vector<std::string> & activate_controllers,
  const std::vector<std::string> & deactivate_controllers, int strictness, bool activate_asap,
  const rclcpp::Duration & timeout)
{
  std::string message;
  return switch_controller_cb(
    activate_controllers, deactivate_controllers, strictness, activate_asap, timeout, message);
}

controller_interface::return_type ControllerManager::switch_controller_cb(
  const std::vector<std::string> & activate_controllers,
  const std::vector<std::string> & deactivate_controllers, int strictness, bool activate_asap,
  const rclcpp::Duration & timeout, std::string & message)
{
  if (!is_resource_manager_initialized())
  {
    message =
      "Resource Manager is not initialized yet! Please provide robot description on "
      "'robot_description' topic before trying to switch controllers.";
    RCLCPP_ERROR(get_logger(), "%s", message.c_str());
    return controller_interface::return_type::ERROR;
  }

  // reset the switch param internal variables
  switch_params_.reset();

  if (!deactivate_request_.empty() || !activate_request_.empty())
  {
    RCLCPP_FATAL(
      get_logger(),
      "The internal deactivate and activate request lists are not empty at the beginning of the "
      "switch_controller() call. This should never happen.");
    throw std::runtime_error("CM's internal state is not correct. See the FATAL message above.");
  }
  if (
    !deactivate_command_interface_request_.empty() || !activate_command_interface_request_.empty())
  {
    RCLCPP_FATAL(
      get_logger(),
      "The internal deactivate and activat requests command interface lists are not empty at the "
      "switch_controller() call. This should never happen.");
    throw std::runtime_error("CM's internal state is not correct. See the FATAL message above.");
  }
  if (!from_chained_mode_request_.empty() || !to_chained_mode_request_.empty())
  {
    RCLCPP_FATAL(
      get_logger(),
      "The internal 'from' and 'to' chained mode requests are not empty at the "
      "switch_controller() call. This should never happen.");
    throw std::runtime_error("CM's internal state is not correct. See the FATAL message above.");
  }
  if (strictness == 0)
  {
    std::string default_strictness = params_->defaults.switch_controller.strictness;
    // Convert to uppercase
    std::transform(
      default_strictness.begin(), default_strictness.end(), default_strictness.begin(),
      [](unsigned char c) { return std::toupper(c); });
    RCLCPP_WARN_ONCE(
      get_logger(),
      "Controller Manager: to switch controllers you need to specify a "
      "strictness level of controller_manager_msgs::SwitchController::STRICT "
      "(%d) or ::BEST_EFFORT (%d). When unspecified, the default is %s",
      controller_manager_msgs::srv::SwitchController::Request::STRICT,
      controller_manager_msgs::srv::SwitchController::Request::BEST_EFFORT,
      default_strictness.c_str());
    strictness = params_->defaults.switch_controller.strictness == "strict"
                   ? controller_manager_msgs::srv::SwitchController::Request::STRICT
                   : controller_manager_msgs::srv::SwitchController::Request::BEST_EFFORT;
  }
  else if (strictness == controller_manager_msgs::srv::SwitchController::Request::AUTO)
  {
    RCLCPP_WARN(
      get_logger(),
      "Controller Manager: AUTO is not currently implemented. "
      "Defaulting to BEST_EFFORT");
    strictness = controller_manager_msgs::srv::SwitchController::Request::BEST_EFFORT;
  }
  else if (strictness == controller_manager_msgs::srv::SwitchController::Request::FORCE_AUTO)
  {
    RCLCPP_DEBUG(
      get_logger(),
      "Controller Manager: FORCE_AUTO is not currently implemented. "
      "Defaulting to BEST_EFFORT");
    strictness = controller_manager_msgs::srv::SwitchController::Request::BEST_EFFORT;
  }

  std::string activate_list, deactivate_list;
  activate_list.reserve(500);
  deactivate_list.reserve(500);
  for (const auto & controller : activate_controllers)
  {
    activate_list.append(controller);
    activate_list.append(" ");
  }
  for (const auto & controller : deactivate_controllers)
  {
    deactivate_list.append(controller);
    deactivate_list.append(" ");
  }
  RCLCPP_INFO_EXPRESSION(
    get_logger(), !activate_list.empty(), "Activating controllers: [ %s]", activate_list.c_str());
  RCLCPP_INFO_EXPRESSION(
    get_logger(), !deactivate_list.empty(), "Deactivating controllers: [ %s]",
    deactivate_list.c_str());

  const auto list_controllers =
    [this, strictness](
      const std::vector<std::string> & controller_list, std::vector<std::string> & request_list,
      const std::string & action, std::string & msg) -> controller_interface::return_type
  {
    // lock controllers
    std::lock_guard<std::recursive_mutex> guard(rt_controllers_wrapper_.controllers_lock_);
    auto result = controller_interface::return_type::OK;

    // list all controllers to (de)activate
    for (const auto & controller : controller_list)
    {
      const auto & updated_controllers = rt_controllers_wrapper_.get_updated_list(guard);

      auto found_it = std::find_if(
        updated_controllers.begin(), updated_controllers.end(),
        std::bind(controller_name_compare, std::placeholders::_1, controller));

      if (found_it == updated_controllers.end())
      {
        const std::string error_msg = fmt::format(
          FMT_COMPILE(
            "Could not {} controller with name '{}' because no controller with this name exists"),
          action, controller);
        msg += error_msg + "\n";
        RCLCPP_WARN(get_logger(), "%s", error_msg.c_str());
        // For the BEST_EFFORT switch, if there are more controllers that are in the list, this is
        // not a critical error
        result = request_list.empty() ? controller_interface::return_type::ERROR
                                      : controller_interface::return_type::OK;
        if (strictness == controller_manager_msgs::srv::SwitchController::Request::STRICT)
        {
          msg = error_msg;
          RCLCPP_ERROR(get_logger(), "Aborting, no controller is switched! ('STRICT' switch)");
          return controller_interface::return_type::ERROR;
        }
      }
      else
      {
        result = controller_interface::return_type::OK;
        RCLCPP_DEBUG(
          get_logger(), "Found controller '%s' that needs to be %sed in list of controllers",
          controller.c_str(), action.c_str());
        request_list.push_back(controller);
      }
    }
    RCLCPP_DEBUG(
      get_logger(), "'%s' request vector has size %i", action.c_str(), (int)request_list.size());

    return result;
  };

  // list all controllers to deactivate (check if all controllers exist)
  auto ret = list_controllers(deactivate_controllers, deactivate_request_, "deactivate", message);
  if (ret != controller_interface::return_type::OK)
  {
    deactivate_request_.clear();
    return ret;
  }

  // list all controllers to activate (check if all controllers exist)
  ret = list_controllers(activate_controllers, activate_request_, "activate", message);
  if (ret != controller_interface::return_type::OK)
  {
    deactivate_request_.clear();
    activate_request_.clear();
    return ret;
  }
  // If it is a best effort switch, we can remove the controllers log that could not be activated
  message.clear();

  // lock controllers
  std::lock_guard<std::recursive_mutex> guard(rt_controllers_wrapper_.controllers_lock_);

  const std::vector<ControllerSpec> & controllers = rt_controllers_wrapper_.get_updated_list(guard);

  // if a preceding controller is deactivated, all first-level controllers should be switched 'from'
  // chained mode
  propagate_deactivation_of_chained_mode(controllers);

  // check if controllers should be switched 'to' chained mode when controllers are activated
  for (auto ctrl_it = activate_request_.begin(); ctrl_it != activate_request_.end(); ++ctrl_it)
  {
    auto controller_it = std::find_if(
      controllers.begin(), controllers.end(),
      std::bind(controller_name_compare, std::placeholders::_1, *ctrl_it));
    controller_interface::return_type status = controller_interface::return_type::OK;

    // if controller is not inactive then do not do any following-controllers checks
    if (is_controller_unconfigured(*controller_it->c))
    {
      message = fmt::format(
        FMT_COMPILE(
          "Controller with name '{}' is in 'unconfigured' state. The controller needs to be "
          "configured to be in 'inactive' state before it can be checked and activated."),
        controller_it->info.name);
      RCLCPP_WARN(get_logger(), "%s", message.c_str());
      status = controller_interface::return_type::ERROR;
    }
    else if (is_controller_active(controller_it->c))
    {
      if (
        std::find(
          deactivate_request_.begin(), deactivate_request_.end(), controller_it->info.name) ==
        deactivate_request_.end())
      {
        message = fmt::format(
          FMT_COMPILE("Controller with name '{}' is already active."), controller_it->info.name);
        RCLCPP_WARN(get_logger(), "%s", message.c_str());
        RCLCPP_WARN(get_logger(), "%s", message.c_str());
        status = controller_interface::return_type::ERROR;
      }
    }
    else if (!is_controller_inactive(controller_it->c))
    {
      message = fmt::format(
        FMT_COMPILE(
          "Controller with name '{}' is not in 'inactive' state. The controller needs to be in "
          "'inactive' state before it can be checked and activated."),
        controller_it->info.name);
      RCLCPP_WARN(get_logger(), "%s", message.c_str());
      status = controller_interface::return_type::ERROR;
    }
    else
    {
      status =
        check_following_controllers_for_activate(controllers, strictness, controller_it, message);
    }

    if (status == controller_interface::return_type::OK)
    {
      status = check_fallback_controllers_state_pre_activation(controllers, controller_it, message);
    }

    if (status != controller_interface::return_type::OK)
    {
      RCLCPP_WARN(
        get_logger(),
        "Could not activate controller with name '%s'. Check above warnings for more details. "
        "Check the state of the controllers and their required interfaces using "
        "`ros2 control list_controllers -v` CLI to get more information.",
        (*ctrl_it).c_str());
      if (strictness == controller_manager_msgs::srv::SwitchController::Request::BEST_EFFORT)
      {
        // TODO(destogl): automatic manipulation of the chain:
        // || strictness ==
        //  controller_manager_msgs::srv::SwitchController::Request::MANIPULATE_CONTROLLERS_CHAIN);
        // remove controller that can not be activated from the activation request and step-back
        // iterator to correctly step to the next element in the list in the loop
        activate_request_.erase(ctrl_it);
        message.clear();
        --ctrl_it;
      }
      if (strictness == controller_manager_msgs::srv::SwitchController::Request::STRICT)
      {
        RCLCPP_ERROR(get_logger(), "Aborting, no controller is switched! (::STRICT switch)");
        // reset all lists
        clear_requests();
        return controller_interface::return_type::ERROR;
      }
    }
  }

  // check if controllers should be deactivated if used in chained mode
  for (auto ctrl_it = deactivate_request_.begin(); ctrl_it != deactivate_request_.end(); ++ctrl_it)
  {
    auto controller_it = std::find_if(
      controllers.begin(), controllers.end(),
      std::bind(controller_name_compare, std::placeholders::_1, *ctrl_it));
    controller_interface::return_type status = controller_interface::return_type::OK;

    // if controller is not active then skip preceding-controllers checks
    if (!is_controller_active(controller_it->c))
    {
      message = fmt::format(
        FMT_COMPILE("Controller with name '{}' can not be deactivated since it is not active."),
        controller_it->info.name);
      RCLCPP_WARN(get_logger(), "%s", message.c_str());
      status = controller_interface::return_type::ERROR;
    }
    else
    {
      status =
        check_preceding_controllers_for_deactivate(controllers, strictness, controller_it, message);
    }

    if (status != controller_interface::return_type::OK)
    {
      RCLCPP_WARN(
        get_logger(),
        "Could not deactivate controller with name '%s'. Check above warnings for more details. "
        "Check the state of the controllers and their required interfaces using "
        "`ros2 control list_controllers -v` CLI to get more information.",
        (*ctrl_it).c_str());
      if (strictness == controller_manager_msgs::srv::SwitchController::Request::BEST_EFFORT)
      {
        // remove controller that can not be activated from the activation request and step-back
        // iterator to correctly step to the next element in the list in the loop
        deactivate_request_.erase(ctrl_it);
        message.clear();
        --ctrl_it;
      }
      if (strictness == controller_manager_msgs::srv::SwitchController::Request::STRICT)
      {
        RCLCPP_ERROR(get_logger(), "Aborting, no controller is switched! (::STRICT switch)");
        // reset all lists
        clear_requests();
        return controller_interface::return_type::ERROR;
      }
    }
  }

  // Check after the check if the activate and deactivate list is empty or not
  if (activate_request_.empty() && deactivate_request_.empty())
  {
    message = "After checking the controllers, no controllers need to be activated or deactivated.";
    RCLCPP_INFO(get_logger(), "%s", message.c_str());
    clear_requests();
    return controller_interface::return_type::OK;
  }
  message.clear();

  for (const auto & controller : controllers)
  {
    auto to_chained_mode_list_it = std::find(
      to_chained_mode_request_.begin(), to_chained_mode_request_.end(), controller.info.name);
    bool in_to_chained_mode_list = to_chained_mode_list_it != to_chained_mode_request_.end();

    auto from_chained_mode_list_it = std::find(
      from_chained_mode_request_.begin(), from_chained_mode_request_.end(), controller.info.name);
    bool in_from_chained_mode_list = from_chained_mode_list_it != from_chained_mode_request_.end();

    auto deactivate_list_it =
      std::find(deactivate_request_.begin(), deactivate_request_.end(), controller.info.name);
    bool in_deactivate_list = deactivate_list_it != deactivate_request_.end();

    const bool is_active = is_controller_active(*controller.c);
    const bool is_inactive = is_controller_inactive(*controller.c);

    // restart controllers that need to switch their 'chained mode' - add to (de)activate lists
    if (in_to_chained_mode_list || in_from_chained_mode_list)
    {
      if (is_active && !in_deactivate_list)
      {
        deactivate_request_.push_back(controller.info.name);
        activate_request_.push_back(controller.info.name);
      }
    }

    // get pointers to places in deactivate and activate lists ((de)activate lists have changed)
    deactivate_list_it =
      std::find(deactivate_request_.begin(), deactivate_request_.end(), controller.info.name);
    in_deactivate_list = deactivate_list_it != deactivate_request_.end();

    auto activate_list_it =
      std::find(activate_request_.begin(), activate_request_.end(), controller.info.name);
    bool in_activate_list = activate_list_it != activate_request_.end();

    auto handle_conflict = [&](const std::string & msg)
    {
      if (strictness == controller_manager_msgs::srv::SwitchController::Request::STRICT)
      {
        message = msg;
        RCLCPP_ERROR(get_logger(), "%s", msg.c_str());
        deactivate_request_.clear();
        deactivate_command_interface_request_.clear();
        activate_request_.clear();
        activate_command_interface_request_.clear();
        to_chained_mode_request_.clear();
        from_chained_mode_request_.clear();
        return controller_interface::return_type::ERROR;
      }
      RCLCPP_WARN(get_logger(), "%s", msg.c_str());
      return controller_interface::return_type::OK;
    };

    // check for double stop
    if (!is_active && in_deactivate_list)
    {
      auto conflict_status = handle_conflict(
        "Could not deactivate controller '" + controller.info.name + "' since it is not active");
      if (conflict_status != controller_interface::return_type::OK)
      {
        return conflict_status;
      }
      in_deactivate_list = false;
      deactivate_request_.erase(deactivate_list_it);
    }

    // check for doubled activation
    if (is_active && !in_deactivate_list && in_activate_list)
    {
      auto conflict_status = handle_conflict(
        "Could not activate controller '" + controller.info.name + "' since it is already active");
      if (conflict_status != controller_interface::return_type::OK)
      {
        return conflict_status;
      }
      in_activate_list = false;
      activate_request_.erase(activate_list_it);
    }

    // check for illegal activation of an unconfigured/finalized controller
    if (!is_inactive && !in_deactivate_list && in_activate_list)
    {
      auto conflict_status = handle_conflict(
        "Could not activate controller '" + controller.info.name +
        "' since it is not in inactive state");
      if (conflict_status != controller_interface::return_type::OK)
      {
        return conflict_status;
      }
      in_activate_list = false;
      activate_request_.erase(activate_list_it);
    }

    if (in_activate_list)
    {
      extract_command_interfaces_for_controller(
        controller, resource_manager_, activate_command_interface_request_);
    }
    if (in_deactivate_list)
    {
      extract_command_interfaces_for_controller(
        controller, resource_manager_, deactivate_command_interface_request_);
    }

    // cache mapping between hardware and controllers for stopping when read/write error happens
    // TODO(destogl): This caching approach is suboptimal because the cache can fast become
    // outdated. Keeping it up to date is not easy because of stopping controllers from multiple
    // threads maybe we should not at all cache this but always search for the related controllers
    // to a hardware when error in hardware happens
    if (in_activate_list)
    {
      std::vector<std::string> interface_names = {};

      auto command_interface_config = controller.c->command_interface_configuration();
      if (command_interface_config.type == controller_interface::interface_configuration_type::ALL)
      {
        interface_names = resource_manager_->available_command_interfaces();
      }
      if (
        command_interface_config.type ==
        controller_interface::interface_configuration_type::INDIVIDUAL)
      {
        interface_names = command_interface_config.names;
      }

      std::vector<std::string> interfaces = {};
      auto state_interface_config = controller.c->state_interface_configuration();
      if (state_interface_config.type == controller_interface::interface_configuration_type::ALL)
      {
        interfaces = resource_manager_->available_state_interfaces();
      }
      if (
        state_interface_config.type ==
        controller_interface::interface_configuration_type::INDIVIDUAL)
      {
        interfaces = state_interface_config.names;
      }

      interface_names.insert(interface_names.end(), interfaces.begin(), interfaces.end());

      resource_manager_->cache_controller_to_hardware(controller.info.name, interface_names);
    }
  }

  if (activate_request_.empty() && deactivate_request_.empty())
  {
    message = "After checking the controllers, no controllers need to be activated or deactivated.";
    RCLCPP_INFO(get_logger(), "Empty activate and deactivate list, not requesting switch");
    clear_requests();
    return controller_interface::return_type::OK;
  }

  if (
    check_for_interfaces_availability_to_activate(controllers, activate_request_, message) !=
    controller_interface::return_type::OK)
  {
    clear_requests();
    return controller_interface::return_type::ERROR;
  }

  RCLCPP_DEBUG(get_logger(), "Request for command interfaces from activating controllers:");
  for (const auto & interface : activate_command_interface_request_)
  {
    RCLCPP_DEBUG(get_logger(), " - %s", interface.c_str());
  }
  RCLCPP_DEBUG(get_logger(), "Release of command interfaces from deactivating controllers:");
  for (const auto & interface : deactivate_command_interface_request_)
  {
    RCLCPP_DEBUG(get_logger(), " - %s", interface.c_str());
  }

  // wait for deactivating async controllers to finish their current cycle
  for (const auto & controller : deactivate_request_)
  {
    auto controller_it = std::find_if(
      controllers.begin(), controllers.end(),
      std::bind(controller_name_compare, std::placeholders::_1, controller));
    if (controller_it != controllers.end())
    {
      controller_it->c->prepare_for_deactivation();
    }
  }

  if (
    !activate_command_interface_request_.empty() || !deactivate_command_interface_request_.empty())
  {
    if (!resource_manager_->prepare_command_mode_switch(
          activate_command_interface_request_, deactivate_command_interface_request_))
    {
      message = "Could not switch controllers since prepare command mode switch was rejected.";
      RCLCPP_ERROR(get_logger(), "%s", message.c_str());
      clear_requests();
      return controller_interface::return_type::ERROR;
    }
  }

  // start the atomic controller switching
  switch_params_.strictness = strictness;
  switch_params_.activate_asap = activate_asap;
  if (timeout == rclcpp::Duration{0, 0})
  {
    RCLCPP_INFO_ONCE(get_logger(), "Switch controller timeout is set to 0, using default 1s!");
    switch_params_.timeout = std::chrono::nanoseconds(1'000'000'000);
  }
  else
  {
    switch_params_.timeout = timeout.to_chrono<std::chrono::nanoseconds>();
  }
  switch_params_.do_switch = true;

  // wait until switch is finished
  RCLCPP_DEBUG(get_logger(), "Requested atomic controller switch from realtime loop");
  std::unique_lock<std::mutex> switch_params_guard(switch_params_.mutex);
  if (!switch_params_.cv.wait_for(
        switch_params_guard, switch_params_.timeout, [this] { return !switch_params_.do_switch; }))
  {
    message = fmt::format(
      FMT_COMPILE("Switch controller timed out after {} seconds!"),
      static_cast<double>(switch_params_.timeout.count()) / 1e9);
    RCLCPP_ERROR(get_logger(), "%s", message.c_str());
    clear_requests();
    return controller_interface::return_type::ERROR;
  }

  // copy the controllers spec from the used to the unused list
  std::vector<ControllerSpec> & to = rt_controllers_wrapper_.get_unused_list(guard);
  to = controllers;

  // update the claimed interface controller info
  auto switch_result = evaluate_switch_result(
    resource_manager_, activate_request_, deactivate_request_, strictness, get_logger(), to,
    message);

  // switch lists
  rt_controllers_wrapper_.switch_updated_list(guard);
  // clear unused list
  rt_controllers_wrapper_.get_unused_list(guard).clear();

  clear_requests();

  return switch_result;
}

controller_interface::ControllerInterfaceBaseSharedPtr ControllerManager::add_controller_impl(
  const ControllerSpec & controller)
{
  // lock controllers
  std::lock_guard<std::recursive_mutex> guard(rt_controllers_wrapper_.controllers_lock_);

  std::vector<ControllerSpec> & to = rt_controllers_wrapper_.get_unused_list(guard);
  const std::vector<ControllerSpec> & from = rt_controllers_wrapper_.get_updated_list(guard);

  // Copy all controllers from the 'from' list to the 'to' list
  to = from;

  auto found_it = std::find_if(
    to.begin(), to.end(),
    std::bind(controller_name_compare, std::placeholders::_1, controller.info.name));
  // Checks that we're not duplicating controllers
  if (found_it != to.end())
  {
    to.clear();
    RCLCPP_ERROR(
      get_logger(), "A controller named '%s' was already loaded inside the controller manager",
      controller.info.name.c_str());
    return nullptr;
  }

  const rclcpp::NodeOptions controller_node_options = determine_controller_node_options(controller);
  // Catch whatever exception the controller might throw
  try
  {
    if (
      controller.c->init(
        controller.info.name, robot_description_, get_update_rate(), get_namespace(),
        controller_node_options) == controller_interface::return_type::ERROR)
    {
      to.clear();
      RCLCPP_ERROR(
        get_logger(), "Could not initialize the controller named '%s'",
        controller.info.name.c_str());
      return nullptr;
    }
  }
  catch (const std::exception & e)
  {
    to.clear();
    RCLCPP_ERROR(
      get_logger(), "Caught exception of type : %s while initializing controller '%s': %s",
      typeid(e).name(), controller.info.name.c_str(), e.what());
    return nullptr;
  }
  catch (...)
  {
    to.clear();
    RCLCPP_ERROR(
      get_logger(), "Caught unknown exception while initializing controller '%s'",
      controller.info.name.c_str());
    return nullptr;
  }

  // initialize the data for the controller chain spec once it is loaded. It is needed, so when we
  // sort the controllers later, they will be added to the list
  controller_chain_spec_[controller.info.name] = ControllerChainSpec();
  controller_chained_state_interfaces_cache_[controller.info.name] = {};
  controller_chained_reference_interfaces_cache_[controller.info.name] = {};

  executor_->add_node(controller.c->get_node()->get_node_base_interface());
  to.emplace_back(controller);

  // Destroys the old controllers list when the realtime thread is finished with it.
  RCLCPP_DEBUG(get_logger(), "Realtime switches over to new controller list");
  rt_controllers_wrapper_.switch_updated_list(guard);
  RCLCPP_DEBUG(get_logger(), "Destruct controller");
  std::vector<ControllerSpec> & new_unused_list = rt_controllers_wrapper_.get_unused_list(guard);
  new_unused_list.clear();
  RCLCPP_DEBUG(get_logger(), "Destruct controller finished");

  return to.back().c;
}

void ControllerManager::deactivate_controllers(
  const std::vector<ControllerSpec> & rt_controller_list,
  const std::vector<std::string> controllers_to_deactivate)
{
  // deactivate controllers
  for (const auto & controller_name : controllers_to_deactivate)
  {
    auto found_it = std::find_if(
      rt_controller_list.begin(), rt_controller_list.end(),
      std::bind(controller_name_compare, std::placeholders::_1, controller_name));
    if (found_it == rt_controller_list.end())
    {
      RCLCPP_ERROR(
        get_logger(),
        "Got request to deactivate controller '%s' but it is not in the realtime controller list",
        controller_name.c_str());
      continue;
    }
    auto controller = found_it->c;
    if (is_controller_active(*controller))
    {
      try
      {
        const auto new_state = controller->get_node()->deactivate();
        controller->release_interfaces();

        // if it is a chainable controller, make the reference interfaces unavailable on
        // deactivation
        if (controller->is_chainable())
        {
          resource_manager_->make_controller_exported_state_interfaces_unavailable(controller_name);
          resource_manager_->make_controller_reference_interfaces_unavailable(controller_name);
        }
        if (new_state.id() != lifecycle_msgs::msg::State::PRIMARY_STATE_INACTIVE)
        {
          RCLCPP_ERROR(
            get_logger(), "After deactivating, controller '%s' is in state '%s', expected Inactive",
            controller_name.c_str(), new_state.label().c_str());
        }
      }
      catch (const std::exception & e)
      {
        RCLCPP_ERROR(
          get_logger(), "Caught exception of type : %s while deactivating the  controller '%s': %s",
          typeid(e).name(), controller_name.c_str(), e.what());
        continue;
      }
      catch (...)
      {
        RCLCPP_ERROR(
          get_logger(), "Caught unknown exception while deactivating the controller '%s'",
          controller_name.c_str());
        continue;
      }
    }
  }
}

void ControllerManager::switch_chained_mode(
  const std::vector<std::string> & chained_mode_switch_list, bool to_chained_mode)
{
  std::vector<ControllerSpec> & rt_controller_list =
    rt_controllers_wrapper_.update_and_get_used_by_rt_list();

  for (const auto & controller_name : chained_mode_switch_list)
  {
    auto found_it = std::find_if(
      rt_controller_list.begin(), rt_controller_list.end(),
      std::bind(controller_name_compare, std::placeholders::_1, controller_name));
    if (found_it == rt_controller_list.end())
    {
      RCLCPP_FATAL(
        get_logger(),
        "Got request to turn %s chained mode for controller '%s', but controller is not in the "
        "realtime controller list. (This should never happen!)",
        (to_chained_mode ? "ON" : "OFF"), controller_name.c_str());
      continue;
    }
    auto controller = found_it->c;
    if (!is_controller_active(*controller))
    {
      if (!controller->set_chained_mode(to_chained_mode))
      {
        RCLCPP_ERROR(
          get_logger(),
          "Got request to turn %s chained mode for controller '%s', but controller refused to do "
          "it! The control will probably not work as expected. Try to restart all controllers. "
          "If "
          "the error persist check controllers' individual configuration.",
          (to_chained_mode ? "ON" : "OFF"), controller_name.c_str());
      }
    }
    else
    {
      RCLCPP_FATAL(
        get_logger(),
        "Got request to turn %s chained mode for controller '%s', but this can not happen if "
        "controller is in '%s' state. (This should never happen!)",
        (to_chained_mode ? "ON" : "OFF"), controller_name.c_str(),
        hardware_interface::lifecycle_state_names::ACTIVE);
    }
  }
}

void ControllerManager::activate_controllers(
  const std::vector<ControllerSpec> & rt_controller_list,
  const std::vector<std::string> controllers_to_activate)
{
  for (const auto & controller_name : controllers_to_activate)
  {
    auto found_it = std::find_if(
      rt_controller_list.begin(), rt_controller_list.end(),
      std::bind(controller_name_compare, std::placeholders::_1, controller_name));
    if (found_it == rt_controller_list.end())
    {
      RCLCPP_ERROR(
        get_logger(),
        "Got request to activate controller '%s' but it is not in the realtime controller list",
        controller_name.c_str());
      continue;
    }
    auto controller = found_it->c;
    // reset the last update cycle time for newly activated controllers
    *found_it->last_update_cycle_time =
      rclcpp::Time(0, 0, this->get_trigger_clock()->get_clock_type());

    bool assignment_successful = true;
    // assign command interfaces to the controller
    auto command_interface_config = controller->command_interface_configuration();
    // default to controller_interface::configuration_type::NONE
    std::vector<std::string> command_interface_names = {};
    if (command_interface_config.type == controller_interface::interface_configuration_type::ALL)
    {
      command_interface_names = resource_manager_->available_command_interfaces();
    }
    if (
      command_interface_config.type ==
      controller_interface::interface_configuration_type::INDIVIDUAL)
    {
      command_interface_names = command_interface_config.names;
    }
    std::vector<hardware_interface::LoanedCommandInterface> command_loans;
    command_loans.reserve(command_interface_names.size());
    for (const auto & command_interface : command_interface_names)
    {
      if (resource_manager_->command_interface_is_claimed(command_interface))
      {
        RCLCPP_ERROR(
          get_logger(),
          "Resource conflict for controller '%s'. Command interface '%s' is already claimed.",
          controller_name.c_str(), command_interface.c_str());
        command_loans.clear();
        assignment_successful = false;
        break;
      }
      try
      {
        command_loans.emplace_back(resource_manager_->claim_command_interface(command_interface));
      }
      catch (const std::exception & e)
      {
        RCLCPP_ERROR(
          get_logger(),
          "Caught exception of type : %s while claiming the command interfaces. Can't activate "
          "controller '%s': %s",
          typeid(e).name(), controller_name.c_str(), e.what());
        command_loans.clear();
        assignment_successful = false;
        break;
      }
    }
    // something went wrong during command interfaces, go skip the controller
    if (!assignment_successful)
    {
      continue;
    }

    // assign state interfaces to the controller
    auto state_interface_config = controller->state_interface_configuration();
    // default to controller_interface::configuration_type::NONE
    std::vector<std::string> state_interface_names = {};
    if (state_interface_config.type == controller_interface::interface_configuration_type::ALL)
    {
      state_interface_names = resource_manager_->available_state_interfaces();
    }
    if (
      state_interface_config.type == controller_interface::interface_configuration_type::INDIVIDUAL)
    {
      state_interface_names = state_interface_config.names;
    }
    std::vector<hardware_interface::LoanedStateInterface> state_loans;
    state_loans.reserve(state_interface_names.size());
    for (const auto & state_interface : state_interface_names)
    {
      try
      {
        state_loans.emplace_back(resource_manager_->claim_state_interface(state_interface));
      }
      catch (const std::exception & e)
      {
        RCLCPP_ERROR(
          get_logger(),
          "Caught exception of type : %s while claiming the state interfaces. Can't activate "
          "controller '%s': %s",
          typeid(e).name(), controller_name.c_str(), e.what());
        assignment_successful = false;
        break;
      }
    }
    // something went wrong during state interfaces, go skip the controller
    if (!assignment_successful)
    {
      continue;
    }
    controller->assign_interfaces(std::move(command_loans), std::move(state_loans));

    try
    {
      found_it->periodicity_statistics->Reset();
      found_it->execution_time_statistics->Reset();
      const auto new_state = controller->get_node()->activate();
      if (new_state.id() != lifecycle_msgs::msg::State::PRIMARY_STATE_ACTIVE)
      {
        RCLCPP_ERROR(
          get_logger(),
          "After activation, controller '%s' is in state '%s' (%d), expected '%s' (%d).",
          controller->get_node()->get_name(), new_state.label().c_str(), new_state.id(),
          hardware_interface::lifecycle_state_names::ACTIVE,
          lifecycle_msgs::msg::State::PRIMARY_STATE_ACTIVE);
      }
    }
    catch (const std::exception & e)
    {
      RCLCPP_ERROR(
        get_logger(), "Caught exception of type : %s while activating the controller '%s': %s",
        typeid(e).name(), controller_name.c_str(), e.what());
      controller->release_interfaces();
      continue;
    }
    catch (...)
    {
      RCLCPP_ERROR(
        get_logger(), "Caught unknown exception while activating the controller '%s'",
        controller_name.c_str());
      controller->release_interfaces();
      continue;
    }

    // if it is a chainable controller, make the reference interfaces available on activation
    if (controller->is_chainable())
    {
      // make all the exported interfaces of the controller available
      resource_manager_->make_controller_exported_state_interfaces_available(controller_name);
      resource_manager_->make_controller_reference_interfaces_available(controller_name);
    }
  }
}

void ControllerManager::activate_controllers_asap(
  const std::vector<ControllerSpec> & rt_controller_list,
  const std::vector<std::string> controllers_to_activate)
{
  //  https://github.com/ros-controls/ros2_control/issues/263
  activate_controllers(rt_controller_list, controllers_to_activate);
}

void ControllerManager::list_controllers_srv_cb(
  const std::shared_ptr<controller_manager_msgs::srv::ListControllers::Request>,
  std::shared_ptr<controller_manager_msgs::srv::ListControllers::Response> response)
{
  // lock services
  RCLCPP_DEBUG(get_logger(), "list controller service called");
  std::lock_guard<std::mutex> services_guard(services_lock_);
  RCLCPP_DEBUG(get_logger(), "list controller service locked");

  // lock controllers
  std::lock_guard<std::recursive_mutex> guard(rt_controllers_wrapper_.controllers_lock_);
  const std::vector<ControllerSpec> & controllers = rt_controllers_wrapper_.get_updated_list(guard);
  // create helper containers to create chained controller connections
  std::unordered_map<std::string, std::vector<std::string>> controller_chain_interface_map;
  std::unordered_map<std::string, std::set<std::string>> controller_chain_map;
  std::vector<size_t> chained_controller_indices;
  for (size_t i = 0; i < controllers.size(); ++i)
  {
    controller_chain_map[controllers[i].info.name] = {};
  }

  response->controller.reserve(controllers.size());
  for (size_t i = 0; i < controllers.size(); ++i)
  {
    controller_manager_msgs::msg::ControllerState controller_state;

    controller_state.name = controllers[i].info.name;
    controller_state.type = controllers[i].info.type;
    controller_state.is_async = controllers[i].c->is_async();
    controller_state.update_rate = static_cast<uint16_t>(controllers[i].c->get_update_rate());
    controller_state.claimed_interfaces = controllers[i].info.claimed_interfaces;
    controller_state.state = controllers[i].c->get_lifecycle_state().label();
    controller_state.is_chainable = controllers[i].c->is_chainable();
    controller_state.is_chained = controllers[i].c->is_in_chained_mode();

    // Get information about interfaces if controller are in 'inactive' or 'active' state
    if (is_controller_active(controllers[i].c) || is_controller_inactive(controllers[i].c))
    {
      auto command_interface_config = controllers[i].c->command_interface_configuration();
      if (command_interface_config.type == controller_interface::interface_configuration_type::ALL)
      {
        controller_state.required_command_interfaces = resource_manager_->command_interface_keys();
      }
      else if (
        command_interface_config.type ==
        controller_interface::interface_configuration_type::INDIVIDUAL)
      {
        controller_state.required_command_interfaces = command_interface_config.names;
      }

      auto state_interface_config = controllers[i].c->state_interface_configuration();
      if (state_interface_config.type == controller_interface::interface_configuration_type::ALL)
      {
        controller_state.required_state_interfaces = resource_manager_->state_interface_keys();
      }
      else if (
        state_interface_config.type ==
        controller_interface::interface_configuration_type::INDIVIDUAL)
      {
        controller_state.required_state_interfaces = state_interface_config.names;
      }
      // check for chained interfaces
      for (const auto & interface : controller_state.required_command_interfaces)
      {
        auto prefix_interface_type_pair = split_command_interface(interface);
        auto prefix = prefix_interface_type_pair.first;
        auto interface_type = prefix_interface_type_pair.second;
        if (controller_chain_map.find(prefix) != controller_chain_map.end())
        {
          controller_chain_map[controller_state.name].insert(prefix);
          controller_chain_interface_map[controller_state.name].push_back(interface_type);
        }
      }
      // check reference interfaces only if controller is inactive or active
      if (controllers[i].c->is_chainable())
      {
        auto references =
          resource_manager_->get_controller_reference_interface_names(controllers[i].info.name);
        auto exported_state_interfaces =
          resource_manager_->get_controller_exported_state_interface_names(
            controllers[i].info.name);
        controller_state.reference_interfaces.reserve(references.size());
        controller_state.exported_state_interfaces.reserve(exported_state_interfaces.size());
        for (const auto & reference : references)
        {
          const std::string prefix_name = controllers[i].c->get_node()->get_name();
          const std::string interface_name = reference.substr(prefix_name.size() + 1);
          controller_state.reference_interfaces.push_back(interface_name);
        }
        for (const auto & state_interface : exported_state_interfaces)
        {
          const std::string prefix_name = controllers[i].c->get_node()->get_name();
          const std::string interface_name = state_interface.substr(prefix_name.size() + 1);
          controller_state.exported_state_interfaces.push_back(interface_name);
        }
      }
    }
    response->controller.push_back(controller_state);
    // keep track of controllers that are part of a chain
    if (
      !controller_chain_interface_map[controller_state.name].empty() ||
      controllers[i].c->is_chainable())
    {
      chained_controller_indices.push_back(i);
    }
  }

  // create chain connections for all controllers in a chain
  for (const auto & index : chained_controller_indices)
  {
    auto & controller_state = response->controller[index];
    auto chained_set = controller_chain_map[controller_state.name];
    for (const auto & chained_name : chained_set)
    {
      controller_manager_msgs::msg::ChainConnection connection;
      connection.name = chained_name;
      connection.reference_interfaces = controller_chain_interface_map[controller_state.name];
      controller_state.chain_connections.push_back(connection);
    }
  }

  RCLCPP_DEBUG(get_logger(), "list controller service finished");
}

void ControllerManager::list_controller_types_srv_cb(
  const std::shared_ptr<controller_manager_msgs::srv::ListControllerTypes::Request>,
  std::shared_ptr<controller_manager_msgs::srv::ListControllerTypes::Response> response)
{
  // lock services
  RCLCPP_DEBUG(get_logger(), "list types service called");
  std::lock_guard<std::mutex> guard(services_lock_);
  RCLCPP_DEBUG(get_logger(), "list types service locked");

  auto cur_types = loader_->getDeclaredClasses();
  for (const auto & cur_type : cur_types)
  {
    response->types.push_back(cur_type);
    response->base_classes.push_back(kControllerInterfaceClassName);
    RCLCPP_DEBUG(get_logger(), "%s", cur_type.c_str());
  }
  cur_types = chainable_loader_->getDeclaredClasses();
  for (const auto & cur_type : cur_types)
  {
    response->types.push_back(cur_type);
    response->base_classes.push_back(kChainableControllerInterfaceClassName);
    RCLCPP_DEBUG(get_logger(), "%s", cur_type.c_str());
  }

  RCLCPP_DEBUG(get_logger(), "list types service finished");
}

void ControllerManager::load_controller_service_cb(
  const std::shared_ptr<controller_manager_msgs::srv::LoadController::Request> request,
  std::shared_ptr<controller_manager_msgs::srv::LoadController::Response> response)
{
  // lock services
  RCLCPP_DEBUG(get_logger(), "loading service called for controller '%s' ", request->name.c_str());
  std::lock_guard<std::mutex> guard(services_lock_);
  RCLCPP_DEBUG(get_logger(), "loading service locked");

  response->ok = load_controller(request->name).get() != nullptr;

  RCLCPP_DEBUG(
    get_logger(), "loading service finished for controller '%s' ", request->name.c_str());
}

void ControllerManager::configure_controller_service_cb(
  const std::shared_ptr<controller_manager_msgs::srv::ConfigureController::Request> request,
  std::shared_ptr<controller_manager_msgs::srv::ConfigureController::Response> response)
{
  // lock services
  RCLCPP_DEBUG(
    get_logger(), "configuring service called for controller '%s' ", request->name.c_str());
  std::lock_guard<std::mutex> guard(services_lock_);
  RCLCPP_DEBUG(get_logger(), "configuring service locked");

  response->ok = configure_controller(request->name) == controller_interface::return_type::OK;

  RCLCPP_DEBUG(
    get_logger(), "configuring service finished for controller '%s' ", request->name.c_str());
}

void ControllerManager::reload_controller_libraries_service_cb(
  const std::shared_ptr<controller_manager_msgs::srv::ReloadControllerLibraries::Request> request,
  std::shared_ptr<controller_manager_msgs::srv::ReloadControllerLibraries::Response> response)
{
  // lock services
  RCLCPP_DEBUG(get_logger(), "reload libraries service called");
  std::lock_guard<std::mutex> guard(services_lock_);
  RCLCPP_DEBUG(get_logger(), "reload libraries service locked");

  // only reload libraries if no controllers are active
  std::vector<std::string> loaded_controllers, active_controllers;
  loaded_controllers = get_controller_names();
  {
    // lock controllers
    std::lock_guard<std::recursive_mutex> ctrl_guard(rt_controllers_wrapper_.controllers_lock_);
    for (const auto & controller : rt_controllers_wrapper_.get_updated_list(ctrl_guard))
    {
      if (is_controller_active(*controller.c))
      {
        active_controllers.push_back(controller.info.name);
      }
    }
  }
  if (!active_controllers.empty() && !request->force_kill)
  {
    RCLCPP_ERROR(
      get_logger(),
      "Controller manager: Cannot reload controller libraries because"
      " there are still %i active controllers",
      (int)active_controllers.size());
    response->ok = false;
    return;
  }

  // stop active controllers if requested
  if (!loaded_controllers.empty())
  {
    RCLCPP_INFO(get_logger(), "Controller manager: Stopping all active controllers");
    std::vector<std::string> empty;
    if (
      switch_controller(
        empty, active_controllers,
        controller_manager_msgs::srv::SwitchController::Request::BEST_EFFORT) !=
      controller_interface::return_type::OK)
    {
      RCLCPP_ERROR(
        get_logger(),
        "Controller manager: Cannot reload controller libraries because failed to stop "
        "active controllers");
      response->ok = false;
      return;
    }
    for (const auto & controller : loaded_controllers)
    {
      if (unload_controller(controller) != controller_interface::return_type::OK)
      {
        RCLCPP_ERROR(
          get_logger(),
          "Controller manager: Cannot reload controller libraries because "
          "failed to unload controller '%s'",
          controller.c_str());
        response->ok = false;
        return;
      }
    }
    loaded_controllers = get_controller_names();
  }
  assert(loaded_controllers.empty());

  // Force a reload on all the PluginLoaders (internally, this recreates the plugin loaders)
  loader_ = std::make_shared<pluginlib::ClassLoader<controller_interface::ControllerInterface>>(
    kControllerInterfaceNamespace, kControllerInterfaceClassName);
  chainable_loader_ =
    std::make_shared<pluginlib::ClassLoader<controller_interface::ChainableControllerInterface>>(
      kControllerInterfaceNamespace, kChainableControllerInterfaceClassName);
  RCLCPP_INFO(
    get_logger(), "Controller manager: reloaded controller libraries for '%s'",
    kControllerInterfaceNamespace);

  response->ok = true;

  RCLCPP_DEBUG(get_logger(), "reload libraries service finished");
}

void ControllerManager::switch_controller_service_cb(
  const std::shared_ptr<controller_manager_msgs::srv::SwitchController::Request> request,
  std::shared_ptr<controller_manager_msgs::srv::SwitchController::Response> response)
{
  // lock services
  RCLCPP_DEBUG(get_logger(), "switching service called");
  std::lock_guard<std::mutex> guard(services_lock_);
  RCLCPP_DEBUG(get_logger(), "switching service locked");

  response->ok = switch_controller_cb(
                   request->activate_controllers, request->deactivate_controllers,
                   request->strictness, request->activate_asap, request->timeout,
                   response->message) == controller_interface::return_type::OK;

  RCLCPP_DEBUG(get_logger(), "switching service finished");
}

void ControllerManager::unload_controller_service_cb(
  const std::shared_ptr<controller_manager_msgs::srv::UnloadController::Request> request,
  std::shared_ptr<controller_manager_msgs::srv::UnloadController::Response> response)
{
  // lock services
  RCLCPP_DEBUG(
    get_logger(), "unloading service called for controller '%s' ", request->name.c_str());
  std::lock_guard<std::mutex> guard(services_lock_);
  RCLCPP_DEBUG(get_logger(), "unloading service locked");

  response->ok = unload_controller(request->name) == controller_interface::return_type::OK;

  RCLCPP_DEBUG(
    get_logger(), "unloading service finished for controller '%s' ", request->name.c_str());
}

void ControllerManager::cleanup_controller_service_cb(
  const std::shared_ptr<controller_manager_msgs::srv::CleanupController::Request> request,
  std::shared_ptr<controller_manager_msgs::srv::CleanupController::Response> response)
{
  // lock services
  RCLCPP_DEBUG(get_logger(), "cleanup service called for controller '%s' ", request->name.c_str());
  std::lock_guard<std::mutex> guard(services_lock_);
  RCLCPP_DEBUG(get_logger(), "cleanup service locked");

  response->ok = cleanup_controller(request->name) == controller_interface::return_type::OK;

  RCLCPP_DEBUG(
    get_logger(), "cleanup service finished for controller '%s' ", request->name.c_str());
}

void ControllerManager::list_hardware_components_srv_cb(
  const std::shared_ptr<controller_manager_msgs::srv::ListHardwareComponents::Request>,
  std::shared_ptr<controller_manager_msgs::srv::ListHardwareComponents::Response> response)
{
  RCLCPP_DEBUG(get_logger(), "list hardware components service called");
  std::lock_guard<std::mutex> guard(services_lock_);
  RCLCPP_DEBUG(get_logger(), "list hardware components service locked");

  auto hw_components_info = resource_manager_->get_components_status();

  response->component.reserve(hw_components_info.size());

  for (const auto & [component_name, component_info] : hw_components_info)
  {
    auto component = controller_manager_msgs::msg::HardwareComponentState();
    component.name = component_name;
    component.type = component_info.type;
    component.is_async = component_info.is_async;
    component.rw_rate = static_cast<uint16_t>(component_info.rw_rate);
    component.plugin_name = component_info.plugin_name;
    component.state.id = component_info.state.id();
    component.state.label = component_info.state.label();

    component.command_interfaces.reserve(component_info.command_interfaces.size());
    for (const auto & interface : component_info.command_interfaces)
    {
      controller_manager_msgs::msg::HardwareInterface hwi;
      hwi.name = interface;
      hwi.data_type = resource_manager_->get_command_interface_data_type(interface);
      hwi.is_available = resource_manager_->command_interface_is_available(interface);
      hwi.is_claimed = resource_manager_->command_interface_is_claimed(interface);
      // TODO(destogl): Add here mapping to controller that has claimed or
      // can be claiming this interface
      // Those should be two variables
      // if (hwi.is_claimed)
      // {
      //   for (const auto & controller : controllers_that_use_interface(interface))
      //   {
      //     if (is_controller_active(controller))
      //     {
      //       hwi.is_claimed_by = controller;
      //     }
      //   }
      // }
      // hwi.is_used_by = controllers_that_use_interface(interface);
      component.command_interfaces.push_back(hwi);
    }

    component.state_interfaces.reserve(component_info.state_interfaces.size());
    for (const auto & interface : component_info.state_interfaces)
    {
      controller_manager_msgs::msg::HardwareInterface hwi;
      hwi.name = interface;
      hwi.data_type = resource_manager_->get_state_interface_data_type(interface);
      hwi.is_available = resource_manager_->state_interface_is_available(interface);
      hwi.is_claimed = false;
      component.state_interfaces.push_back(hwi);
    }

    response->component.push_back(component);
  }

  RCLCPP_DEBUG(get_logger(), "list hardware components service finished");
}

void ControllerManager::list_hardware_interfaces_srv_cb(
  const std::shared_ptr<controller_manager_msgs::srv::ListHardwareInterfaces::Request>,
  std::shared_ptr<controller_manager_msgs::srv::ListHardwareInterfaces::Response> response)
{
  RCLCPP_DEBUG(get_logger(), "list hardware interfaces service called");
  std::lock_guard<std::mutex> guard(services_lock_);
  RCLCPP_DEBUG(get_logger(), "list hardware interfaces service locked");

  auto state_interface_names = resource_manager_->state_interface_keys();
  for (const auto & state_interface_name : state_interface_names)
  {
    controller_manager_msgs::msg::HardwareInterface hwi;
    hwi.name = state_interface_name;
    hwi.is_available = resource_manager_->state_interface_is_available(state_interface_name);
    hwi.data_type = resource_manager_->get_state_interface_data_type(state_interface_name);
    hwi.is_claimed = false;
    response->state_interfaces.push_back(hwi);
  }
  auto command_interface_names = resource_manager_->command_interface_keys();
  for (const auto & command_interface_name : command_interface_names)
  {
    controller_manager_msgs::msg::HardwareInterface hwi;
    hwi.name = command_interface_name;
    hwi.is_available = resource_manager_->command_interface_is_available(command_interface_name);
    hwi.is_claimed = resource_manager_->command_interface_is_claimed(command_interface_name);
    hwi.data_type = resource_manager_->get_command_interface_data_type(command_interface_name);
    response->command_interfaces.push_back(hwi);
  }

  RCLCPP_DEBUG(get_logger(), "list hardware interfaces service finished");
}

void ControllerManager::set_hardware_component_state_srv_cb(
  const std::shared_ptr<controller_manager_msgs::srv::SetHardwareComponentState::Request> request,
  std::shared_ptr<controller_manager_msgs::srv::SetHardwareComponentState::Response> response)
{
  RCLCPP_DEBUG(get_logger(), "set hardware component state service called");
  std::lock_guard<std::mutex> guard(services_lock_);
  RCLCPP_DEBUG(get_logger(), "set hardware component state service locked");

  RCLCPP_DEBUG(get_logger(), "set hardware component state '%s'", request->name.c_str());

  auto hw_components_info = resource_manager_->get_components_status();
  if (hw_components_info.find(request->name) != hw_components_info.end())
  {
    rclcpp_lifecycle::State target_state(
      request->target_state.id,
      // the ternary operator is needed because label in State constructor cannot be an empty string
      request->target_state.label.empty() ? "-" : request->target_state.label);
    response->ok =
      (resource_manager_->set_component_state(request->name, target_state) ==
       hardware_interface::return_type::OK);
    hw_components_info = resource_manager_->get_components_status();
    response->state.id = hw_components_info[request->name].state.id();
    response->state.label = hw_components_info[request->name].state.label();
  }
  else
  {
    RCLCPP_ERROR(
      get_logger(), "hardware component with name '%s' does not exist", request->name.c_str());
    response->ok = false;
  }

  RCLCPP_DEBUG(get_logger(), "set hardware component state service finished");
}

std::vector<std::string> ControllerManager::get_controller_names()
{
  std::vector<std::string> names;

  // lock controllers
  std::lock_guard<std::recursive_mutex> guard(rt_controllers_wrapper_.controllers_lock_);
  for (const auto & controller : rt_controllers_wrapper_.get_updated_list(guard))
  {
    names.push_back(controller.info.name);
  }
  return names;
}

void ControllerManager::read(const rclcpp::Time & time, const rclcpp::Duration & period)
{
  periodicity_stats_.AddMeasurement(1.0 / period.seconds());
  auto [result, failed_hardware_names] = resource_manager_->read(time, period);

  if (result != hardware_interface::return_type::OK)
  {
    rt_buffer_.deactivate_controllers_list.clear();
    // Determine controllers to stop
    for (const auto & hardware_name : failed_hardware_names)
    {
      auto controllers = resource_manager_->get_cached_controllers_to_hardware(hardware_name);
      rt_buffer_.deactivate_controllers_list.insert(
        rt_buffer_.deactivate_controllers_list.end(), controllers.begin(), controllers.end());
    }
    RCLCPP_ERROR(
      get_logger(),
      "Deactivating following hardware components as their read cycle resulted in an error: [ %s]",
      rt_buffer_.get_concatenated_string(failed_hardware_names).c_str());
    RCLCPP_ERROR_EXPRESSION(
      get_logger(), !rt_buffer_.deactivate_controllers_list.empty(),
      "Deactivating following controllers as their hardware components read cycle resulted in an "
      "error: [ %s]",
      rt_buffer_.get_concatenated_string(rt_buffer_.deactivate_controllers_list).c_str());
    std::vector<ControllerSpec> & rt_controller_list =
      rt_controllers_wrapper_.update_and_get_used_by_rt_list();
    perform_hardware_command_mode_change(
      rt_controller_list, {}, rt_buffer_.deactivate_controllers_list, "read");
    deactivate_controllers(rt_controller_list, rt_buffer_.deactivate_controllers_list);
    // TODO(destogl): do auto-start of broadcasters
  }
}

void ControllerManager::manage_switch()
{
  std::unique_lock<std::mutex> guard(switch_params_.mutex, std::try_to_lock);
  if (!guard.owns_lock())
  {
    RCLCPP_DEBUG(get_logger(), "Unable to lock switch mutex. Retrying in next cycle.");
    return;
  }
  // Ask hardware interfaces to change mode
  if (!resource_manager_->perform_command_mode_switch(
        activate_command_interface_request_, deactivate_command_interface_request_))
  {
    RCLCPP_ERROR(get_logger(), "Error while performing mode switch.");
  }

  std::vector<ControllerSpec> & rt_controller_list =
    rt_controllers_wrapper_.update_and_get_used_by_rt_list();

  deactivate_controllers(rt_controller_list, deactivate_request_);

  switch_chained_mode(to_chained_mode_request_, true);
  switch_chained_mode(from_chained_mode_request_, false);

  // activate controllers once the switch is fully complete
  if (!switch_params_.activate_asap)
  {
    activate_controllers(rt_controller_list, activate_request_);
  }
  else
  {
    // activate controllers as soon as their required joints are done switching
    activate_controllers_asap(rt_controller_list, activate_request_);
  }

  // All controllers switched --> switching done
  switch_params_.do_switch = false;
  switch_params_.cv.notify_all();
}

controller_interface::return_type ControllerManager::update(
  const rclcpp::Time & time, const rclcpp::Duration & period)
{
  std::vector<ControllerSpec> & rt_controller_list =
    rt_controllers_wrapper_.update_and_get_used_by_rt_list();

  auto ret = controller_interface::return_type::OK;
  ++update_loop_counter_;
  update_loop_counter_ %= update_rate_;

  // Check for valid time
  if (!get_clock()->started())
  {
    if (time == rclcpp::Time(0, 0, this->get_trigger_clock()->get_clock_type()))
    {
      throw std::runtime_error(
        "No clock received, and time argument is zero. Check your controller_manager node's "
        "clock configuration (use_sim_time parameter) and if a valid clock source is "
        "available. Also pass a proper time argument to the update method.");
    }

    // this can happen with use_sim_time=true until the /clock is received
    rclcpp::Clock clock = rclcpp::Clock();
    RCLCPP_WARN_THROTTLE(
      get_logger(), clock, 1000,
      "No clock received, using time argument instead! Check your node's clock "
      "configuration (use_sim_time parameter) and if a valid clock source is available");
  }

  rt_buffer_.deactivate_controllers_list.clear();
  for (const auto & loaded_controller : rt_controller_list)
  {
    // TODO(v-lopez) we could cache this information
    // https://github.com/ros-controls/ros2_control/issues/153
    if (is_controller_active(*loaded_controller.c))
    {
      if (
        switch_params_.do_switch && loaded_controller.c->is_async() &&
        std::find(
          deactivate_request_.begin(), deactivate_request_.end(), loaded_controller.info.name) !=
          deactivate_request_.end())
      {
        RCLCPP_DEBUG(
          get_logger(), "Skipping update for async controller '%s' as it is being deactivated",
          loaded_controller.info.name.c_str());
        continue;
      }
      const auto controller_update_rate = loaded_controller.c->get_update_rate();
      const bool run_controller_at_cm_rate = (controller_update_rate >= update_rate_);
      const auto controller_period =
        run_controller_at_cm_rate ? period
                                  : rclcpp::Duration::from_seconds((1.0 / controller_update_rate));

      bool first_update_cycle = false;
      const rclcpp::Time current_time = get_clock()->started() ? get_trigger_clock()->now() : time;
      if (
        *loaded_controller.last_update_cycle_time ==
        rclcpp::Time(0, 0, this->get_trigger_clock()->get_clock_type()))
      {
        // last_update_cycle_time is zero after activation
        first_update_cycle = true;
        *loaded_controller.last_update_cycle_time = current_time;
        RCLCPP_DEBUG(
          get_logger(), "Setting last_update_cycle_time to %fs for the controller : %s",
          loaded_controller.last_update_cycle_time->seconds(), loaded_controller.info.name.c_str());
      }
      const auto controller_actual_period =
        (current_time - *loaded_controller.last_update_cycle_time);

      /// @note The factor 0.99 is used to avoid the controllers skipping update cycles due to the
      /// jitter in the system sleep cycles.
      // For instance, A controller running at 50 Hz and the CM running at 100Hz, then when we have
      // an update cycle at 0.019s (ideally, the controller should only trigger >= 0.02s), if we
      // wait for next cycle, then trigger will happen at ~0.029 sec and this is creating an issue
      // to keep up with the controller update rate (see issue #1769).
      const bool controller_go =
        run_controller_at_cm_rate ||
        (time == rclcpp::Time(0, 0, this->get_trigger_clock()->get_clock_type())) ||
        (controller_actual_period.seconds() * controller_update_rate >= 0.99) || first_update_cycle;

      RCLCPP_DEBUG(
        get_logger(), "update_loop_counter: '%d ' controller_go: '%s ' controller_name: '%s '",
        update_loop_counter_, controller_go ? "True" : "False",
        loaded_controller.info.name.c_str());

      if (controller_go)
      {
        auto controller_ret = controller_interface::return_type::OK;
        bool trigger_status = true;
        // Catch exceptions thrown by the controller update function
        try
        {
          const auto trigger_result =
            loaded_controller.c->trigger_update(this->now(), controller_actual_period);
          trigger_status = trigger_result.successful;
          controller_ret = trigger_result.result;
          if (trigger_status && trigger_result.execution_time.has_value())
          {
            loaded_controller.execution_time_statistics->AddMeasurement(
              static_cast<double>(trigger_result.execution_time.value().count()) / 1.e3);
          }
          if (!first_update_cycle && trigger_status && trigger_result.period.has_value())
          {
            loaded_controller.periodicity_statistics->AddMeasurement(
              1.0 / trigger_result.period.value().seconds());
          }
        }
        catch (const std::exception & e)
        {
          RCLCPP_ERROR(
            get_logger(), "Caught exception of type : %s while updating controller '%s': %s",
            typeid(e).name(), loaded_controller.info.name.c_str(), e.what());
          controller_ret = controller_interface::return_type::ERROR;
        }
        catch (...)
        {
          RCLCPP_ERROR(
            get_logger(), "Caught unknown exception while updating controller '%s'",
            loaded_controller.info.name.c_str());
          controller_ret = controller_interface::return_type::ERROR;
        }

        *loaded_controller.last_update_cycle_time = current_time;

        if (controller_ret != controller_interface::return_type::OK)
        {
          rt_buffer_.deactivate_controllers_list.push_back(loaded_controller.info.name);
          ret = controller_ret;
        }
      }
    }
  }
  if (!rt_buffer_.deactivate_controllers_list.empty())
  {
    rt_buffer_.fallback_controllers_list.clear();
    rt_buffer_.activate_controllers_using_interfaces_list.clear();

    for (const auto & failed_ctrl : rt_buffer_.deactivate_controllers_list)
    {
      auto ctrl_it = std::find_if(
        rt_controller_list.begin(), rt_controller_list.end(),
        std::bind(controller_name_compare, std::placeholders::_1, failed_ctrl));
      if (ctrl_it != rt_controller_list.end())
      {
        for (const auto & fallback_controller : ctrl_it->info.fallback_controllers_names)
        {
          rt_buffer_.fallback_controllers_list.push_back(fallback_controller);
          get_active_controllers_using_command_interfaces_of_controller(
            fallback_controller, rt_controller_list,
            rt_buffer_.activate_controllers_using_interfaces_list);
        }
      }
    }

    RCLCPP_ERROR(
      get_logger(), "Deactivating controllers : [ %s] as their update resulted in an error!",
      rt_buffer_.get_concatenated_string(rt_buffer_.deactivate_controllers_list).c_str());
    RCLCPP_ERROR_EXPRESSION(
      get_logger(), !rt_buffer_.activate_controllers_using_interfaces_list.empty(),
      "Deactivating controllers : [ %s] using the command interfaces needed for the fallback "
      "controllers to activate.",
      rt_buffer_.get_concatenated_string(rt_buffer_.activate_controllers_using_interfaces_list)
        .c_str());
    RCLCPP_ERROR_EXPRESSION(
      get_logger(), !rt_buffer_.fallback_controllers_list.empty(),
      "Activating fallback controllers : [ %s]",
      rt_buffer_.get_concatenated_string(rt_buffer_.fallback_controllers_list).c_str());
    std::for_each(
      rt_buffer_.activate_controllers_using_interfaces_list.begin(),
      rt_buffer_.activate_controllers_using_interfaces_list.end(),
      [this](const std::string & controller)
      { ros2_control::add_item(rt_buffer_.deactivate_controllers_list, controller); });

    // Retrieve the interfaces to start and stop from the hardware end
    perform_hardware_command_mode_change(
      rt_controller_list, rt_buffer_.fallback_controllers_list,
      rt_buffer_.deactivate_controllers_list, "update");
    deactivate_controllers(rt_controller_list, rt_buffer_.deactivate_controllers_list);
    if (!rt_buffer_.fallback_controllers_list.empty())
    {
      activate_controllers(rt_controller_list, rt_buffer_.fallback_controllers_list);
    }
    // To publish the activity of the failing controllers and the fallback controllers
    publish_activity();
  }
  resource_manager_->enforce_command_limits(period);

  // there are controllers to (de)activate
  if (switch_params_.do_switch)
  {
    manage_switch();
  }

  PUBLISH_ROS2_CONTROL_INTROSPECTION_DATA_ASYNC(hardware_interface::DEFAULT_REGISTRY_KEY);

  return ret;
}

void ControllerManager::write(const rclcpp::Time & time, const rclcpp::Duration & period)
{
  auto [result, failed_hardware_names] = resource_manager_->write(time, period);

  if (result == hardware_interface::return_type::ERROR)
  {
    rt_buffer_.deactivate_controllers_list.clear();
    // Determine controllers to stop
    for (const auto & hardware_name : failed_hardware_names)
    {
      auto controllers = resource_manager_->get_cached_controllers_to_hardware(hardware_name);
      rt_buffer_.deactivate_controllers_list.insert(
        rt_buffer_.deactivate_controllers_list.end(), controllers.begin(), controllers.end());
    }
    RCLCPP_ERROR(
      get_logger(),
      "Deactivating following hardware components as their write cycle resulted in an error: [ "
      "%s]",
      rt_buffer_.get_concatenated_string(failed_hardware_names).c_str());
    RCLCPP_ERROR_EXPRESSION(
      get_logger(), !rt_buffer_.deactivate_controllers_list.empty(),
      "Deactivating following controllers as their hardware components write cycle resulted in an "
      "error: [ %s]",
      rt_buffer_.get_concatenated_string(rt_buffer_.deactivate_controllers_list).c_str());
    std::vector<ControllerSpec> & rt_controller_list =
      rt_controllers_wrapper_.update_and_get_used_by_rt_list();

    perform_hardware_command_mode_change(
      rt_controller_list, {}, rt_buffer_.deactivate_controllers_list, "write");
    deactivate_controllers(rt_controller_list, rt_buffer_.deactivate_controllers_list);
    // TODO(destogl): do auto-start of broadcasters
  }
  else if (result == hardware_interface::return_type::DEACTIVATE)
  {
    rt_buffer_.deactivate_controllers_list.clear();
    auto loaded_controllers = get_loaded_controllers();
    // Only stop controllers with active command interfaces to the failed_hardware_names
    for (const auto & hardware_name : failed_hardware_names)
    {
      auto controllers = resource_manager_->get_cached_controllers_to_hardware(hardware_name);
      for (const auto & controller : controllers)
      {
        auto controller_spec = std::find_if(
          loaded_controllers.begin(), loaded_controllers.end(),
          [&](const controller_manager::ControllerSpec & spec)
          { return spec.c->get_name() == controller; });
        if (controller_spec == loaded_controllers.end())
        {
          RCLCPP_WARN(
            get_logger(),
            "Deactivate failed to find controller [%s] in loaded controllers. "
            "This can happen due to multiple returns of 'DEACTIVATE' from [%s] write()",
            controller.c_str(), hardware_name.c_str());
          continue;
        }
        std::vector<std::string> command_interface_names;
        extract_command_interfaces_for_controller(
          *controller_spec, resource_manager_, command_interface_names);
        // if this controller has command interfaces add it to the deactivate_controllers_list
        if (!command_interface_names.empty())
        {
          rt_buffer_.deactivate_controllers_list.push_back(controller);
        }
      }
    }
    RCLCPP_ERROR_EXPRESSION(
      get_logger(), !rt_buffer_.deactivate_controllers_list.empty(),
      "Deactivating controllers [%s] as their command interfaces are tied to DEACTIVATEing "
      "hardware components",
      rt_buffer_.get_concatenated_string(rt_buffer_.deactivate_controllers_list).c_str());
    std::vector<ControllerSpec> & rt_controller_list =
      rt_controllers_wrapper_.update_and_get_used_by_rt_list();

    perform_hardware_command_mode_change(
      rt_controller_list, {}, rt_buffer_.deactivate_controllers_list, "write");
    deactivate_controllers(rt_controller_list, rt_buffer_.deactivate_controllers_list);
  }
}

std::vector<ControllerSpec> &
ControllerManager::RTControllerListWrapper::update_and_get_used_by_rt_list()
{
  used_by_realtime_controllers_index_ = updated_controllers_index_;
  return controllers_lists_[used_by_realtime_controllers_index_];
}

std::vector<ControllerSpec> & ControllerManager::RTControllerListWrapper::get_unused_list(
  const std::lock_guard<std::recursive_mutex> &)
{
  if (!controllers_lock_.try_lock())
  {
    throw std::runtime_error("controllers_lock_ not owned by thread");
  }
  controllers_lock_.unlock();
  // Get the index to the outdated controller list
  int free_controllers_list = get_other_list(updated_controllers_index_);

  // Wait until the outdated controller list is not being used by the realtime thread
  wait_until_rt_not_using(free_controllers_list);
  return controllers_lists_[free_controllers_list];
}

const std::vector<ControllerSpec> & ControllerManager::RTControllerListWrapper::get_updated_list(
  const std::lock_guard<std::recursive_mutex> &) const
{
  if (!controllers_lock_.try_lock())
  {
    throw std::runtime_error("controllers_lock_ not owned by thread");
  }
  controllers_lock_.unlock();
  return controllers_lists_[updated_controllers_index_];
}

void ControllerManager::RTControllerListWrapper::switch_updated_list(
  const std::lock_guard<std::recursive_mutex> &)
{
  if (!controllers_lock_.try_lock())
  {
    throw std::runtime_error("controllers_lock_ not owned by thread");
  }
  controllers_lock_.unlock();
  int former_current_controllers_list_ = updated_controllers_index_;
  updated_controllers_index_ = get_other_list(former_current_controllers_list_);
  wait_until_rt_not_using(former_current_controllers_list_);
  if (on_switch_callback_)
  {
    on_switch_callback_();
  }
}

void ControllerManager::RTControllerListWrapper::set_on_switch_callback(
  std::function<void()> callback)
{
  std::lock_guard<std::recursive_mutex> guard(controllers_lock_);
  on_switch_callback_ = callback;
}

int ControllerManager::RTControllerListWrapper::get_other_list(int index) const
{
  return (index + 1) % 2;
}

void ControllerManager::RTControllerListWrapper::wait_until_rt_not_using(
  int index, std::chrono::microseconds sleep_period) const
{
  while (used_by_realtime_controllers_index_ == index)
  {
    if (!rclcpp::ok())
    {
      throw std::runtime_error("rclcpp interrupted");
    }
    std::this_thread::sleep_for(sleep_period);
  }
}

std::pair<std::string, std::string> ControllerManager::split_command_interface(
  const std::string & command_interface)
{
  auto index = command_interface.find('/');
  auto prefix = command_interface.substr(0, index);
  auto interface_type = command_interface.substr(index + 1, command_interface.size() - 1);
  return {prefix, interface_type};
}

unsigned int ControllerManager::get_update_rate() const { return update_rate_; }

rclcpp::Clock::SharedPtr ControllerManager::get_trigger_clock() const { return trigger_clock_; }

void ControllerManager::perform_hardware_command_mode_change(
  const std::vector<ControllerSpec> & rt_controller_list,
  const std::vector<std::string> & activate_controllers_list,
  const std::vector<std::string> & deactivate_controllers_list, const std::string & rt_cycle_name)
{
  rt_buffer_.interfaces_to_start.clear();
  rt_buffer_.interfaces_to_stop.clear();
  get_controller_list_command_interfaces(
    deactivate_controllers_list, rt_controller_list, resource_manager_,
    rt_buffer_.interfaces_to_stop);
  get_controller_list_command_interfaces(
    activate_controllers_list, rt_controller_list, resource_manager_,
    rt_buffer_.interfaces_to_start);
  if (!rt_buffer_.interfaces_to_stop.empty() || !rt_buffer_.interfaces_to_start.empty())
  {
    if (!(resource_manager_->prepare_command_mode_switch(
            rt_buffer_.interfaces_to_start, rt_buffer_.interfaces_to_stop) &&
          resource_manager_->perform_command_mode_switch(
            rt_buffer_.interfaces_to_start, rt_buffer_.interfaces_to_stop)))
    {
      RCLCPP_ERROR(
        get_logger(),
        "Error while attempting mode switch when deactivating controllers in %s cycle!",
        rt_cycle_name.c_str());
    }
  }
}

void ControllerManager::propagate_deactivation_of_chained_mode(
  const std::vector<ControllerSpec> & controllers)
{
  for (const auto & controller : controllers)
  {
    // get pointers to places in deactivate and activate lists ((de)activate lists have changed)
    auto deactivate_list_it =
      std::find(deactivate_request_.begin(), deactivate_request_.end(), controller.info.name);

    if (deactivate_list_it != deactivate_request_.end())
    {
      // if controller is not active then skip adding following-controllers to "from" chained mode
      // request
      if (!is_controller_active(controller.c))
      {
        RCLCPP_DEBUG(
          get_logger(),
          "Controller with name '%s' can not be deactivated since is not active. "
          "The controller will be removed from the list later."
          "Skipping adding following controllers to 'from' chained mode request.",
          controller.info.name.c_str());
        break;
      }

      const auto ctrl_cmd_itf_names = controller.c->command_interface_configuration().names;
      const auto ctrl_state_itf_names = controller.c->state_interface_configuration().names;
      auto ctrl_itf_names = ctrl_cmd_itf_names;
      ctrl_itf_names.insert(
        ctrl_itf_names.end(), ctrl_state_itf_names.begin(), ctrl_state_itf_names.end());
      for (const auto & ctrl_itf_name : ctrl_itf_names)
      {
        // controller that 'cmd_tf_name' belongs to
        ControllersListIterator following_ctrl_it;
        if (is_interface_a_chained_interface(ctrl_itf_name, controllers, following_ctrl_it))
        {
          // currently iterated "controller" is preceding controller --> add following controller
          // with matching interface name to "from" chained mode list (if not already in it)
          if (
            std::find(
              from_chained_mode_request_.begin(), from_chained_mode_request_.end(),
              following_ctrl_it->info.name) == from_chained_mode_request_.end())
          {
            from_chained_mode_request_.push_back(following_ctrl_it->info.name);
            RCLCPP_DEBUG(
              get_logger(), "Adding controller '%s' in 'from chained mode' request.",
              following_ctrl_it->info.name.c_str());
          }
        }
      }
    }
  }
}

controller_interface::return_type ControllerManager::check_following_controllers_for_activate(
  const std::vector<ControllerSpec> & controllers, int strictness,
  const ControllersListIterator controller_it, std::string & message)
{
  // we assume that the controller exists is checked in advance
  RCLCPP_DEBUG(
    get_logger(), "Checking following controllers of preceding controller with name '%s'.",
    controller_it->info.name.c_str());

  const auto controller_cmd_interfaces = controller_it->c->command_interface_configuration().names;
  const auto controller_state_interfaces = controller_it->c->state_interface_configuration().names;
  // get all interfaces of the controller
  auto controller_interfaces = controller_cmd_interfaces;
  controller_interfaces.insert(
    controller_interfaces.end(), controller_state_interfaces.begin(),
    controller_state_interfaces.end());
  for (const auto & ctrl_itf_name : controller_interfaces)
  {
    RCLCPP_DEBUG(
      get_logger(), "Checking interface '%s' of controller '%s'.", ctrl_itf_name.c_str(),
      controller_it->info.name.c_str());
    ControllersListIterator following_ctrl_it;
    // Check if interface if reference interface and following controller exist.
    if (!is_interface_a_chained_interface(ctrl_itf_name, controllers, following_ctrl_it))
    {
      continue;
    }
    // TODO(destogl): performance of this code could be optimized by adding additional lists with
    // controllers that cache if the check has failed and has succeeded. Then the following would be
    // done only once per controller, otherwise in complex scenarios the same controller is checked
    // multiple times

    // check that all following controllers exits, are either: activated, will be activated, or
    // will not be deactivated
    RCLCPP_DEBUG(
      get_logger(), "Checking following controller with name '%s'.",
      following_ctrl_it->info.name.c_str());

    // check if following controller is chainable
    if (!following_ctrl_it->c->is_chainable())
    {
      message = fmt::format(
        FMT_COMPILE(
          "No state/reference interface from controller : '{}' exist, since the following "
          "controller with name '{}' is not chainable."),
        ctrl_itf_name, following_ctrl_it->info.name);
      RCLCPP_WARN(get_logger(), "%s", message.c_str());
      return controller_interface::return_type::ERROR;
    }

    if (is_controller_active(following_ctrl_it->c))
    {
      // will following controller be deactivated?
      if (
        std::find(
          deactivate_request_.begin(), deactivate_request_.end(), following_ctrl_it->info.name) !=
        deactivate_request_.end())
      {
        message = fmt::format(
          FMT_COMPILE(
            "The following controller with name '{}' is currently active but it is requested to "
            "be deactivated."),
          following_ctrl_it->info.name);
        RCLCPP_WARN(get_logger(), "%s", message.c_str());
        return controller_interface::return_type::ERROR;
      }
    }
    // check if following controller will not be activated
    else if (
      std::find(activate_request_.begin(), activate_request_.end(), following_ctrl_it->info.name) ==
      activate_request_.end())
    {
      message = fmt::format(
        FMT_COMPILE(
          "The following controller with name '{}' is currently inactive and it is not requested "
          "to be activated."),
        following_ctrl_it->info.name);
      RCLCPP_WARN(get_logger(), "%s", message.c_str());
      return controller_interface::return_type::ERROR;
    }

    // Trigger recursion to check all the following controllers only if they are OK, add this
    // controller update chained mode requests
    if (
      check_following_controllers_for_activate(
        controllers, strictness, following_ctrl_it, message) ==
      controller_interface::return_type::ERROR)
    {
      return controller_interface::return_type::ERROR;
    }

    // TODO(destogl): this should be discussed how to it the best - just a placeholder for now
    // else if (strictness ==
    //  controller_manager_msgs::srv::SwitchController::Request::MANIPULATE_CONTROLLERS_CHAIN)
    // {
    // // insert to the begin of activate request list to be activated before preceding controller
    //   activate_request_.insert(activate_request_.begin(), following_ctrl_name);
    // }
    if (!following_ctrl_it->c->is_in_chained_mode())
    {
      auto found_it = std::find(
        to_chained_mode_request_.begin(), to_chained_mode_request_.end(),
        following_ctrl_it->info.name);
      if (found_it == to_chained_mode_request_.end())
      {
        // if it is a chainable controller, make the reference interfaces available on preactivation
        // (This is needed when you activate a couple of chainable controller altogether)
        // make all the exported interfaces of the controller available
        resource_manager_->make_controller_exported_state_interfaces_available(
          following_ctrl_it->info.name);
        if (
          std::find(
            controller_cmd_interfaces.begin(), controller_cmd_interfaces.end(), ctrl_itf_name) !=
          controller_cmd_interfaces.end())
        {
          resource_manager_->make_controller_reference_interfaces_available(
            following_ctrl_it->info.name);
          to_chained_mode_request_.push_back(following_ctrl_it->info.name);
          RCLCPP_DEBUG(
            get_logger(), "Adding controller '%s' in 'to chained mode' request.",
            following_ctrl_it->info.name.c_str());
        }
      }
    }
    else
    {
      // Check if following controller is in 'from' chained mode list and remove it, if so
      auto found_it = std::find(
        from_chained_mode_request_.begin(), from_chained_mode_request_.end(),
        following_ctrl_it->info.name);
      if (found_it != from_chained_mode_request_.end())
      {
        from_chained_mode_request_.erase(found_it);
        RCLCPP_DEBUG(
          get_logger(),
          "Removing controller '%s' in 'from chained mode' request because it "
          "should stay in chained mode.",
          following_ctrl_it->info.name.c_str());
      }
    }
  }
  return controller_interface::return_type::OK;
};

controller_interface::return_type ControllerManager::check_preceding_controllers_for_deactivate(
  const std::vector<ControllerSpec> & controllers, int /*strictness*/,
  const ControllersListIterator controller_it, std::string & message)
{
  // if not chainable no need for any checks
  if (!controller_it->c->is_chainable())
  {
    return controller_interface::return_type::OK;
  }

  RCLCPP_DEBUG(
    get_logger(), "Checking preceding controller of following controller with name '%s'.",
    controller_it->info.name.c_str());

  auto preceding_controllers_list =
    controller_chained_state_interfaces_cache_[controller_it->info.name];
  preceding_controllers_list.insert(
    preceding_controllers_list.end(),
    controller_chained_reference_interfaces_cache_[controller_it->info.name].cbegin(),
    controller_chained_reference_interfaces_cache_[controller_it->info.name].cend());

  for (const auto & preceding_controller : preceding_controllers_list)
  {
    RCLCPP_DEBUG(get_logger(), "\t Preceding controller : '%s'.", preceding_controller.c_str());
    auto found_it = std::find_if(
      controllers.begin(), controllers.end(),
      std::bind(controller_name_compare, std::placeholders::_1, preceding_controller));

    if (found_it != controllers.end())
    {
      if (
        is_controller_inactive(found_it->c) &&
        std::find(activate_request_.begin(), activate_request_.end(), preceding_controller) !=
          activate_request_.end())
      {
        message = fmt::format(
          FMT_COMPILE(
            "Unable to deactivate controller with name '{}' because preceding controller with "
            "name '{}' is inactive and will be activated."),
          controller_it->info.name, preceding_controller);
        RCLCPP_WARN(get_logger(), "%s", message.c_str());
        return controller_interface::return_type::ERROR;
      }
      if (
        is_controller_active(found_it->c) &&
        std::find(deactivate_request_.begin(), deactivate_request_.end(), preceding_controller) ==
          deactivate_request_.end())
      {
        message = fmt::format(
          FMT_COMPILE(
            "Unable to deactivate controller with name '{}' because preceding controller with "
            "name '{}' is currently active and will not be deactivated."),
          controller_it->info.name, preceding_controller);
        RCLCPP_WARN(get_logger(), "%s", message.c_str());
        return controller_interface::return_type::ERROR;
      }
    }
  }

  // TODO(destogl): this should be discussed how to it the best - just a placeholder for now
  // else if (
  //  strictness ==
  //  controller_manager_msgs::srv::SwitchController::Request::MANIPULATE_CONTROLLERS_CHAIN)
  // {
  // // insert to the begin of activate request list to be activated before preceding
  // controller
  //   activate_request_.insert(activate_request_.begin(), preceding_ctrl_name);
  // }

  return controller_interface::return_type::OK;
}

controller_interface::return_type
ControllerManager::check_fallback_controllers_state_pre_activation(
  const std::vector<ControllerSpec> & controllers, const ControllersListIterator controller_it,
  std::string & message)
{
  for (const auto & fb_ctrl : controller_it->info.fallback_controllers_names)
  {
    auto fb_ctrl_it = std::find_if(
      controllers.begin(), controllers.end(),
      std::bind(controller_name_compare, std::placeholders::_1, fb_ctrl));
    if (fb_ctrl_it == controllers.end())
    {
      message = fmt::format(
        FMT_COMPILE(
          "Unable to find the fallback controller : '{}' of the controller : '{}' within the "
          "controller list"),
        fb_ctrl, controller_it->info.name);
      RCLCPP_ERROR(get_logger(), "%s", message.c_str());
      return controller_interface::return_type::ERROR;
    }
    else
    {
      if (!(is_controller_inactive(fb_ctrl_it->c) || is_controller_active(fb_ctrl_it->c)))
      {
        message = fmt::format(
          FMT_COMPILE(
            "Controller with name '{}' cannot be activated, as its fallback controller : '{}' need "
            "to be configured and be in inactive/active state!"),
          controller_it->info.name, fb_ctrl);
        RCLCPP_ERROR(get_logger(), "%s", message.c_str());
        return controller_interface::return_type::ERROR;
      }
      for (const auto & fb_cmd_itf : fb_ctrl_it->c->command_interface_configuration().names)
      {
        if (!resource_manager_->command_interface_is_available(fb_cmd_itf))
        {
          ControllersListIterator following_ctrl_it;
          if (is_interface_a_chained_interface(fb_cmd_itf, controllers, following_ctrl_it))
          {
            // if following_ctrl_it is inactive and it is in the fallback list of the
            // controller_it and then check it it's exported reference interface names list if
            // it's available
            if (is_controller_inactive(following_ctrl_it->c))
            {
              if (
                std::find(
                  controller_it->info.fallback_controllers_names.begin(),
                  controller_it->info.fallback_controllers_names.end(),
                  following_ctrl_it->info.name) !=
                controller_it->info.fallback_controllers_names.end())
              {
                const auto exported_ref_itfs =
                  resource_manager_->get_controller_reference_interface_names(
                    following_ctrl_it->info.name);
                if (
                  std::find(exported_ref_itfs.begin(), exported_ref_itfs.end(), fb_cmd_itf) ==
                  exported_ref_itfs.end())
                {
                  message = fmt::format(
                    FMT_COMPILE(
                      "Controller with name '{}' cannot be activated, as the command interface : "
                      "'{}' required by its fallback controller : '{}' is not exported by the "
                      "controller : '{}' in the current fallback list!"),
                    controller_it->info.name, fb_cmd_itf, fb_ctrl, following_ctrl_it->info.name);
                  RCLCPP_ERROR(get_logger(), "%s", message.c_str());
                  return controller_interface::return_type::ERROR;
                }
              }
              else
              {
                message = fmt::format(
                  FMT_COMPILE(
                    "Controller with name '{}' cannot be activated, as the command interface : "
                    "'{}' required by its fallback controller : '{}' is not available as the "
                    "controller is not in active state!. May be consider adding this controller to "
                    "the fallback list of the controller : '{}' or already have it activated."),
                  controller_it->info.name, fb_cmd_itf, fb_ctrl, following_ctrl_it->info.name);
                RCLCPP_ERROR(get_logger(), "%s", message.c_str());
                return controller_interface::return_type::ERROR;
              }
            }
          }
          else
          {
            message = fmt::format(
              FMT_COMPILE(
                "Controller with name '{}' cannot be activated, as not all of its fallback "
                "controller's : '{}' command interfaces are currently available!"),
              controller_it->info.name, fb_ctrl);
            RCLCPP_ERROR(get_logger(), "%s", message.c_str());
            return controller_interface::return_type::ERROR;
          }
        }
      }
      for (const auto & fb_state_itf : fb_ctrl_it->c->state_interface_configuration().names)
      {
        if (!resource_manager_->state_interface_is_available(fb_state_itf))
        {
          ControllersListIterator following_ctrl_it;
          if (is_interface_a_chained_interface(fb_state_itf, controllers, following_ctrl_it))
          {
            // if following_ctrl_it is inactive and it is in the fallback list of the
            // controller_it and then check it it's exported reference interface names list if
            // it's available
            if (is_controller_inactive(following_ctrl_it->c))
            {
              if (
                std::find(
                  controller_it->info.fallback_controllers_names.begin(),
                  controller_it->info.fallback_controllers_names.end(),
                  following_ctrl_it->info.name) !=
                controller_it->info.fallback_controllers_names.end())
              {
                const auto exported_state_itfs =
                  resource_manager_->get_controller_exported_state_interface_names(
                    following_ctrl_it->info.name);
                if (
                  std::find(exported_state_itfs.begin(), exported_state_itfs.end(), fb_state_itf) ==
                  exported_state_itfs.end())
                {
                  message = fmt::format(
                    FMT_COMPILE(
                      "Controller with name '{}' cannot be activated, as the state interface : "
                      "'{}' required by its fallback controller : '{}' is not exported by the "
                      "controller : '{}' in the current fallback list!"),
                    controller_it->info.name, fb_state_itf, fb_ctrl, following_ctrl_it->info.name);
                  RCLCPP_ERROR(get_logger(), "%s", message.c_str());
                  return controller_interface::return_type::ERROR;
                }
              }
              else
              {
                message = fmt::format(
                  FMT_COMPILE(
                    "Controller with name '{}' cannot be activated, as the state interface : '{}' "
                    "required by its fallback controller : '{}' is not available as the "
                    "controller is not in active state!. May be consider adding this controller to "
                    "the fallback list of the controller : '{}' or already have it activated."),
                  controller_it->info.name, fb_state_itf, fb_ctrl, following_ctrl_it->info.name);
                RCLCPP_ERROR(get_logger(), "%s", message.c_str());
                return controller_interface::return_type::ERROR;
              }
            }
          }
          else
          {
            message = fmt::format(
              FMT_COMPILE(
                "Controller with name '{}' cannot be activated, as not all of its fallback "
                "controller's : '{}' state interfaces are currently available!"),
              controller_it->info.name, fb_ctrl);
            RCLCPP_ERROR(get_logger(), "%s", message.c_str());
            return controller_interface::return_type::ERROR;
          }
        }
      }
    }
  }
  return controller_interface::return_type::OK;
}

void ControllerManager::publish_activity()
{
  controller_manager_msgs::msg::ControllerManagerActivity status_msg;
  status_msg.header.stamp = get_clock()->now();
  {
    // lock controllers
    std::lock_guard<std::recursive_mutex> guard(rt_controllers_wrapper_.controllers_lock_);
    const std::vector<ControllerSpec> & controllers =
      rt_controllers_wrapper_.get_updated_list(guard);
    for (const auto & controller : controllers)
    {
      controller_manager_msgs::msg::NamedLifecycleState lifecycle_info;
      lifecycle_info.name = controller.info.name;
      lifecycle_info.state.id = controller.c->get_lifecycle_state().id();
      lifecycle_info.state.label = controller.c->get_lifecycle_state().label();
      status_msg.controllers.push_back(lifecycle_info);
    }
  }
  {
    const auto hw_components_info = resource_manager_->get_components_status();
    for (const auto & [component_name, component_info] : hw_components_info)
    {
      controller_manager_msgs::msg::NamedLifecycleState lifecycle_info;
      lifecycle_info.name = component_name;
      lifecycle_info.state.id = component_info.state.id();
      lifecycle_info.state.label = component_info.state.label();
      status_msg.hardware_components.push_back(lifecycle_info);
    }
  }
  controller_manager_activity_publisher_->publish(status_msg);
}

controller_interface::return_type ControllerManager::check_for_interfaces_availability_to_activate(
  const std::vector<ControllerSpec> & controllers, const std::vector<std::string> activation_list,
  std::string & message)
{
  for (const auto & controller_name : activation_list)
  {
    auto controller_it = std::find_if(
      controllers.begin(), controllers.end(),
      std::bind(controller_name_compare, std::placeholders::_1, controller_name));
    if (controller_it == controllers.end())
    {
      message = fmt::format(
        FMT_COMPILE("Unable to find the controller : '{}' within the controller list"),
        controller_name);
      RCLCPP_ERROR(get_logger(), "%s", message.c_str());
      return controller_interface::return_type::ERROR;
    }
    const auto controller_cmd_interfaces =
      controller_it->c->command_interface_configuration().names;
    const auto controller_state_interfaces =
      controller_it->c->state_interface_configuration().names;

    // check if the interfaces are available in the first place
    for (const auto & cmd_itf : controller_cmd_interfaces)
    {
      if (!resource_manager_->command_interface_is_available(cmd_itf))
      {
        message = fmt::format(
          FMT_COMPILE(
            "Unable to activate controller '{}' since the "
            "command interface '{}' is not available."),
          controller_it->info.name, cmd_itf);
        RCLCPP_WARN(get_logger(), "%s", message.c_str());
        return controller_interface::return_type::ERROR;
      }
    }
    for (const auto & state_itf : controller_state_interfaces)
    {
      if (!resource_manager_->state_interface_is_available(state_itf))
      {
        message = fmt::format(
          FMT_COMPILE(
            "Unable to activate controller '{}' since the state interface '{}' is not available."),
          controller_it->info.name, state_itf);
        RCLCPP_WARN(get_logger(), "%s", message.c_str());
        return controller_interface::return_type::ERROR;
      }
    }
  }
  return controller_interface::return_type::OK;
}

void ControllerManager::controller_activity_diagnostic_callback(
  diagnostic_updater::DiagnosticStatusWrapper & stat)
{
  bool atleast_one_hw_active = false;
  const auto & hw_components_info = resource_manager_->get_components_status();
  for (const auto & [component_name, component_info] : hw_components_info)
  {
    if (component_info.state.id() == lifecycle_msgs::msg::State::PRIMARY_STATE_ACTIVE)
    {
      atleast_one_hw_active = true;
      break;
    }
  }
  // lock controllers
  std::lock_guard<std::recursive_mutex> guard(rt_controllers_wrapper_.controllers_lock_);
  const std::vector<ControllerSpec> & controllers = rt_controllers_wrapper_.get_updated_list(guard);
  bool all_active = true;
  const std::string periodicity_suffix = ".periodicity";
  const std::string exec_time_suffix = ".execution_time";
  const std::string state_suffix = ".state";

  if (cm_param_listener_->is_old(*params_))
  {
    *params_ = cm_param_listener_->get_params();
  }

  auto make_stats_string =
    [](const auto & statistics_data, const std::string & measurement_unit) -> std::string
  {
    std::ostringstream oss;
    oss << std::fixed << std::setprecision(2);
    oss << "Avg: " << statistics_data.average << " [" << statistics_data.min << " - "
        << statistics_data.max << "] " << measurement_unit
        << ", StdDev: " << statistics_data.standard_deviation;
    return oss.str();
  };

  // Variable to define the overall status of the controller diagnostics
  auto level = diagnostic_msgs::msg::DiagnosticStatus::OK;

  std::vector<std::string> high_exec_time_controllers;
  std::vector<std::string> bad_periodicity_async_controllers;
  for (size_t i = 0; i < controllers.size(); ++i)
  {
    const bool is_async = controllers[i].c->is_async();
    if (!is_controller_active(controllers[i].c))
    {
      all_active = false;
    }
    stat.add(
      controllers[i].info.name + state_suffix, controllers[i].c->get_lifecycle_state().label());
    if (is_controller_active(controllers[i].c))
    {
      const auto periodicity_stats = controllers[i].periodicity_statistics->GetStatistics();
      const auto exec_time_stats = controllers[i].execution_time_statistics->GetStatistics();
      stat.add(
        controllers[i].info.name + exec_time_suffix, make_stats_string(exec_time_stats, "us"));
      const bool publish_periodicity_stats =
        is_async || (controllers[i].c->get_update_rate() != this->get_update_rate());
      if (publish_periodicity_stats)
      {
        stat.add(
          controllers[i].info.name + periodicity_suffix,
          make_stats_string(periodicity_stats, "Hz") +
            " -> Desired : " + std::to_string(controllers[i].c->get_update_rate()) + " Hz");
        const double periodicity_error = std::abs(
          periodicity_stats.average - static_cast<double>(controllers[i].c->get_update_rate()));
        if (
          periodicity_error >
            params_->diagnostics.threshold.controllers.periodicity.mean_error.error ||
          periodicity_stats.standard_deviation >
            params_->diagnostics.threshold.controllers.periodicity.standard_deviation.error)
        {
          level = diagnostic_msgs::msg::DiagnosticStatus::ERROR;
          ros2_control::add_item(bad_periodicity_async_controllers, controllers[i].info.name);
        }
        else if (
          periodicity_error >
            params_->diagnostics.threshold.controllers.periodicity.mean_error.warn ||
          periodicity_stats.standard_deviation >
            params_->diagnostics.threshold.controllers.periodicity.standard_deviation.warn)
        {
          if (level != diagnostic_msgs::msg::DiagnosticStatus::ERROR)
          {
            level = diagnostic_msgs::msg::DiagnosticStatus::WARN;
          }
          ros2_control::add_item(bad_periodicity_async_controllers, controllers[i].info.name);
        }
      }
      const double max_exp_exec_time = is_async ? 1.e6 / controllers[i].c->get_update_rate() : 0.0;
      if (
        (exec_time_stats.average - max_exp_exec_time) >
          params_->diagnostics.threshold.controllers.execution_time.mean_error.error ||
        exec_time_stats.standard_deviation >
          params_->diagnostics.threshold.controllers.execution_time.standard_deviation.error)
      {
        level = diagnostic_msgs::msg::DiagnosticStatus::ERROR;
        high_exec_time_controllers.push_back(controllers[i].info.name);
      }
      else if (
        (exec_time_stats.average - max_exp_exec_time) >
          params_->diagnostics.threshold.controllers.execution_time.mean_error.warn ||
        exec_time_stats.standard_deviation >
          params_->diagnostics.threshold.controllers.execution_time.standard_deviation.warn)
      {
        if (level != diagnostic_msgs::msg::DiagnosticStatus::ERROR)
        {
          level = diagnostic_msgs::msg::DiagnosticStatus::WARN;
        }
        high_exec_time_controllers.push_back(controllers[i].info.name);
      }
    }
  }

  stat.summary(
    diagnostic_msgs::msg::DiagnosticStatus::OK,
    all_active ? "All controllers are active" : "Not all controllers are active");

  if (!high_exec_time_controllers.empty())
  {
    std::string high_exec_time_controllers_string;
    for (const auto & controller : high_exec_time_controllers)
    {
      high_exec_time_controllers_string.append(controller);
      high_exec_time_controllers_string.append(" ");
    }
    stat.mergeSummary(
      level,
      "\nHigh execution jitter or mean error : [ " + high_exec_time_controllers_string + "]");
  }
  if (!bad_periodicity_async_controllers.empty())
  {
    std::string bad_periodicity_async_controllers_string;
    for (const auto & controller : bad_periodicity_async_controllers)
    {
      bad_periodicity_async_controllers_string.append(controller);
      bad_periodicity_async_controllers_string.append(" ");
    }
    stat.mergeSummary(
      level, "\nHigh periodicity jitter or mean error : [ " +
               bad_periodicity_async_controllers_string + "]");
  }

  if (!atleast_one_hw_active)
  {
    stat.mergeSummary(
      diagnostic_msgs::msg::DiagnosticStatus::ERROR,
      "No hardware components are currently active to activate controllers");
  }
  else if (controllers.empty())
  {
    stat.mergeSummary(
      diagnostic_msgs::msg::DiagnosticStatus::WARN, "No controllers are currently loaded");
  }
}

void ControllerManager::hardware_components_diagnostic_callback(
  diagnostic_updater::DiagnosticStatusWrapper & stat)
{
  if (!is_resource_manager_initialized())
  {
    stat.summary(
      diagnostic_msgs::msg::DiagnosticStatus::ERROR, "Resource manager is not yet initialized!");
    return;
  }

  bool all_active = true;
  bool atleast_one_hw_active = false;
  const std::string read_cycle_suffix = ".read_cycle";
  const std::string write_cycle_suffix = ".write_cycle";
  const std::string state_suffix = ".state";
  const auto & hw_components_info = resource_manager_->get_components_status();
  for (const auto & [component_name, component_info] : hw_components_info)
  {
    if (component_info.state.id() != lifecycle_msgs::msg::State::PRIMARY_STATE_ACTIVE)
    {
      all_active = false;
    }
    else
    {
      atleast_one_hw_active = true;
    }
  }
  if (hw_components_info.empty())
  {
    stat.summary(
      diagnostic_msgs::msg::DiagnosticStatus::ERROR, "No hardware components are loaded!");
    return;
  }
  else if (!atleast_one_hw_active)
  {
    stat.summary(
      diagnostic_msgs::msg::DiagnosticStatus::WARN, "No hardware components are currently active");
    return;
  }

  stat.summary(
    diagnostic_msgs::msg::DiagnosticStatus::OK,
    all_active ? "All hardware components are active" : "Not all hardware components are active");

  if (cm_param_listener_->is_old(*params_))
  {
    *params_ = cm_param_listener_->get_params();
  }

  auto make_stats_string =
    [](const auto & statistics_data, const std::string & measurement_unit) -> std::string
  {
    std::ostringstream oss;
    oss << std::fixed << std::setprecision(2);
    oss << "Avg: " << statistics_data.average << " [" << statistics_data.min << " - "
        << statistics_data.max << "] " << measurement_unit
        << ", StdDev: " << statistics_data.standard_deviation;
    return oss.str();
  };

  // Variable to define the overall status of the controller diagnostics
  auto level = diagnostic_msgs::msg::DiagnosticStatus::OK;

  std::vector<std::string> high_exec_time_hw;
  std::vector<std::string> bad_periodicity_async_hw;

  for (const auto & [component_name, component_info] : hw_components_info)
  {
    stat.add(component_name + state_suffix, component_info.state.label());
    if (component_info.state.id() != lifecycle_msgs::msg::State::PRIMARY_STATE_ACTIVE)
    {
      all_active = false;
    }
    else
    {
      atleast_one_hw_active = true;
    }
    if (component_info.state.id() == lifecycle_msgs::msg::State::PRIMARY_STATE_ACTIVE)
    {
      auto update_stats =
        [&bad_periodicity_async_hw, &high_exec_time_hw, &stat, &make_stats_string, this](
          const std::string & comp_name, const auto & statistics,
          const std::string & statistics_type_suffix, auto & diag_level, const auto & comp_info,
          const auto & params)
      {
        if (!statistics)
        {
          return;
        }
        const bool is_async = comp_info.is_async;
        const std::string periodicity_suffix = ".periodicity";
        const std::string exec_time_suffix = ".execution_time";
        const auto periodicity_stats = statistics->periodicity.get_statistics();
        const auto exec_time_stats = statistics->execution_time.get_statistics();
        stat.add(
          comp_name + statistics_type_suffix + exec_time_suffix,
          make_stats_string(exec_time_stats, "us"));
        const bool publish_periodicity_stats =
          is_async || (comp_info.rw_rate != this->get_update_rate());
        if (publish_periodicity_stats)
        {
          stat.add(
            comp_name + statistics_type_suffix + periodicity_suffix,
            make_stats_string(periodicity_stats, "Hz") +
              " -> Desired : " + std::to_string(comp_info.rw_rate) + " Hz");
          const double periodicity_error =
            std::abs(periodicity_stats.average - static_cast<double>(comp_info.rw_rate));
          if (
            periodicity_error >
              params->diagnostics.threshold.hardware_components.periodicity.mean_error.error ||
            periodicity_stats.standard_deviation > params->diagnostics.threshold.hardware_components
                                                     .periodicity.standard_deviation.error)
          {
            diag_level = diagnostic_msgs::msg::DiagnosticStatus::ERROR;
            ros2_control::add_item(bad_periodicity_async_hw, comp_name);
          }
          else if (
            periodicity_error >
              params->diagnostics.threshold.hardware_components.periodicity.mean_error.warn ||
            periodicity_stats.standard_deviation >
              params->diagnostics.threshold.hardware_components.periodicity.standard_deviation.warn)
          {
            if (diag_level != diagnostic_msgs::msg::DiagnosticStatus::ERROR)
            {
              diag_level = diagnostic_msgs::msg::DiagnosticStatus::WARN;
            }
            ros2_control::add_item(bad_periodicity_async_hw, comp_name);
          }
        }
        const double max_exp_exec_time =
          is_async ? 1.e6 / static_cast<double>(comp_info.rw_rate) : 0.0;
        if (
          (exec_time_stats.average - max_exp_exec_time) >
            params->diagnostics.threshold.hardware_components.execution_time.mean_error.error ||
          exec_time_stats.standard_deviation > params->diagnostics.threshold.hardware_components
                                                 .execution_time.standard_deviation.error)
        {
          diag_level = diagnostic_msgs::msg::DiagnosticStatus::ERROR;
          high_exec_time_hw.push_back(comp_name);
        }
        else if (
          (exec_time_stats.average - max_exp_exec_time) >
            params->diagnostics.threshold.hardware_components.execution_time.mean_error.warn ||
          exec_time_stats.standard_deviation > params->diagnostics.threshold.hardware_components
                                                 .execution_time.standard_deviation.warn)
        {
          if (diag_level != diagnostic_msgs::msg::DiagnosticStatus::ERROR)
          {
            diag_level = diagnostic_msgs::msg::DiagnosticStatus::WARN;
          }
          high_exec_time_hw.push_back(comp_name);
        }
      };

      // For components : {actuator, sensor and system}
      update_stats(
        component_name, component_info.read_statistics, read_cycle_suffix, level, component_info,
        params_);
      // For components : {actuator and system}
      update_stats(
        component_name, component_info.write_statistics, write_cycle_suffix, level, component_info,
        params_);
    }
  }

  if (!high_exec_time_hw.empty())
  {
    std::string high_exec_time_hw_string;
    for (const auto & hw_comp : high_exec_time_hw)
    {
      high_exec_time_hw_string.append(hw_comp);
      high_exec_time_hw_string.append(" ");
    }
    stat.mergeSummary(
      level, "\nHigh execution jitter or mean error : [ " + high_exec_time_hw_string + "]");
  }
  if (!bad_periodicity_async_hw.empty())
  {
    std::string bad_periodicity_async_hw_string;
    for (const auto & hw_comp : bad_periodicity_async_hw)
    {
      bad_periodicity_async_hw_string.append(hw_comp);
      bad_periodicity_async_hw_string.append(" ");
    }
    stat.mergeSummary(
      level,
      "\nHigh periodicity jitter or mean error : [ " + bad_periodicity_async_hw_string + "]");
  }
}

void ControllerManager::controller_manager_diagnostic_callback(
  diagnostic_updater::DiagnosticStatusWrapper & stat)
{
  const std::string periodicity_stat_name = "periodicity";
  const auto cm_stats = periodicity_stats_.GetStatistics();
  stat.add("update_rate", std::to_string(get_update_rate()));
  stat.add(periodicity_stat_name + ".average", std::to_string(cm_stats.average));
  stat.add(
    periodicity_stat_name + ".standard_deviation", std::to_string(cm_stats.standard_deviation));
  stat.add(periodicity_stat_name + ".min", std::to_string(cm_stats.min));
  stat.add(periodicity_stat_name + ".max", std::to_string(cm_stats.max));
  if (is_resource_manager_initialized())
  {
    stat.summary(diagnostic_msgs::msg::DiagnosticStatus::OK, "Controller Manager is running");
  }
  else
  {
    if (robot_description_.empty())
    {
      stat.summary(
        diagnostic_msgs::msg::DiagnosticStatus::WARN, "Waiting for robot description....");
    }
    else
    {
      stat.summary(
        diagnostic_msgs::msg::DiagnosticStatus::ERROR,
        "Resource Manager is not initialized properly!");
    }
  }

  const double periodicity_error = std::abs(cm_stats.average - get_update_rate());
  const std::string diag_summary = fmt::format(
    FMT_COMPILE("Controller Manager has bad periodicity : {} Hz. Expected consistent {} Hz"),
    cm_stats.average, get_update_rate());
  if (
    periodicity_error >
      params_->diagnostics.threshold.controller_manager.periodicity.mean_error.error ||
    cm_stats.standard_deviation >
      params_->diagnostics.threshold.controller_manager.periodicity.standard_deviation.error)
  {
    stat.mergeSummary(diagnostic_msgs::msg::DiagnosticStatus::ERROR, diag_summary);
  }
  else if (
    periodicity_error >
      params_->diagnostics.threshold.controller_manager.periodicity.mean_error.warn ||
    cm_stats.standard_deviation >
      params_->diagnostics.threshold.controller_manager.periodicity.standard_deviation.warn)
  {
    stat.mergeSummary(diagnostic_msgs::msg::DiagnosticStatus::WARN, diag_summary);
  }
}

void ControllerManager::update_list_with_controller_chain(
  const std::string & ctrl_name, std::vector<std::string>::iterator controller_iterator,
  bool append_to_controller)
{
  auto new_ctrl_it =
    std::find(ordered_controllers_names_.begin(), ordered_controllers_names_.end(), ctrl_name);
  if (new_ctrl_it == ordered_controllers_names_.end())
  {
    RCLCPP_DEBUG(get_logger(), "Adding controller chain : %s", ctrl_name.c_str());

    auto iterator = controller_iterator;
    for (const auto & ctrl : controller_chain_spec_[ctrl_name].following_controllers)
    {
      auto it =
        std::find(ordered_controllers_names_.begin(), ordered_controllers_names_.end(), ctrl);
      if (it != ordered_controllers_names_.end())
      {
        if (
          std::distance(ordered_controllers_names_.begin(), it) <
          std::distance(ordered_controllers_names_.begin(), iterator))
        {
          iterator = it;
        }
      }
    }
    for (const auto & ctrl : controller_chain_spec_[ctrl_name].preceding_controllers)
    {
      auto it =
        std::find(ordered_controllers_names_.begin(), ordered_controllers_names_.end(), ctrl);
      if (it != ordered_controllers_names_.end())
      {
        if (
          std::distance(ordered_controllers_names_.begin(), it) >
          std::distance(ordered_controllers_names_.begin(), iterator))
        {
          iterator = it;
        }
      }
    }

    if (append_to_controller)
    {
      ordered_controllers_names_.insert(iterator + 1, ctrl_name);
    }
    else
    {
      ordered_controllers_names_.insert(iterator, ctrl_name);
    }

    RCLCPP_DEBUG_EXPRESSION(
      get_logger(), !controller_chain_spec_[ctrl_name].following_controllers.empty(),
      "\t[%s] Following controllers : %ld", ctrl_name.c_str(),
      controller_chain_spec_[ctrl_name].following_controllers.size());
    for (const std::string & flwg_ctrl : controller_chain_spec_[ctrl_name].following_controllers)
    {
      new_ctrl_it =
        std::find(ordered_controllers_names_.begin(), ordered_controllers_names_.end(), ctrl_name);
      RCLCPP_DEBUG(get_logger(), "\t\t[%s] : %s", ctrl_name.c_str(), flwg_ctrl.c_str());
      update_list_with_controller_chain(flwg_ctrl, new_ctrl_it, true);
    }
    RCLCPP_DEBUG_EXPRESSION(
      get_logger(), !controller_chain_spec_[ctrl_name].preceding_controllers.empty(),
      "\t[%s] Preceding controllers : %ld", ctrl_name.c_str(),
      controller_chain_spec_[ctrl_name].preceding_controllers.size());
    for (const std::string & preced_ctrl : controller_chain_spec_[ctrl_name].preceding_controllers)
    {
      new_ctrl_it =
        std::find(ordered_controllers_names_.begin(), ordered_controllers_names_.end(), ctrl_name);
      RCLCPP_DEBUG(get_logger(), "\t\t[%s]: %s", ctrl_name.c_str(), preced_ctrl.c_str());
      update_list_with_controller_chain(preced_ctrl, new_ctrl_it, false);
    }
  }
}

rclcpp::NodeOptions ControllerManager::determine_controller_node_options(
  const ControllerSpec & controller) const
{
  auto check_for_element = [](const auto & list, const auto & element)
  { return std::find(list.begin(), list.end(), element) != list.end(); };

  rclcpp::NodeOptions controller_node_options = controller.c->define_custom_node_options();
  std::vector<std::string> node_options_arguments = controller_node_options.arguments();

  for (const std::string & arg : cm_node_options_.arguments())
  {
    if (
      arg.find("__ns") != std::string::npos || arg.find("__node") != std::string::npos ||
      arg.find("robot_description") != std::string::npos)
    {
      if (
        node_options_arguments.back() == RCL_REMAP_FLAG ||
        node_options_arguments.back() == RCL_SHORT_REMAP_FLAG ||
        node_options_arguments.back() == RCL_PARAM_FLAG ||
        node_options_arguments.back() == RCL_SHORT_PARAM_FLAG)
      {
        node_options_arguments.pop_back();
      }
      continue;
    }

    node_options_arguments.push_back(arg);
  }

  // Add deprecation notice if the arguments are from the controller_manager node
  if (
    check_for_element(node_options_arguments, RCL_REMAP_FLAG) ||
    check_for_element(node_options_arguments, RCL_SHORT_REMAP_FLAG))
  {
    RCLCPP_WARN(
      get_logger(),
      "The use of remapping arguments to the controller_manager node is deprecated. Please use the "
      "'--controller-ros-args' argument of the spawner to pass remapping arguments to the "
      "controller node.");
  }

  for (const auto & parameters_file : controller.info.parameters_files)
  {
    if (!check_for_element(node_options_arguments, RCL_ROS_ARGS_FLAG))
    {
      node_options_arguments.push_back(RCL_ROS_ARGS_FLAG);
    }
    node_options_arguments.push_back(RCL_PARAM_FILE_FLAG);
    node_options_arguments.push_back(parameters_file);
  }

  // ensure controller's `use_sim_time` parameter matches controller_manager's
  const rclcpp::Parameter use_sim_time = this->get_parameter("use_sim_time");
  if (use_sim_time.as_bool())
  {
    if (!check_for_element(node_options_arguments, RCL_ROS_ARGS_FLAG))
    {
      node_options_arguments.push_back(RCL_ROS_ARGS_FLAG);
    }
    node_options_arguments.push_back(RCL_PARAM_FLAG);
    node_options_arguments.push_back("use_sim_time:=true");
  }

  // Add options parsed through the spawner
  if (
    !controller.info.node_options_args.empty() &&
    !check_for_element(controller.info.node_options_args, RCL_ROS_ARGS_FLAG))
  {
    node_options_arguments.push_back(RCL_ROS_ARGS_FLAG);
  }
  for (const auto & arg : controller.info.node_options_args)
  {
    node_options_arguments.push_back(arg);
  }

  std::string arguments;
  arguments.reserve(1000);
  for (const auto & arg : node_options_arguments)
  {
    arguments.append(arg);
    arguments.append(" ");
  }
  RCLCPP_INFO(
    get_logger(), "Controller '%s' node arguments: %s", controller.info.name.c_str(),
    arguments.c_str());

  controller_node_options = controller_node_options.arguments(node_options_arguments);
  controller_node_options.use_global_arguments(false);
  return controller_node_options;
}

void ControllerManager::cleanup_controller_exported_interfaces(const ControllerSpec & controller)
{
  if (is_controller_inactive(controller.c) && controller.c->is_chainable())
  {
    RCLCPP_DEBUG(
      get_logger(), "Removing controller '%s' exported interfaces from resource manager.",
      controller.info.name.c_str());
    resource_manager_->remove_controller_exported_state_interfaces(controller.info.name);
    resource_manager_->remove_controller_reference_interfaces(controller.info.name);
  }
}

}  // namespace controller_manager<|MERGE_RESOLUTION|>--- conflicted
+++ resolved
@@ -65,18 +65,14 @@
 inline bool is_controller_unconfigured(
   const controller_interface::ControllerInterfaceBase & controller)
 {
-<<<<<<< HEAD
-  return controller.get_state().id() == lifecycle_msgs::msg::State::PRIMARY_STATE_UNCONFIGURED;
+  return controller.get_lifecycle_state().id() ==
+         lifecycle_msgs::msg::State::PRIMARY_STATE_UNCONFIGURED;
 }
 
 inline bool is_controller_unconfigured(
   const controller_interface::ControllerInterfaceBaseSharedPtr & controller)
 {
   return is_controller_unconfigured(*controller);
-=======
-  return controller.get_lifecycle_state().id() ==
-         lifecycle_msgs::msg::State::PRIMARY_STATE_UNCONFIGURED;
->>>>>>> 971f0cf1
 }
 
 inline bool is_controller_inactive(const controller_interface::ControllerInterfaceBase & controller)
@@ -956,14 +952,7 @@
 controller_interface::return_type ControllerManager::cleanup_controller(
   const std::string & controller_name)
 {
-<<<<<<< HEAD
   RCLCPP_INFO(get_logger(), "Cleanup controller '%s'", controller_name.c_str());
-=======
-  RCLCPP_INFO(get_logger(), "Unloading controller: '%s'", controller_name.c_str());
-  std::lock_guard<std::recursive_mutex> guard(rt_controllers_wrapper_.controllers_lock_);
-  std::vector<ControllerSpec> & to = rt_controllers_wrapper_.get_unused_list(guard);
-  const std::vector<ControllerSpec> & from = rt_controllers_wrapper_.get_updated_list(guard);
->>>>>>> 971f0cf1
 
   const auto & controllers = get_loaded_controllers();
 
@@ -997,7 +986,6 @@
       controller_name.c_str(), state.label().c_str());
     return controller_interface::return_type::ERROR;
   }
-<<<<<<< HEAD
 
   // ASYNCHRONOUS CONTROLLERS: Stop background thread for update
   if (controller->is_async())
@@ -1043,6 +1031,7 @@
     return controller_interface::return_type::ERROR;
   }
 
+  RCLCPP_INFO(get_logger(), "Unloading controller: '%s'", controller_name.c_str());
   std::lock_guard<std::recursive_mutex> guard(rt_controllers_wrapper_.controllers_lock_);
   std::vector<ControllerSpec> & to = rt_controllers_wrapper_.get_unused_list(guard);
   const std::vector<ControllerSpec> & from = rt_controllers_wrapper_.get_updated_list(guard);
@@ -1060,7 +1049,19 @@
       "Could not unload controller with name '%s' because no controller with this name exists",
       controller_name.c_str());
     return controller_interface::return_type::ERROR;
-=======
+  }
+
+  auto & controller = *found_it;
+
+  RCLCPP_DEBUG(get_logger(), "Unload controller");
+  if (is_controller_active(*controller.c))
+  {
+    to.clear();
+    RCLCPP_ERROR(
+      get_logger(), "Could not unload controller with name '%s' because it is still active",
+      controller_name.c_str());
+    return controller_interface::return_type::ERROR;
+  }
 
   RCLCPP_DEBUG(get_logger(), "Shutdown controller");
   controller_chain_spec_cleanup(controller_chain_spec_, controller_name);
@@ -1070,12 +1071,7 @@
     RCLCPP_DEBUG(
       get_logger(), "Controller '%s' is shutdown before unloading!", controller_name.c_str());
     shutdown_controller(controller);
->>>>>>> 971f0cf1
-  }
-
-  auto & controller = *found_it;
-
-  RCLCPP_DEBUG(get_logger(), "Unload controller");
+  }
   executor_->remove_node(controller.c->get_node()->get_node_base_interface());
   to.erase(found_it);
 
@@ -1208,13 +1204,8 @@
   catch (const std::exception & e)
   {
     RCLCPP_ERROR(
-<<<<<<< HEAD
-      get_logger(), "After configuring, controller '%s' is in state '%s', expected 'inactive'.",
-      controller_name.c_str(), new_state.label().c_str());
-=======
       get_logger(), "Caught exception of type : %s while configuring controller '%s': %s",
       typeid(e).name(), controller_name.c_str(), e.what());
->>>>>>> 971f0cf1
     return controller_interface::return_type::ERROR;
   }
   catch (...)
