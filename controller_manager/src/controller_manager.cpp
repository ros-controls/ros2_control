// Copyright 2020 Open Source Robotics Foundation, Inc.
//
// Licensed under the Apache License, Version 2.0 (the "License");
// you may not use this file except in compliance with the License.
// You may obtain a copy of the License at
//
//     http://www.apache.org/licenses/LICENSE-2.0
//
// Unless required by applicable law or agreed to in writing, software
// distributed under the License is distributed on an "AS IS" BASIS,
// WITHOUT WARRANTIES OR CONDITIONS OF ANY KIND, either express or implied.
// See the License for the specific language governing permissions and
// limitations under the License.

#include "controller_manager/controller_manager.hpp"

#include <list>
#include <memory>
#include <string>
#include <utility>
#include <vector>

#include "controller_interface/controller_interface_base.hpp"
#include "controller_manager_msgs/msg/hardware_component_state.hpp"
#include "hardware_interface/types/lifecycle_state_names.hpp"
#include "lifecycle_msgs/msg/state.hpp"
#include "rclcpp/rclcpp.hpp"
#include "rclcpp_lifecycle/state.hpp"

namespace  // utility
{
static constexpr const char * kControllerInterfaceNamespace = "controller_interface";
static constexpr const char * kControllerInterfaceClassName =
  "controller_interface::ControllerInterface";
static constexpr const char * kChainableControllerInterfaceClassName =
  "controller_interface::ChainableControllerInterface";

// Changed services history QoS to keep all so we don't lose any client service calls
rclcpp::QoS qos_services =
  rclcpp::QoS(rclcpp::QoSInitialization(RMW_QOS_POLICY_HISTORY_KEEP_ALL, 1))
    .reliable()
    .durability_volatile();

inline bool is_controller_inactive(const controller_interface::ControllerInterfaceBase & controller)
{
  return controller.get_state().id() == lifecycle_msgs::msg::State::PRIMARY_STATE_INACTIVE;
}

inline bool is_controller_inactive(
  const controller_interface::ControllerInterfaceBaseSharedPtr & controller)
{
  return is_controller_inactive(*controller);
}

inline bool is_controller_active(const controller_interface::ControllerInterfaceBase & controller)
{
  return controller.get_state().id() == lifecycle_msgs::msg::State::PRIMARY_STATE_ACTIVE;
}

inline bool is_controller_active(
  const controller_interface::ControllerInterfaceBaseSharedPtr & controller)
{
  return is_controller_active(*controller);
}

bool controller_name_compare(const controller_manager::ControllerSpec & a, const std::string & name)
{
  return a.info.name == name;
}

/// Checks if a command interface belongs to a controller based on its prefix.
/**
 * A command interface can be provided by a controller in which case is called "reference"
 * interface.
 * This means that the @interface_name starts with the name of a controller.
 *
 * \param[in] interface_name to be found in the map.
 * \param[in] controllers list of controllers to compare their names to interface's prefix.
 * \param[out] following_controller_it iterator to the following controller that reference interface
 * @interface_name belongs to.
 * \return true if interface has a controller name as prefix, false otherwise.
 */
bool command_interface_is_reference_interface_of_controller(
  const std::string interface_name,
  const std::vector<controller_manager::ControllerSpec> & controllers,
  controller_manager::ControllersListIterator & following_controller_it)
{
  auto split_pos = interface_name.find_first_of('/');
  if (split_pos == std::string::npos)  // '/' exist in the string (should be always false)
  {
    RCLCPP_FATAL(
      rclcpp::get_logger("ControllerManager::utils"),
      "Character '/', was not find in the interface name '%s'. This should never happen. "
      "Stop the controller manager immediately and restart it.",
      interface_name.c_str());
    throw std::runtime_error("Mismatched interface name. See the FATAL message above.");
  }

  auto interface_prefix = interface_name.substr(0, split_pos);
  following_controller_it = std::find_if(
    controllers.begin(), controllers.end(),
    std::bind(controller_name_compare, std::placeholders::_1, interface_prefix));

  RCLCPP_DEBUG(
    rclcpp::get_logger("ControllerManager::utils"),
    "Deduced interface prefix '%s' - searching for the controller with the same name.",
    interface_prefix.c_str());

  if (following_controller_it == controllers.end())
  {
    RCLCPP_DEBUG(
      rclcpp::get_logger("ControllerManager::utils"),
      "Required command interface '%s' with prefix '%s' is not reference interface.",
      interface_name.c_str(), interface_prefix.c_str());

    return false;
  }
  return true;
}

/**
 * A method to retrieve the names of all it's following controllers given a controller name
 * For instance, for the following case
 * A -> B -> C -> D
 * When called with B, returns C and D
 * NOTE: A -> B signifies that the controller A is utilizing the reference interfaces exported from
 * the controller B (or) the controller B is utilizing the expected interfaces exported from the
 * controller A
 *
 * @param controller_name - Name of the controller for checking the tree
 * \param[in] controllers list of controllers to compare their names to interface's prefix.
 * @return list of controllers that are following the given controller in a chain. If none, return
 * empty.
 */
std::vector<std::string> get_following_controller_names(
  const std::string controller_name,
  const std::vector<controller_manager::ControllerSpec> & controllers)
{
  std::vector<std::string> following_controllers;
  auto controller_it = std::find_if(
    controllers.begin(), controllers.end(),
    std::bind(controller_name_compare, std::placeholders::_1, controller_name));
  if (controller_it == controllers.end())
  {
    RCLCPP_DEBUG(
      rclcpp::get_logger("ControllerManager::utils"),
      "Required controller : '%s' is not found in the controller list ", controller_name.c_str());

    return following_controllers;
  }
  // If the controller is not configured, return empty
  if (!(is_controller_active(controller_it->c) || is_controller_inactive(controller_it->c)))
  {
    return following_controllers;
  }
  const auto cmd_itfs = controller_it->c->command_interface_configuration().names;
  for (const auto & itf : cmd_itfs)
  {
    controller_manager::ControllersListIterator ctrl_it;
    if (command_interface_is_reference_interface_of_controller(itf, controllers, ctrl_it))
    {
      RCLCPP_DEBUG(
        rclcpp::get_logger("ControllerManager::utils"),
        "The interface is a reference interface of controller : %s", ctrl_it->info.name.c_str());
      following_controllers.push_back(ctrl_it->info.name);
      const std::vector<std::string> ctrl_names =
        get_following_controller_names(ctrl_it->info.name, controllers);
      for (const std::string & controller : ctrl_names)
      {
        if (
          std::find(following_controllers.begin(), following_controllers.end(), controller) ==
          following_controllers.end())
        {
          // Only add to the list if it doesn't exist
          following_controllers.push_back(controller);
        }
      }
    }
  }
  return following_controllers;
}

/**
 * A method to retrieve the names of all it's preceding controllers given a controller name
 * For instance, for the following case
 * A -> B -> C -> D
 * When called with C, returns A and B
 * NOTE: A -> B signifies that the controller A is utilizing the reference interfaces exported from
 * the controller B (or) the controller B is utilizing the expected interfaces exported from the
 * controller A
 *
 * @param controller_name - Name of the controller for checking the tree
 * \param[in] controllers list of controllers to compare their names to interface's prefix.
 * @return list of controllers that are preceding the given controller in a chain. If none, return
 * empty.
 */
std::vector<std::string> get_preceding_controller_names(
  const std::string controller_name,
  const std::vector<controller_manager::ControllerSpec> & controllers)
{
  std::vector<std::string> preceding_controllers;
  auto controller_it = std::find_if(
    controllers.begin(), controllers.end(),
    std::bind(controller_name_compare, std::placeholders::_1, controller_name));
  if (controller_it == controllers.end())
  {
    RCLCPP_DEBUG(
      rclcpp::get_logger("ControllerManager::utils"),
      "Required controller : '%s' is not found in the controller list ", controller_name.c_str());
    return preceding_controllers;
  }
  for (const auto & ctrl : controllers)
  {
    // If the controller is not configured, then continue
    if (!(is_controller_active(ctrl.c) || is_controller_inactive(ctrl.c)))
    {
      continue;
    }
    auto cmd_itfs = ctrl.c->command_interface_configuration().names;
    for (const auto & itf : cmd_itfs)
    {
      auto split_pos = itf.find_first_of('/');
      if ((split_pos != std::string::npos) && (itf.substr(0, split_pos) == controller_name))
      {
        preceding_controllers.push_back(ctrl.info.name);
        auto ctrl_names = get_preceding_controller_names(ctrl.info.name, controllers);
        for (const std::string & controller : ctrl_names)
        {
          if (
            std::find(preceding_controllers.begin(), preceding_controllers.end(), controller) ==
            preceding_controllers.end())
          {
            // Only add to the list if it doesn't exist
            preceding_controllers.push_back(controller);
          }
        }
      }
    }
  }
  return preceding_controllers;
}

}  // namespace

namespace controller_manager
{
rclcpp::NodeOptions get_cm_node_options()
{
  rclcpp::NodeOptions node_options;
  // Required for getting types of controllers to be loaded via service call
  node_options.allow_undeclared_parameters(true);
  node_options.automatically_declare_parameters_from_overrides(true);
  return node_options;
}

ControllerManager::ControllerManager(
  std::shared_ptr<rclcpp::Executor> executor, const std::string & manager_node_name,
  const std::string & namespace_, const rclcpp::NodeOptions & options)
: rclcpp::Node(manager_node_name, namespace_, options),
  resource_manager_(std::make_unique<hardware_interface::ResourceManager>(
    update_rate_, this->get_node_clock_interface())),
  diagnostics_updater_(this),
  executor_(executor),
  loader_(std::make_shared<pluginlib::ClassLoader<controller_interface::ControllerInterface>>(
    kControllerInterfaceNamespace, kControllerInterfaceClassName)),
  chainable_loader_(
    std::make_shared<pluginlib::ClassLoader<controller_interface::ChainableControllerInterface>>(
      kControllerInterfaceNamespace, kChainableControllerInterfaceClassName))
{
  if (!get_parameter("update_rate", update_rate_))
  {
    RCLCPP_WARN(get_logger(), "'update_rate' parameter not set, using default value.");
  }

  std::string robot_description = "";
  // TODO(destogl): remove support at the end of 2023
  get_parameter("robot_description", robot_description);
  if (robot_description.empty())
  {
    subscribe_to_robot_description_topic();
  }
  else
  {
    RCLCPP_WARN(
      get_logger(),
      "[Deprecated] Passing the robot description parameter directly to the control_manager node "
      "is deprecated. Use '~/robot_description' topic from 'robot_state_publisher' instead.");
    init_resource_manager(robot_description);
    init_services();
  }

  diagnostics_updater_.setHardwareID("ros2_control");
  diagnostics_updater_.add(
    "Controllers Activity", this, &ControllerManager::controller_activity_diagnostic_callback);
}

ControllerManager::ControllerManager(
  std::unique_ptr<hardware_interface::ResourceManager> resource_manager,
  std::shared_ptr<rclcpp::Executor> executor, const std::string & manager_node_name,
  const std::string & namespace_, const rclcpp::NodeOptions & options)
: rclcpp::Node(manager_node_name, namespace_, options),
  resource_manager_(std::move(resource_manager)),
  diagnostics_updater_(this),
  executor_(executor),
  loader_(std::make_shared<pluginlib::ClassLoader<controller_interface::ControllerInterface>>(
    kControllerInterfaceNamespace, kControllerInterfaceClassName)),
  chainable_loader_(
    std::make_shared<pluginlib::ClassLoader<controller_interface::ChainableControllerInterface>>(
      kControllerInterfaceNamespace, kChainableControllerInterfaceClassName))
{
  if (!get_parameter("update_rate", update_rate_))
  {
    RCLCPP_WARN(get_logger(), "'update_rate' parameter not set, using default value.");
  }

  if (resource_manager_->is_urdf_already_loaded())
  {
    init_services();
  }
  subscribe_to_robot_description_topic();

  diagnostics_updater_.setHardwareID("ros2_control");
  diagnostics_updater_.add(
    "Controllers Activity", this, &ControllerManager::controller_activity_diagnostic_callback);
}

void ControllerManager::subscribe_to_robot_description_topic()
{
  // set QoS to transient local to get messages that have already been published
  // (if robot state publisher starts before controller manager)
  robot_description_subscription_ = create_subscription<std_msgs::msg::String>(
    "~/robot_description", rclcpp::QoS(1).transient_local(),
    std::bind(&ControllerManager::robot_description_callback, this, std::placeholders::_1));
  RCLCPP_INFO(
    get_logger(), "Subscribing to '%s' topic for robot description.",
    robot_description_subscription_->get_topic_name());
}

void ControllerManager::robot_description_callback(const std_msgs::msg::String & robot_description)
{
  RCLCPP_INFO(get_logger(), "Received robot description from topic.");
  RCLCPP_DEBUG(
    get_logger(), "'Content of robot description file: %s", robot_description.data.c_str());
  // TODO(Manuel): errors should probably be caught since we don't want controller_manager node
  // to die if a non valid urdf is passed. However, should maybe be fine tuned.
  try
  {
    if (resource_manager_->is_urdf_already_loaded())
    {
      RCLCPP_WARN(
        get_logger(),
        "ResourceManager has already loaded an urdf file. Ignoring attempt to reload a robot "
        "description file.");
      return;
    }
    init_resource_manager(robot_description.data.c_str());
    init_services();
  }
  catch (std::runtime_error & e)
  {
    RCLCPP_ERROR_STREAM(
      get_logger(),
      "The published robot description file (urdf) seems not to be genuine. The following error "
      "was caught:"
        << e.what());
  }
}

void ControllerManager::init_resource_manager(const std::string & robot_description)
{
  // TODO(destogl): manage this when there is an error - CM should not die because URDF is wrong...
  resource_manager_->load_urdf(robot_description);

  // Get all components and if they are not defined in parameters activate them automatically
  auto components_to_activate = resource_manager_->get_components_status();

  using lifecycle_msgs::msg::State;

  auto set_components_to_state =
    [&](const std::string & parameter_name, rclcpp_lifecycle::State state)
  {
    std::vector<std::string> components_to_set = std::vector<std::string>({});
    if (get_parameter(parameter_name, components_to_set))
    {
      for (const auto & component : components_to_set)
      {
        if (component.empty())
        {
          continue;
        }
        if (components_to_activate.find(component) == components_to_activate.end())
        {
          RCLCPP_WARN(
            get_logger(), "Hardware component '%s' is unknown, therefore not set in '%s' state.",
            component.c_str(), state.label().c_str());
        }
        else
        {
          RCLCPP_INFO(
            get_logger(), "Setting component '%s' to '%s' state.", component.c_str(),
            state.label().c_str());
          resource_manager_->set_component_state(component, state);
          components_to_activate.erase(component);
        }
      }
    }
  };

  // unconfigured (loaded only)
  set_components_to_state(
    "hardware_components_initial_state.unconfigured",
    rclcpp_lifecycle::State(
      State::PRIMARY_STATE_UNCONFIGURED, hardware_interface::lifecycle_state_names::UNCONFIGURED));

  // inactive (configured)
  // BEGIN: Keep old functionality on for backwards compatibility (Remove at the end of 2023)
  std::vector<std::string> configure_components_on_start = std::vector<std::string>({});
  get_parameter("configure_components_on_start", configure_components_on_start);
  if (!configure_components_on_start.empty())
  {
    RCLCPP_WARN(
      get_logger(),
      "Parameter 'configure_components_on_start' is deprecated. "
      "Use 'hardware_components_initial_state.inactive' instead, to set component's initial "
      "state to 'inactive'. Don't use this parameters in combination with the new "
      "'hardware_components_initial_state' parameter structure.");
    set_components_to_state(
      "configure_components_on_start",
      rclcpp_lifecycle::State(
        State::PRIMARY_STATE_INACTIVE, hardware_interface::lifecycle_state_names::INACTIVE));
  }
  // END: Keep old functionality on humble backwards compatibility (Remove at the end of 2023)
  else
  {
    set_components_to_state(
      "hardware_components_initial_state.inactive",
      rclcpp_lifecycle::State(
        State::PRIMARY_STATE_INACTIVE, hardware_interface::lifecycle_state_names::INACTIVE));
  }

  // BEGIN: Keep old functionality on for backwards compatibility (Remove at the end of 2023)
  std::vector<std::string> activate_components_on_start = std::vector<std::string>({});
  get_parameter("activate_components_on_start", activate_components_on_start);
  rclcpp_lifecycle::State active_state(
    State::PRIMARY_STATE_ACTIVE, hardware_interface::lifecycle_state_names::ACTIVE);
  if (!activate_components_on_start.empty())
  {
    RCLCPP_WARN(
      get_logger(),
      "Parameter 'activate_components_on_start' is deprecated. "
      "Components are activated per default. Don't use this parameters in combination with the new "
      "'hardware_components_initial_state' parameter structure.");
    rclcpp_lifecycle::State active_state(
      State::PRIMARY_STATE_ACTIVE, hardware_interface::lifecycle_state_names::ACTIVE);
    for (const auto & component : activate_components_on_start)
    {
      resource_manager_->set_component_state(component, active_state);
    }
  }
  // END: Keep old functionality on humble for backwards compatibility (Remove at the end of 2023)
  else
  {
    // activate all other components
    for (const auto & [component, state] : components_to_activate)
    {
      rclcpp_lifecycle::State active_state(
        State::PRIMARY_STATE_ACTIVE, hardware_interface::lifecycle_state_names::ACTIVE);
      resource_manager_->set_component_state(component, active_state);
    }
  }
}

void ControllerManager::init_services()
{
  // TODO(anyone): Due to issues with the MutliThreadedExecutor, this control loop does not rely on
  // the executor (see issue #260).
  // deterministic_callback_group_ = create_callback_group(
  //   rclcpp::CallbackGroupType::MutuallyExclusive);
  best_effort_callback_group_ = create_callback_group(rclcpp::CallbackGroupType::MutuallyExclusive);

  using namespace std::placeholders;
  list_controllers_service_ = create_service<controller_manager_msgs::srv::ListControllers>(
    "~/list_controllers", std::bind(&ControllerManager::list_controllers_srv_cb, this, _1, _2),
    qos_services, best_effort_callback_group_);
  list_controller_types_service_ =
    create_service<controller_manager_msgs::srv::ListControllerTypes>(
      "~/list_controller_types",
      std::bind(&ControllerManager::list_controller_types_srv_cb, this, _1, _2), qos_services,
      best_effort_callback_group_);
  load_controller_service_ = create_service<controller_manager_msgs::srv::LoadController>(
    "~/load_controller", std::bind(&ControllerManager::load_controller_service_cb, this, _1, _2),
    qos_services, best_effort_callback_group_);
  configure_controller_service_ = create_service<controller_manager_msgs::srv::ConfigureController>(
    "~/configure_controller",
    std::bind(&ControllerManager::configure_controller_service_cb, this, _1, _2), qos_services,
    best_effort_callback_group_);
  reload_controller_libraries_service_ =
    create_service<controller_manager_msgs::srv::ReloadControllerLibraries>(
      "~/reload_controller_libraries",
      std::bind(&ControllerManager::reload_controller_libraries_service_cb, this, _1, _2),
      qos_services, best_effort_callback_group_);
  switch_controller_service_ = create_service<controller_manager_msgs::srv::SwitchController>(
    "~/switch_controller",
    std::bind(&ControllerManager::switch_controller_service_cb, this, _1, _2), qos_services,
    best_effort_callback_group_);
  unload_controller_service_ = create_service<controller_manager_msgs::srv::UnloadController>(
    "~/unload_controller",
    std::bind(&ControllerManager::unload_controller_service_cb, this, _1, _2), qos_services,
    best_effort_callback_group_);
  list_hardware_components_service_ =
    create_service<controller_manager_msgs::srv::ListHardwareComponents>(
      "~/list_hardware_components",
      std::bind(&ControllerManager::list_hardware_components_srv_cb, this, _1, _2), qos_services,
      best_effort_callback_group_);
  list_hardware_interfaces_service_ =
    create_service<controller_manager_msgs::srv::ListHardwareInterfaces>(
      "~/list_hardware_interfaces",
      std::bind(&ControllerManager::list_hardware_interfaces_srv_cb, this, _1, _2), qos_services,
      best_effort_callback_group_);
  set_hardware_component_state_service_ =
    create_service<controller_manager_msgs::srv::SetHardwareComponentState>(
      "~/set_hardware_component_state",
      std::bind(&ControllerManager::set_hardware_component_state_srv_cb, this, _1, _2),
      qos_services, best_effort_callback_group_);
}

controller_interface::ControllerInterfaceBaseSharedPtr ControllerManager::load_controller(
  const std::string & controller_name, const std::string & controller_type)
{
  RCLCPP_INFO(get_logger(), "Loading controller '%s'", controller_name.c_str());

  if (
    !loader_->isClassAvailable(controller_type) &&
    !chainable_loader_->isClassAvailable(controller_type))
  {
    RCLCPP_ERROR(
      get_logger(), "Loader for controller '%s' (type '%s') not found.", controller_name.c_str(),
      controller_type.c_str());
    RCLCPP_INFO(get_logger(), "Available classes:");
    for (const auto & available_class : loader_->getDeclaredClasses())
    {
      RCLCPP_INFO(get_logger(), "  %s", available_class.c_str());
    }
    for (const auto & available_class : chainable_loader_->getDeclaredClasses())
    {
      RCLCPP_INFO(get_logger(), "  %s", available_class.c_str());
    }
    return nullptr;
  }
  RCLCPP_DEBUG(get_logger(), "Loader for controller '%s' found.", controller_name.c_str());

  controller_interface::ControllerInterfaceBaseSharedPtr controller;

  try
  {
    if (loader_->isClassAvailable(controller_type))
    {
      controller = loader_->createSharedInstance(controller_type);
    }
    if (chainable_loader_->isClassAvailable(controller_type))
    {
      controller = chainable_loader_->createSharedInstance(controller_type);
    }
  }
  catch (const pluginlib::CreateClassException & e)
  {
    RCLCPP_ERROR(
      get_logger(), "Error happened during creation of controller '%s' with type '%s':\n%s",
      controller_name.c_str(), controller_type.c_str(), e.what());
    return nullptr;
  }

  ControllerSpec controller_spec;
  controller_spec.c = controller;
  controller_spec.info.name = controller_name;
  controller_spec.info.type = controller_type;
  controller_spec.next_update_cycle_time = std::make_shared<rclcpp::Time>(
    0, 0, this->get_node_clock_interface()->get_clock()->get_clock_type());

  return add_controller_impl(controller_spec);
}

controller_interface::ControllerInterfaceBaseSharedPtr ControllerManager::load_controller(
  const std::string & controller_name)
{
  const std::string param_name = controller_name + ".type";
  std::string controller_type;

  // We cannot declare the parameters for the controllers that will be loaded in the future,
  // because they are plugins and we cannot be aware of all of them.
  // So when we're told to load a controller by name, we need to declare the parameter if
  // we haven't done so, and then read it.

  // Check if parameter has been declared
  if (!has_parameter(param_name))
  {
    declare_parameter(param_name, rclcpp::ParameterType::PARAMETER_STRING);
  }
  if (!get_parameter(param_name, controller_type))
  {
    RCLCPP_ERROR(
      get_logger(), "The 'type' param was not defined for '%s'.", controller_name.c_str());
    return nullptr;
  }
  return load_controller(controller_name, controller_type);
}

controller_interface::return_type ControllerManager::unload_controller(
  const std::string & controller_name)
{
  std::lock_guard<std::recursive_mutex> guard(rt_controllers_wrapper_.controllers_lock_);
  std::vector<ControllerSpec> & to = rt_controllers_wrapper_.get_unused_list(guard);
  const std::vector<ControllerSpec> & from = rt_controllers_wrapper_.get_updated_list(guard);

  // Transfers the active controllers over, skipping the one to be removed and the active ones.
  to = from;

  auto found_it = std::find_if(
    to.begin(), to.end(),
    std::bind(controller_name_compare, std::placeholders::_1, controller_name));
  if (found_it == to.end())
  {
    // Fails if we could not remove the controllers
    to.clear();
    RCLCPP_ERROR(
      get_logger(),
      "Could not unload controller with name '%s' because no controller with this name exists",
      controller_name.c_str());
    return controller_interface::return_type::ERROR;
  }

  auto & controller = *found_it;

  if (is_controller_active(*controller.c))
  {
    to.clear();
    RCLCPP_ERROR(
      get_logger(), "Could not unload controller with name '%s' because it is still active",
      controller_name.c_str());
    return controller_interface::return_type::ERROR;
  }
  if (controller.c->is_async())
  {
    RCLCPP_DEBUG(
      get_logger(), "Removing controller '%s' from the list of async controllers",
      controller_name.c_str());
    async_controller_threads_.erase(controller_name);
  }

  RCLCPP_DEBUG(get_logger(), "Cleanup controller");
  // TODO(destogl): remove reference interface if chainable; i.e., add a separate method for
  // cleaning-up controllers?
  controller.c->get_node()->cleanup();
  executor_->remove_node(controller.c->get_node()->get_node_base_interface());
  to.erase(found_it);

  // Destroys the old controllers list when the realtime thread is finished with it.
  RCLCPP_DEBUG(get_logger(), "Realtime switches over to new controller list");
  rt_controllers_wrapper_.switch_updated_list(guard);
  std::vector<ControllerSpec> & new_unused_list = rt_controllers_wrapper_.get_unused_list(guard);
  RCLCPP_DEBUG(get_logger(), "Destruct controller");
  new_unused_list.clear();
  RCLCPP_DEBUG(get_logger(), "Destruct controller finished");

  RCLCPP_DEBUG(get_logger(), "Successfully unloaded controller '%s'", controller_name.c_str());

  return controller_interface::return_type::OK;
}

std::vector<ControllerSpec> ControllerManager::get_loaded_controllers() const
{
  std::lock_guard<std::recursive_mutex> guard(rt_controllers_wrapper_.controllers_lock_);
  return rt_controllers_wrapper_.get_updated_list(guard);
}

controller_interface::return_type ControllerManager::configure_controller(
  const std::string & controller_name)
{
  RCLCPP_INFO(get_logger(), "Configuring controller '%s'", controller_name.c_str());

  const auto & controllers = get_loaded_controllers();

  auto found_it = std::find_if(
    controllers.begin(), controllers.end(),
    std::bind(controller_name_compare, std::placeholders::_1, controller_name));

  if (found_it == controllers.end())
  {
    RCLCPP_ERROR(
      get_logger(),
      "Could not configure controller with name '%s' because no controller with this name exists",
      controller_name.c_str());
    return controller_interface::return_type::ERROR;
  }
  auto controller = found_it->c;

  auto state = controller->get_state();
  if (
    state.id() == lifecycle_msgs::msg::State::PRIMARY_STATE_ACTIVE ||
    state.id() == lifecycle_msgs::msg::State::PRIMARY_STATE_FINALIZED)
  {
    RCLCPP_ERROR(
      get_logger(), "Controller '%s' can not be configured from '%s' state.",
      controller_name.c_str(), state.label().c_str());
    return controller_interface::return_type::ERROR;
  }

  auto new_state = controller->get_state();
  if (state.id() == lifecycle_msgs::msg::State::PRIMARY_STATE_INACTIVE)
  {
    RCLCPP_DEBUG(
      get_logger(), "Controller '%s' is cleaned-up before configuring", controller_name.c_str());
    // TODO(destogl): remove reference interface if chainable; i.e., add a separate method for
    // cleaning-up controllers?
    new_state = controller->get_node()->cleanup();
    if (new_state.id() != lifecycle_msgs::msg::State::PRIMARY_STATE_UNCONFIGURED)
    {
      RCLCPP_ERROR(
        get_logger(), "Controller '%s' can not be cleaned-up before configuring",
        controller_name.c_str());
      return controller_interface::return_type::ERROR;
    }
  }

  new_state = controller->configure();
  if (new_state.id() != lifecycle_msgs::msg::State::PRIMARY_STATE_INACTIVE)
  {
    RCLCPP_ERROR(
      get_logger(), "After configuring, controller '%s' is in state '%s' , expected inactive.",
      controller_name.c_str(), new_state.label().c_str());
    return controller_interface::return_type::ERROR;
  }

  // ASYNCHRONOUS CONTROLLERS: Start background thread for update
  if (controller->is_async())
  {
    async_controller_threads_.emplace(
      controller_name, std::make_unique<ControllerThreadWrapper>(controller, update_rate_));
  }

  const auto controller_update_rate = controller->get_update_rate();
  const auto cm_update_rate = get_update_rate();
  if (controller_update_rate > cm_update_rate)
  {
    RCLCPP_WARN(
      get_logger(),
      "The controller : %s update rate : %d Hz should be less than or equal to controller "
      "manager's update rate : %d Hz!. The controller will be updated at controller_manager's "
      "update rate.",
      controller_name.c_str(), controller_update_rate, cm_update_rate);
  }
  else if (controller_update_rate != 0 && cm_update_rate % controller_update_rate != 0)
  {
    RCLCPP_WARN(
      get_logger(),
      "The controller : %s update cycles won't be triggered at a constant period : %f sec, as the "
      "controller's update rate : %d Hz is not a perfect divisor of the controller manager's "
      "update rate : %d Hz!.",
      controller_name.c_str(), 1.0 / controller_update_rate, controller_update_rate,
      cm_update_rate);
  }

  // CHAINABLE CONTROLLERS: get reference interfaces from chainable controllers
  if (controller->is_chainable())
  {
    RCLCPP_DEBUG(
      get_logger(),
      "Controller '%s' is chainable. Interfaces are being exported to resource manager.",
      controller_name.c_str());
    auto interfaces = controller->export_reference_interfaces();
    if (interfaces.empty())
    {
      // TODO(destogl): Add test for this!
      RCLCPP_ERROR(
        get_logger(), "Controller '%s' is chainable, but does not export any reference interfaces.",
        controller_name.c_str());
      return controller_interface::return_type::ERROR;
    }
    resource_manager_->import_controller_reference_interfaces(controller_name, interfaces);
  }

  // Now let's reorder the controllers
  // lock controllers
  std::lock_guard<std::recursive_mutex> guard(rt_controllers_wrapper_.controllers_lock_);
  std::vector<ControllerSpec> & to = rt_controllers_wrapper_.get_unused_list(guard);
  const std::vector<ControllerSpec> & from = rt_controllers_wrapper_.get_updated_list(guard);

  // Copy all controllers from the 'from' list to the 'to' list
  to = from;

  // Reordering the controllers
  std::stable_sort(
    to.begin(), to.end(),
    std::bind(
      &ControllerManager::controller_sorting, this, std::placeholders::_1, std::placeholders::_2,
      to));

  RCLCPP_DEBUG(get_logger(), "Reordered controllers list is:");
  for (const auto & ctrl : to)
  {
    RCLCPP_DEBUG(this->get_logger(), "\t%s", ctrl.info.name.c_str());
  }

  // switch lists
  rt_controllers_wrapper_.switch_updated_list(guard);
  // clear unused list
  rt_controllers_wrapper_.get_unused_list(guard).clear();

  return controller_interface::return_type::OK;
}

void ControllerManager::clear_requests()
{
  deactivate_request_.clear();
  activate_request_.clear();
  to_chained_mode_request_.clear();
  from_chained_mode_request_.clear();
  activate_command_interface_request_.clear();
  deactivate_command_interface_request_.clear();
}

controller_interface::return_type ControllerManager::switch_controller(
  const std::vector<std::string> & activate_controllers,
  const std::vector<std::string> & deactivate_controllers, int strictness, bool activate_asap,
  const rclcpp::Duration & timeout)
{
  switch_params_ = SwitchParams();

  if (!deactivate_request_.empty() || !activate_request_.empty())
  {
    RCLCPP_FATAL(
      get_logger(),
      "The internal deactivate and activate request lists are not empty at the beginning of the "
      "switch_controller() call. This should never happen.");
    throw std::runtime_error("CM's internal state is not correct. See the FATAL message above.");
  }
  if (
    !deactivate_command_interface_request_.empty() || !activate_command_interface_request_.empty())
  {
    RCLCPP_FATAL(
      get_logger(),
      "The internal deactivate and activat requests command interface lists are not empty at the "
      "switch_controller() call. This should never happen.");
    throw std::runtime_error("CM's internal state is not correct. See the FATAL message above.");
  }
  if (!from_chained_mode_request_.empty() || !to_chained_mode_request_.empty())
  {
    RCLCPP_FATAL(
      get_logger(),
      "The internal 'from' and 'to' chained mode requests are not empty at the "
      "switch_controller() call. This should never happen.");
    throw std::runtime_error("CM's internal state is not correct. See the FATAL message above.");
  }
  if (strictness == 0)
  {
    RCLCPP_WARN(
      get_logger(),
      "Controller Manager: to switch controllers you need to specify a "
      "strictness level of controller_manager_msgs::SwitchController::STRICT "
      "(%d) or ::BEST_EFFORT (%d). Defaulting to ::BEST_EFFORT",
      controller_manager_msgs::srv::SwitchController::Request::STRICT,
      controller_manager_msgs::srv::SwitchController::Request::BEST_EFFORT);
    strictness = controller_manager_msgs::srv::SwitchController::Request::BEST_EFFORT;
  }

  RCLCPP_DEBUG(get_logger(), "Switching controllers:");
  for (const auto & controller : activate_controllers)
  {
    RCLCPP_DEBUG(get_logger(), "- Activating controller '%s'", controller.c_str());
  }
  for (const auto & controller : deactivate_controllers)
  {
    RCLCPP_DEBUG(get_logger(), "- Deactivating controller '%s'", controller.c_str());
  }

  const auto list_controllers = [this, strictness](
                                  const std::vector<std::string> & controller_list,
                                  std::vector<std::string> & request_list,
                                  const std::string & action)
  {
    // lock controllers
    std::lock_guard<std::recursive_mutex> guard(rt_controllers_wrapper_.controllers_lock_);

    // list all controllers to (de)activate
    for (const auto & controller : controller_list)
    {
      const auto & updated_controllers = rt_controllers_wrapper_.get_updated_list(guard);

      auto found_it = std::find_if(
        updated_controllers.begin(), updated_controllers.end(),
        std::bind(controller_name_compare, std::placeholders::_1, controller));

      if (found_it == updated_controllers.end())
      {
        RCLCPP_WARN(
          get_logger(),
          "Could not '%s' controller with name '%s' because no controller with this name exists",
          action.c_str(), controller.c_str());
        if (strictness == controller_manager_msgs::srv::SwitchController::Request::STRICT)
        {
          RCLCPP_ERROR(get_logger(), "Aborting, no controller is switched! ('STRICT' switch)");
          return controller_interface::return_type::ERROR;
        }
      }
      else
      {
        RCLCPP_DEBUG(
          get_logger(), "Found controller '%s' that needs to be %sed in list of controllers",
          controller.c_str(), action.c_str());
        request_list.push_back(controller);
      }
    }
    RCLCPP_DEBUG(
      get_logger(), "'%s' request vector has size %i", action.c_str(), (int)request_list.size());

    return controller_interface::return_type::OK;
  };

  // list all controllers to deactivate (check if all controllers exist)
  auto ret = list_controllers(deactivate_controllers, deactivate_request_, "deactivate");
  if (ret != controller_interface::return_type::OK)
  {
    deactivate_request_.clear();
    return ret;
  }

  // list all controllers to activate (check if all controllers exist)
  ret = list_controllers(activate_controllers, activate_request_, "activate");
  if (ret != controller_interface::return_type::OK)
  {
    deactivate_request_.clear();
    activate_request_.clear();
    return ret;
  }

  // lock controllers
  std::lock_guard<std::recursive_mutex> guard(rt_controllers_wrapper_.controllers_lock_);

  const std::vector<ControllerSpec> & controllers = rt_controllers_wrapper_.get_updated_list(guard);

  // if a preceding controller is deactivated, all first-level controllers should be switched 'from'
  // chained mode
  propagate_deactivation_of_chained_mode(controllers);

  // check if controllers should be switched 'to' chained mode when controllers are activated
  for (auto ctrl_it = activate_request_.begin(); ctrl_it != activate_request_.end(); ++ctrl_it)
  {
    auto controller_it = std::find_if(
      controllers.begin(), controllers.end(),
      std::bind(controller_name_compare, std::placeholders::_1, *ctrl_it));
    controller_interface::return_type ret = controller_interface::return_type::OK;

    // if controller is not inactive then do not do any following-controllers checks
    if (!is_controller_inactive(controller_it->c))
    {
      RCLCPP_WARN(
        get_logger(),
        "Controller with name '%s' is not inactive so its following "
        "controllers do not have to be checked, because it cannot be activated.",
        controller_it->info.name.c_str());
      ret = controller_interface::return_type::ERROR;
    }
    else
    {
      ret = check_following_controllers_for_activate(controllers, strictness, controller_it);
    }

    if (ret != controller_interface::return_type::OK)
    {
      RCLCPP_WARN(
        get_logger(),
        "Could not activate controller with name '%s'. Check above warnings for more details. "
        "Check the state of the controllers and their required interfaces using "
        "`ros2 control list_controllers -v` CLI to get more information.",
        (*ctrl_it).c_str());
      if (strictness == controller_manager_msgs::srv::SwitchController::Request::BEST_EFFORT)
      {
        // TODO(destogl): automatic manipulation of the chain:
        // || strictness ==
        //  controller_manager_msgs::srv::SwitchController::Request::MANIPULATE_CONTROLLERS_CHAIN);
        // remove controller that can not be activated from the activation request and step-back
        // iterator to correctly step to the next element in the list in the loop
        activate_request_.erase(ctrl_it);
        --ctrl_it;
      }
      if (strictness == controller_manager_msgs::srv::SwitchController::Request::STRICT)
      {
        RCLCPP_ERROR(get_logger(), "Aborting, no controller is switched! (::STRICT switch)");
        // reset all lists
        clear_requests();
        return controller_interface::return_type::ERROR;
      }
    }
  }

  // check if controllers should be deactivated if used in chained mode
  for (auto ctrl_it = deactivate_request_.begin(); ctrl_it != deactivate_request_.end(); ++ctrl_it)
  {
    auto controller_it = std::find_if(
      controllers.begin(), controllers.end(),
      std::bind(controller_name_compare, std::placeholders::_1, *ctrl_it));
    controller_interface::return_type ret = controller_interface::return_type::OK;

    // if controller is not active then skip preceding-controllers checks
    if (!is_controller_active(controller_it->c))
    {
      RCLCPP_WARN(
        get_logger(), "Controller with name '%s' can not be deactivated since it is not active.",
        controller_it->info.name.c_str());
      ret = controller_interface::return_type::ERROR;
    }
    else
    {
      ret = check_preceeding_controllers_for_deactivate(controllers, strictness, controller_it);
    }

    if (ret != controller_interface::return_type::OK)
    {
      RCLCPP_WARN(
        get_logger(),
        "Could not deactivate controller with name '%s'. Check above warnings for more details. "
        "Check the state of the controllers and their required interfaces using "
        "`ros2 control list_controllers -v` CLI to get more information.",
        (*ctrl_it).c_str());
      if (strictness == controller_manager_msgs::srv::SwitchController::Request::BEST_EFFORT)
      {
        // remove controller that can not be activated from the activation request and step-back
        // iterator to correctly step to the next element in the list in the loop
        deactivate_request_.erase(ctrl_it);
        --ctrl_it;
      }
      if (strictness == controller_manager_msgs::srv::SwitchController::Request::STRICT)
      {
        RCLCPP_ERROR(get_logger(), "Aborting, no controller is switched! (::STRICT switch)");
        // reset all lists
        clear_requests();
        return controller_interface::return_type::ERROR;
      }
    }
  }

  for (const auto & controller : controllers)
  {
    auto to_chained_mode_list_it = std::find(
      to_chained_mode_request_.begin(), to_chained_mode_request_.end(), controller.info.name);
    bool in_to_chained_mode_list = to_chained_mode_list_it != to_chained_mode_request_.end();

    auto from_chained_mode_list_it = std::find(
      from_chained_mode_request_.begin(), from_chained_mode_request_.end(), controller.info.name);
    bool in_from_chained_mode_list = from_chained_mode_list_it != from_chained_mode_request_.end();

    auto deactivate_list_it =
      std::find(deactivate_request_.begin(), deactivate_request_.end(), controller.info.name);
    bool in_deactivate_list = deactivate_list_it != deactivate_request_.end();

    const bool is_active = is_controller_active(*controller.c);
    const bool is_inactive = is_controller_inactive(*controller.c);

    // restart controllers that need to switch their 'chained mode' - add to (de)activate lists
    if (in_to_chained_mode_list || in_from_chained_mode_list)
    {
      if (is_active && !in_deactivate_list)
      {
        deactivate_request_.push_back(controller.info.name);
        activate_request_.push_back(controller.info.name);
      }
    }

    // get pointers to places in deactivate and activate lists ((de)activate lists have changed)
    deactivate_list_it =
      std::find(deactivate_request_.begin(), deactivate_request_.end(), controller.info.name);
    in_deactivate_list = deactivate_list_it != deactivate_request_.end();

    auto activate_list_it =
      std::find(activate_request_.begin(), activate_request_.end(), controller.info.name);
    bool in_activate_list = activate_list_it != activate_request_.end();

    auto handle_conflict = [&](const std::string & msg)
    {
      if (strictness == controller_manager_msgs::srv::SwitchController::Request::STRICT)
      {
        RCLCPP_ERROR(get_logger(), "%s", msg.c_str());
        deactivate_request_.clear();
        deactivate_command_interface_request_.clear();
        activate_request_.clear();
        activate_command_interface_request_.clear();
        to_chained_mode_request_.clear();
        from_chained_mode_request_.clear();
        return controller_interface::return_type::ERROR;
      }
      RCLCPP_WARN(get_logger(), "%s", msg.c_str());
      return controller_interface::return_type::OK;
    };

    // check for double stop
    if (!is_active && in_deactivate_list)
    {
      auto ret = handle_conflict(
        "Could not deactivate controller '" + controller.info.name + "' since it is not active");
      if (ret != controller_interface::return_type::OK)
      {
        return ret;
      }
      in_deactivate_list = false;
      deactivate_request_.erase(deactivate_list_it);
    }

    // check for doubled activation
    if (is_active && !in_deactivate_list && in_activate_list)
    {
      auto ret = handle_conflict(
        "Could not activate controller '" + controller.info.name + "' since it is already active");
      if (ret != controller_interface::return_type::OK)
      {
        return ret;
      }
      in_activate_list = false;
      activate_request_.erase(activate_list_it);
    }

    // check for illegal activation of an unconfigured/finalized controller
    if (!is_inactive && !in_deactivate_list && in_activate_list)
    {
      auto ret = handle_conflict(
        "Could not activate controller '" + controller.info.name +
        "' since it is not in inactive state");
      if (ret != controller_interface::return_type::OK)
      {
        return ret;
      }
      in_activate_list = false;
      activate_request_.erase(activate_list_it);
    }

    const auto extract_interfaces_for_controller =
      [this](const ControllerSpec controller, std::vector<std::string> & request_interface_list)
    {
      auto command_interface_config = controller.c->command_interface_configuration();
      std::vector<std::string> command_interface_names = {};
      if (command_interface_config.type == controller_interface::interface_configuration_type::ALL)
      {
        command_interface_names = resource_manager_->available_command_interfaces();
      }
      if (
        command_interface_config.type ==
        controller_interface::interface_configuration_type::INDIVIDUAL)
      {
        command_interface_names = command_interface_config.names;
      }
      request_interface_list.insert(
        request_interface_list.end(), command_interface_names.begin(),
        command_interface_names.end());
    };

    if (in_activate_list)
    {
      extract_interfaces_for_controller(controller, activate_command_interface_request_);
    }
    if (in_deactivate_list)
    {
      extract_interfaces_for_controller(controller, deactivate_command_interface_request_);
    }

    // cache mapping between hardware and controllers for stopping when read/write error happens
    // TODO(destogl): This caching approach is suboptimal because the cache can fast become
    // outdated. Keeping it up to date is not easy because of stopping controllers from multiple
    // threads maybe we should not at all cache this but always search for the related controllers
    // to a hardware when error in hardware happens
    if (in_activate_list)
    {
      std::vector<std::string> interface_names = {};

      auto command_interface_config = controller.c->command_interface_configuration();
      if (command_interface_config.type == controller_interface::interface_configuration_type::ALL)
      {
        interface_names = resource_manager_->available_command_interfaces();
      }
      if (
        command_interface_config.type ==
        controller_interface::interface_configuration_type::INDIVIDUAL)
      {
        interface_names = command_interface_config.names;
      }

      std::vector<std::string> interfaces = {};
      auto state_interface_config = controller.c->state_interface_configuration();
      if (state_interface_config.type == controller_interface::interface_configuration_type::ALL)
      {
        interfaces = resource_manager_->available_state_interfaces();
      }
      if (
        state_interface_config.type ==
        controller_interface::interface_configuration_type::INDIVIDUAL)
      {
        interfaces = state_interface_config.names;
      }

      interface_names.insert(interface_names.end(), interfaces.begin(), interfaces.end());

      resource_manager_->cache_controller_to_hardware(controller.info.name, interface_names);
    }
  }

  if (activate_request_.empty() && deactivate_request_.empty())
  {
    RCLCPP_INFO(get_logger(), "Empty activate and deactivate list, not requesting switch");
    clear_requests();
    return controller_interface::return_type::OK;
  }

  if (
    !activate_command_interface_request_.empty() || !deactivate_command_interface_request_.empty())
  {
    if (!resource_manager_->prepare_command_mode_switch(
          activate_command_interface_request_, deactivate_command_interface_request_))
    {
      RCLCPP_ERROR(
        get_logger(),
        "Could not switch controllers since prepare command mode switch was rejected.");
      clear_requests();
      return controller_interface::return_type::ERROR;
    }
  }

  // start the atomic controller switching
  switch_params_.strictness = strictness;
  switch_params_.activate_asap = activate_asap;
  switch_params_.init_time = rclcpp::Clock().now();
  switch_params_.timeout = timeout;
  switch_params_.do_switch = true;

  // wait until switch is finished
  RCLCPP_DEBUG(get_logger(), "Requested atomic controller switch from realtime loop");
  while (rclcpp::ok() && switch_params_.do_switch)
  {
    if (!rclcpp::ok())
    {
      return controller_interface::return_type::ERROR;
    }
    std::this_thread::sleep_for(std::chrono::microseconds(100));
  }

  // copy the controllers spec from the used to the unused list
  std::vector<ControllerSpec> & to = rt_controllers_wrapper_.get_unused_list(guard);
  to = controllers;

  // update the claimed interface controller info
  for (auto & controller : to)
  {
    if (is_controller_active(controller.c))
    {
      auto command_interface_config = controller.c->command_interface_configuration();
      if (command_interface_config.type == controller_interface::interface_configuration_type::ALL)
      {
        controller.info.claimed_interfaces = resource_manager_->available_command_interfaces();
      }
      if (
        command_interface_config.type ==
        controller_interface::interface_configuration_type::INDIVIDUAL)
      {
        controller.info.claimed_interfaces = command_interface_config.names;
      }
    }
    else
    {
      controller.info.claimed_interfaces.clear();
    }
  }

  // switch lists
  rt_controllers_wrapper_.switch_updated_list(guard);
  // clear unused list
  rt_controllers_wrapper_.get_unused_list(guard).clear();

  clear_requests();

  RCLCPP_DEBUG(get_logger(), "Successfully switched controllers");
  return controller_interface::return_type::OK;
}

controller_interface::ControllerInterfaceBaseSharedPtr ControllerManager::add_controller_impl(
  const ControllerSpec & controller)
{
  // lock controllers
  std::lock_guard<std::recursive_mutex> guard(rt_controllers_wrapper_.controllers_lock_);

  std::vector<ControllerSpec> & to = rt_controllers_wrapper_.get_unused_list(guard);
  const std::vector<ControllerSpec> & from = rt_controllers_wrapper_.get_updated_list(guard);

  // Copy all controllers from the 'from' list to the 'to' list
  to = from;

  auto found_it = std::find_if(
    to.begin(), to.end(),
    std::bind(controller_name_compare, std::placeholders::_1, controller.info.name));
  // Checks that we're not duplicating controllers
  if (found_it != to.end())
  {
    to.clear();
    RCLCPP_ERROR(
      get_logger(), "A controller named '%s' was already loaded inside the controller manager",
      controller.info.name.c_str());
    return nullptr;
  }

  if (
    controller.c->init(controller.info.name, get_namespace()) ==
    controller_interface::return_type::ERROR)
  {
    to.clear();
    RCLCPP_ERROR(
      get_logger(), "Could not initialize the controller named '%s'", controller.info.name.c_str());
    return nullptr;
  }

  // ensure controller's `use_sim_time` parameter matches controller_manager's
  const rclcpp::Parameter use_sim_time = this->get_parameter("use_sim_time");
  if (use_sim_time.as_bool())
  {
    RCLCPP_INFO(
      get_logger(),
      "Setting use_sim_time=True for %s to match controller manager "
      "(see ros2_control#325 for details)",
      controller.info.name.c_str());
    controller.c->get_node()->set_parameter(use_sim_time);
  }
  executor_->add_node(controller.c->get_node()->get_node_base_interface());
  to.emplace_back(controller);

  // Destroys the old controllers list when the realtime thread is finished with it.
  RCLCPP_DEBUG(get_logger(), "Realtime switches over to new controller list");
  rt_controllers_wrapper_.switch_updated_list(guard);
  RCLCPP_DEBUG(get_logger(), "Destruct controller");
  std::vector<ControllerSpec> & new_unused_list = rt_controllers_wrapper_.get_unused_list(guard);
  new_unused_list.clear();
  RCLCPP_DEBUG(get_logger(), "Destruct controller finished");

  return to.back().c;
}

void ControllerManager::manage_switch()
{
  // Ask hardware interfaces to change mode
  if (!resource_manager_->perform_command_mode_switch(
        activate_command_interface_request_, deactivate_command_interface_request_))
  {
    RCLCPP_ERROR(get_logger(), "Error while performing mode switch.");
  }

  std::vector<ControllerSpec> & rt_controller_list =
    rt_controllers_wrapper_.update_and_get_used_by_rt_list();

  deactivate_controllers(rt_controller_list, deactivate_request_);

  switch_chained_mode(to_chained_mode_request_, true);
  switch_chained_mode(from_chained_mode_request_, false);

  // activate controllers once the switch is fully complete
  if (!switch_params_.activate_asap)
  {
    activate_controllers(rt_controller_list, activate_request_);
  }
  else
  {
    // activate controllers as soon as their required joints are done switching
    activate_controllers_asap(rt_controller_list, activate_request_);
  }

  // TODO(destogl): move here "do_switch = false"
}

void ControllerManager::deactivate_controllers(
  const std::vector<ControllerSpec> & rt_controller_list,
  const std::vector<std::string> controllers_to_deactivate)
{
  // deactivate controllers
  for (const auto & request : controllers_to_deactivate)
  {
    auto found_it = std::find_if(
      rt_controller_list.begin(), rt_controller_list.end(),
      std::bind(controller_name_compare, std::placeholders::_1, request));
    if (found_it == rt_controller_list.end())
    {
      RCLCPP_ERROR(
        get_logger(),
        "Got request to deactivate controller '%s' but it is not in the realtime controller list",
        request.c_str());
      continue;
    }
    auto controller = found_it->c;
    if (is_controller_active(*controller))
    {
      const auto new_state = controller->get_node()->deactivate();
      controller->release_interfaces();
      if (new_state.id() != lifecycle_msgs::msg::State::PRIMARY_STATE_INACTIVE)
      {
        RCLCPP_ERROR(
          get_logger(), "After deactivating, controller '%s' is in state '%s', expected Inactive",
          request.c_str(), new_state.label().c_str());
      }
    }
  }
}

void ControllerManager::switch_chained_mode(
  const std::vector<std::string> & chained_mode_switch_list, bool to_chained_mode)
{
  std::vector<ControllerSpec> & rt_controller_list =
    rt_controllers_wrapper_.update_and_get_used_by_rt_list();

  for (const auto & request : chained_mode_switch_list)
  {
    auto found_it = std::find_if(
      rt_controller_list.begin(), rt_controller_list.end(),
      std::bind(controller_name_compare, std::placeholders::_1, request));
    if (found_it == rt_controller_list.end())
    {
      RCLCPP_FATAL(
        get_logger(),
        "Got request to turn %s chained mode for controller '%s', but controller is not in the "
        "realtime controller list. (This should never happen!)",
        (to_chained_mode ? "ON" : "OFF"), request.c_str());
      continue;
    }
    auto controller = found_it->c;
    if (!is_controller_active(*controller))
    {
      if (controller->set_chained_mode(to_chained_mode))
      {
        if (to_chained_mode)
        {
          resource_manager_->make_controller_reference_interfaces_available(request);
        }
        else
        {
          resource_manager_->make_controller_reference_interfaces_unavailable(request);
        }
      }
      else
      {
        RCLCPP_ERROR(
          get_logger(),
          "Got request to turn %s chained mode for controller '%s', but controller refused to do "
          "it! The control will probably not work as expected. Try to restart all controllers. "
          "If "
          "the error persist check controllers' individual configuration.",
          (to_chained_mode ? "ON" : "OFF"), request.c_str());
      }
    }
    else
    {
      RCLCPP_FATAL(
        get_logger(),
        "Got request to turn %s chained mode for controller '%s', but this can not happen if "
        "controller is in '%s' state. (This should never happen!)",
        (to_chained_mode ? "ON" : "OFF"), request.c_str(),
        hardware_interface::lifecycle_state_names::ACTIVE);
    }
  }
}

void ControllerManager::activate_controllers(
  const std::vector<ControllerSpec> & rt_controller_list,
  const std::vector<std::string> controllers_to_activate)
{
  for (const auto & request : controllers_to_activate)
  {
    auto found_it = std::find_if(
      rt_controller_list.begin(), rt_controller_list.end(),
      std::bind(controller_name_compare, std::placeholders::_1, request));
    if (found_it == rt_controller_list.end())
    {
      RCLCPP_ERROR(
        get_logger(),
        "Got request to activate controller '%s' but it is not in the realtime controller list",
        request.c_str());
      continue;
    }
    auto controller = found_it->c;
    auto controller_name = found_it->info.name;
    // reset the next update cycle time for newly activated controllers
    *found_it->next_update_cycle_time =
      rclcpp::Time(0, 0, this->get_node_clock_interface()->get_clock()->get_clock_type());

    bool assignment_successful = true;
    // assign command interfaces to the controller
    auto command_interface_config = controller->command_interface_configuration();
    // default to controller_interface::configuration_type::NONE
    std::vector<std::string> command_interface_names = {};
    if (command_interface_config.type == controller_interface::interface_configuration_type::ALL)
    {
      command_interface_names = resource_manager_->available_command_interfaces();
    }
    if (
      command_interface_config.type ==
      controller_interface::interface_configuration_type::INDIVIDUAL)
    {
      command_interface_names = command_interface_config.names;
    }
    std::vector<hardware_interface::LoanedCommandInterface> command_loans;
    command_loans.reserve(command_interface_names.size());
    for (const auto & command_interface : command_interface_names)
    {
      if (resource_manager_->command_interface_is_claimed(command_interface))
      {
        RCLCPP_ERROR(
          get_logger(),
          "Resource conflict for controller '%s'. Command interface '%s' is already claimed.",
          request.c_str(), command_interface.c_str());
        assignment_successful = false;
        break;
      }
      try
      {
        command_loans.emplace_back(resource_manager_->claim_command_interface(command_interface));
      }
      catch (const std::exception & e)
      {
        RCLCPP_ERROR(get_logger(), "Can't activate controller '%s': %s", request.c_str(), e.what());
        assignment_successful = false;
        break;
      }
    }
    // something went wrong during command interfaces, go skip the controller
    if (!assignment_successful)
    {
      continue;
    }

    // assign state interfaces to the controller
    auto state_interface_config = controller->state_interface_configuration();
    // default to controller_interface::configuration_type::NONE
    std::vector<std::string> state_interface_names = {};
    if (state_interface_config.type == controller_interface::interface_configuration_type::ALL)
    {
      state_interface_names = resource_manager_->available_state_interfaces();
    }
    if (
      state_interface_config.type == controller_interface::interface_configuration_type::INDIVIDUAL)
    {
      state_interface_names = state_interface_config.names;
    }
    std::vector<hardware_interface::LoanedStateInterface> state_loans;
    state_loans.reserve(state_interface_names.size());
    for (const auto & state_interface : state_interface_names)
    {
      try
      {
        state_loans.emplace_back(resource_manager_->claim_state_interface(state_interface));
      }
      catch (const std::exception & e)
      {
        RCLCPP_ERROR(get_logger(), "Can't activate controller '%s': %s", request.c_str(), e.what());
        assignment_successful = false;
        break;
      }
    }
    // something went wrong during state interfaces, go skip the controller
    if (!assignment_successful)
    {
      continue;
    }
    controller->assign_interfaces(std::move(command_loans), std::move(state_loans));

    const auto new_state = controller->get_node()->activate();
    if (new_state.id() != lifecycle_msgs::msg::State::PRIMARY_STATE_ACTIVE)
    {
      RCLCPP_ERROR(
        get_logger(),
        "After activation, controller '%s' is in state '%s' (%d), expected '%s' (%d).",
        controller->get_node()->get_name(), new_state.label().c_str(), new_state.id(),
        hardware_interface::lifecycle_state_names::ACTIVE,
        lifecycle_msgs::msg::State::PRIMARY_STATE_ACTIVE);
    }

    if (controller->is_async())
    {
      async_controller_threads_.at(controller_name)->activate();
    }
  }
  // All controllers activated, switching done
  switch_params_.do_switch = false;
}

void ControllerManager::activate_controllers_asap(
  const std::vector<ControllerSpec> & rt_controller_list,
  const std::vector<std::string> controllers_to_activate)
{
  //  https://github.com/ros-controls/ros2_control/issues/263
  activate_controllers(rt_controller_list, controllers_to_activate);
}

void ControllerManager::list_controllers_srv_cb(
  const std::shared_ptr<controller_manager_msgs::srv::ListControllers::Request>,
  std::shared_ptr<controller_manager_msgs::srv::ListControllers::Response> response)
{
  // lock services
  RCLCPP_DEBUG(get_logger(), "list controller service called");
  std::lock_guard<std::mutex> services_guard(services_lock_);
  RCLCPP_DEBUG(get_logger(), "list controller service locked");

  // lock controllers
  std::lock_guard<std::recursive_mutex> guard(rt_controllers_wrapper_.controllers_lock_);
  const std::vector<ControllerSpec> & controllers = rt_controllers_wrapper_.get_updated_list(guard);
  // create helper containers to create chained controller connections
  std::unordered_map<std::string, std::vector<std::string>> controller_chain_interface_map;
  std::unordered_map<std::string, std::set<std::string>> controller_chain_map;
  std::vector<size_t> chained_controller_indices;
  for (size_t i = 0; i < controllers.size(); ++i)
  {
    controller_chain_map[controllers[i].info.name] = {};
  }

  response->controller.reserve(controllers.size());
  for (size_t i = 0; i < controllers.size(); ++i)
  {
    controller_manager_msgs::msg::ControllerState controller_state;

    controller_state.name = controllers[i].info.name;
    controller_state.type = controllers[i].info.type;
    controller_state.claimed_interfaces = controllers[i].info.claimed_interfaces;
    controller_state.state = controllers[i].c->get_state().label();
    controller_state.is_chainable = controllers[i].c->is_chainable();
    controller_state.is_chained = controllers[i].c->is_in_chained_mode();

    // Get information about interfaces if controller are in 'inactive' or 'active' state
    if (is_controller_active(controllers[i].c) || is_controller_inactive(controllers[i].c))
    {
      auto command_interface_config = controllers[i].c->command_interface_configuration();
      if (command_interface_config.type == controller_interface::interface_configuration_type::ALL)
      {
        controller_state.required_command_interfaces = resource_manager_->command_interface_keys();
      }
      else if (
        command_interface_config.type ==
        controller_interface::interface_configuration_type::INDIVIDUAL)
      {
        controller_state.required_command_interfaces = command_interface_config.names;
      }

      auto state_interface_config = controllers[i].c->state_interface_configuration();
      if (state_interface_config.type == controller_interface::interface_configuration_type::ALL)
      {
        controller_state.required_state_interfaces = resource_manager_->state_interface_keys();
      }
      else if (
        state_interface_config.type ==
        controller_interface::interface_configuration_type::INDIVIDUAL)
      {
        controller_state.required_state_interfaces = state_interface_config.names;
      }
      // check for chained interfaces
      for (const auto & interface : controller_state.required_command_interfaces)
      {
        auto prefix_interface_type_pair = split_command_interface(interface);
        auto prefix = prefix_interface_type_pair.first;
        auto interface_type = prefix_interface_type_pair.second;
        if (controller_chain_map.find(prefix) != controller_chain_map.end())
        {
          controller_chain_map[controller_state.name].insert(prefix);
          controller_chain_interface_map[controller_state.name].push_back(interface_type);
        }
      }
      // check reference interfaces only if controller is inactive or active
      if (controllers[i].c->is_chainable())
      {
        auto references =
          resource_manager_->get_controller_reference_interface_names(controllers[i].info.name);
        controller_state.reference_interfaces.reserve(references.size());
        for (const auto & reference : references)
        {
          const std::string prefix_name = controllers[i].c->get_node()->get_name();
          const std::string interface_name = reference.substr(prefix_name.size() + 1);
          controller_state.reference_interfaces.push_back(interface_name);
        }
      }
    }
    response->controller.push_back(controller_state);
    // keep track of controllers that are part of a chain
    if (
      !controller_chain_interface_map[controller_state.name].empty() ||
      controllers[i].c->is_chainable())
    {
      chained_controller_indices.push_back(i);
    }
  }

  // create chain connections for all controllers in a chain
  for (const auto & index : chained_controller_indices)
  {
    auto & controller_state = response->controller[index];
    auto chained_set = controller_chain_map[controller_state.name];
    for (const auto & chained_name : chained_set)
    {
      controller_manager_msgs::msg::ChainConnection connection;
      connection.name = chained_name;
      connection.reference_interfaces = controller_chain_interface_map[controller_state.name];
      controller_state.chain_connections.push_back(connection);
    }
  }

  RCLCPP_DEBUG(get_logger(), "list controller service finished");
}

void ControllerManager::list_controller_types_srv_cb(
  const std::shared_ptr<controller_manager_msgs::srv::ListControllerTypes::Request>,
  std::shared_ptr<controller_manager_msgs::srv::ListControllerTypes::Response> response)
{
  // lock services
  RCLCPP_DEBUG(get_logger(), "list types service called");
  std::lock_guard<std::mutex> guard(services_lock_);
  RCLCPP_DEBUG(get_logger(), "list types service locked");

  auto cur_types = loader_->getDeclaredClasses();
  for (const auto & cur_type : cur_types)
  {
    response->types.push_back(cur_type);
    response->base_classes.push_back(kControllerInterfaceClassName);
    RCLCPP_DEBUG(get_logger(), "%s", cur_type.c_str());
  }
  cur_types = chainable_loader_->getDeclaredClasses();
  for (const auto & cur_type : cur_types)
  {
    response->types.push_back(cur_type);
    response->base_classes.push_back(kChainableControllerInterfaceClassName);
    RCLCPP_DEBUG(get_logger(), "%s", cur_type.c_str());
  }

  RCLCPP_DEBUG(get_logger(), "list types service finished");
}

void ControllerManager::load_controller_service_cb(
  const std::shared_ptr<controller_manager_msgs::srv::LoadController::Request> request,
  std::shared_ptr<controller_manager_msgs::srv::LoadController::Response> response)
{
  // lock services
  RCLCPP_DEBUG(get_logger(), "loading service called for controller '%s' ", request->name.c_str());
  std::lock_guard<std::mutex> guard(services_lock_);
  RCLCPP_DEBUG(get_logger(), "loading service locked");

  response->ok = load_controller(request->name).get() != nullptr;

  RCLCPP_DEBUG(
    get_logger(), "loading service finished for controller '%s' ", request->name.c_str());
}

void ControllerManager::configure_controller_service_cb(
  const std::shared_ptr<controller_manager_msgs::srv::ConfigureController::Request> request,
  std::shared_ptr<controller_manager_msgs::srv::ConfigureController::Response> response)
{
  // lock services
  RCLCPP_DEBUG(
    get_logger(), "configuring service called for controller '%s' ", request->name.c_str());
  std::lock_guard<std::mutex> guard(services_lock_);
  RCLCPP_DEBUG(get_logger(), "configuring service locked");

  response->ok = configure_controller(request->name) == controller_interface::return_type::OK;

  RCLCPP_DEBUG(
    get_logger(), "configuring service finished for controller '%s' ", request->name.c_str());
}

void ControllerManager::reload_controller_libraries_service_cb(
  const std::shared_ptr<controller_manager_msgs::srv::ReloadControllerLibraries::Request> request,
  std::shared_ptr<controller_manager_msgs::srv::ReloadControllerLibraries::Response> response)
{
  // lock services
  RCLCPP_DEBUG(get_logger(), "reload libraries service called");
  std::lock_guard<std::mutex> guard(services_lock_);
  RCLCPP_DEBUG(get_logger(), "reload libraries service locked");

  // only reload libraries if no controllers are active
  std::vector<std::string> loaded_controllers, active_controllers;
  loaded_controllers = get_controller_names();
  {
    // lock controllers
    std::lock_guard<std::recursive_mutex> guard(rt_controllers_wrapper_.controllers_lock_);
    for (const auto & controller : rt_controllers_wrapper_.get_updated_list(guard))
    {
      if (is_controller_active(*controller.c))
      {
        active_controllers.push_back(controller.info.name);
      }
    }
  }
  if (!active_controllers.empty() && !request->force_kill)
  {
    RCLCPP_ERROR(
      get_logger(),
      "Controller manager: Cannot reload controller libraries because"
      " there are still %i active controllers",
      (int)active_controllers.size());
    response->ok = false;
    return;
  }

  // stop active controllers if requested
  if (!loaded_controllers.empty())
  {
    RCLCPP_INFO(get_logger(), "Controller manager: Stopping all active controllers");
    std::vector<std::string> empty;
    if (
      switch_controller(
        empty, active_controllers,
        controller_manager_msgs::srv::SwitchController::Request::BEST_EFFORT) !=
      controller_interface::return_type::OK)
    {
      RCLCPP_ERROR(
        get_logger(),
        "Controller manager: Cannot reload controller libraries because failed to stop "
        "active controllers");
      response->ok = false;
      return;
    }
    for (const auto & controller : loaded_controllers)
    {
      if (unload_controller(controller) != controller_interface::return_type::OK)
      {
        RCLCPP_ERROR(
          get_logger(),
          "Controller manager: Cannot reload controller libraries because "
          "failed to unload controller '%s'",
          controller.c_str());
        response->ok = false;
        return;
      }
    }
    loaded_controllers = get_controller_names();
  }
  assert(loaded_controllers.empty());

  // Force a reload on all the PluginLoaders (internally, this recreates the plugin loaders)
  loader_ = std::make_shared<pluginlib::ClassLoader<controller_interface::ControllerInterface>>(
    kControllerInterfaceNamespace, kControllerInterfaceClassName);
  chainable_loader_ =
    std::make_shared<pluginlib::ClassLoader<controller_interface::ChainableControllerInterface>>(
      kControllerInterfaceNamespace, kChainableControllerInterfaceClassName);
  RCLCPP_INFO(
    get_logger(), "Controller manager: reloaded controller libraries for '%s'",
    kControllerInterfaceNamespace);

  response->ok = true;

  RCLCPP_DEBUG(get_logger(), "reload libraries service finished");
}

void ControllerManager::switch_controller_service_cb(
  const std::shared_ptr<controller_manager_msgs::srv::SwitchController::Request> request,
  std::shared_ptr<controller_manager_msgs::srv::SwitchController::Response> response)
{
  // lock services
  RCLCPP_DEBUG(get_logger(), "switching service called");
  std::lock_guard<std::mutex> guard(services_lock_);
  RCLCPP_DEBUG(get_logger(), "switching service locked");

  response->ok =
    switch_controller(
      request->activate_controllers, request->deactivate_controllers, request->strictness,
      request->activate_asap, request->timeout) == controller_interface::return_type::OK;

  RCLCPP_DEBUG(get_logger(), "switching service finished");
}

void ControllerManager::unload_controller_service_cb(
  const std::shared_ptr<controller_manager_msgs::srv::UnloadController::Request> request,
  std::shared_ptr<controller_manager_msgs::srv::UnloadController::Response> response)
{
  // lock services
  RCLCPP_DEBUG(
    get_logger(), "unloading service called for controller '%s' ", request->name.c_str());
  std::lock_guard<std::mutex> guard(services_lock_);
  RCLCPP_DEBUG(get_logger(), "unloading service locked");

  response->ok = unload_controller(request->name) == controller_interface::return_type::OK;

  RCLCPP_DEBUG(
    get_logger(), "unloading service finished for controller '%s' ", request->name.c_str());
}

void ControllerManager::list_hardware_components_srv_cb(
  const std::shared_ptr<controller_manager_msgs::srv::ListHardwareComponents::Request>,
  std::shared_ptr<controller_manager_msgs::srv::ListHardwareComponents::Response> response)
{
  RCLCPP_DEBUG(get_logger(), "list hardware components service called");
  std::lock_guard<std::mutex> guard(services_lock_);
  RCLCPP_DEBUG(get_logger(), "list hardware components service locked");

  auto hw_components_info = resource_manager_->get_components_status();

  response->component.reserve(hw_components_info.size());

  for (const auto & [component_name, component_info] : hw_components_info)
  {
    auto component = controller_manager_msgs::msg::HardwareComponentState();
    component.name = component_name;
    component.type = component_info.type;
    component.class_type =
      component_info.plugin_name;  // TODO(bence): deprecated currently. Remove soon
    RCLCPP_WARN(
      get_logger(),
      "The 'class_type' field in 'controller_manager_msgs/msg/HardwareComponentState.msg' is "
      "deprecated and will be removed soon. Please switch over client code to use 'plugin_name' "
      "instead.");
    component.plugin_name = component_info.plugin_name;
    component.state.id = component_info.state.id();
    component.state.label = component_info.state.label();

    component.command_interfaces.reserve(component_info.command_interfaces.size());
    for (const auto & interface : component_info.command_interfaces)
    {
      controller_manager_msgs::msg::HardwareInterface hwi;
      hwi.name = interface;
      hwi.is_available = resource_manager_->command_interface_is_available(interface);
      hwi.is_claimed = resource_manager_->command_interface_is_claimed(interface);
      // TODO(destogl): Add here mapping to controller that has claimed or
      // can be claiming this interface
      // Those should be two variables
      // if (hwi.is_claimed)
      // {
      //   for (const auto & controller : controllers_that_use_interface(interface))
      //   {
      //     if (is_controller_active(controller))
      //     {
      //       hwi.is_claimed_by = controller;
      //     }
      //   }
      // }
      // hwi.is_used_by = controllers_that_use_interface(interface);
      component.command_interfaces.push_back(hwi);
    }

    component.state_interfaces.reserve(component_info.state_interfaces.size());
    for (const auto & interface : component_info.state_interfaces)
    {
      controller_manager_msgs::msg::HardwareInterface hwi;
      hwi.name = interface;
      hwi.is_available = resource_manager_->state_interface_is_available(interface);
      hwi.is_claimed = false;
      component.state_interfaces.push_back(hwi);
    }

    response->component.push_back(component);
  }

  RCLCPP_DEBUG(get_logger(), "list hardware components service finished");
}

void ControllerManager::list_hardware_interfaces_srv_cb(
  const std::shared_ptr<controller_manager_msgs::srv::ListHardwareInterfaces::Request>,
  std::shared_ptr<controller_manager_msgs::srv::ListHardwareInterfaces::Response> response)
{
  RCLCPP_DEBUG(get_logger(), "list hardware interfaces service called");
  std::lock_guard<std::mutex> guard(services_lock_);
  RCLCPP_DEBUG(get_logger(), "list hardware interfaces service locked");

  auto state_interface_names = resource_manager_->state_interface_keys();
  for (const auto & state_interface_name : state_interface_names)
  {
    controller_manager_msgs::msg::HardwareInterface hwi;
    hwi.name = state_interface_name;
    hwi.is_available = resource_manager_->state_interface_is_available(state_interface_name);
    hwi.is_claimed = false;
    response->state_interfaces.push_back(hwi);
  }
  auto command_interface_names = resource_manager_->command_interface_keys();
  for (const auto & command_interface_name : command_interface_names)
  {
    controller_manager_msgs::msg::HardwareInterface hwi;
    hwi.name = command_interface_name;
    hwi.is_available = resource_manager_->command_interface_is_available(command_interface_name);
    hwi.is_claimed = resource_manager_->command_interface_is_claimed(command_interface_name);
    response->command_interfaces.push_back(hwi);
  }

  RCLCPP_DEBUG(get_logger(), "list hardware interfaces service finished");
}

void ControllerManager::set_hardware_component_state_srv_cb(
  const std::shared_ptr<controller_manager_msgs::srv::SetHardwareComponentState::Request> request,
  std::shared_ptr<controller_manager_msgs::srv::SetHardwareComponentState::Response> response)
{
  RCLCPP_DEBUG(get_logger(), "set hardware component state service called");
  std::lock_guard<std::mutex> guard(services_lock_);
  RCLCPP_DEBUG(get_logger(), "set hardware component state service locked");

  RCLCPP_DEBUG(get_logger(), "set hardware component state '%s'", request->name.c_str());

  auto hw_components_info = resource_manager_->get_components_status();
  if (hw_components_info.find(request->name) != hw_components_info.end())
  {
    rclcpp_lifecycle::State target_state(
      request->target_state.id,
      // the ternary operator is needed because label in State constructor cannot be an empty string
      request->target_state.label.empty() ? "-" : request->target_state.label);
    response->ok =
      (resource_manager_->set_component_state(request->name, target_state) ==
       hardware_interface::return_type::OK);
    hw_components_info = resource_manager_->get_components_status();
    response->state.id = hw_components_info[request->name].state.id();
    response->state.label = hw_components_info[request->name].state.label();
  }
  else
  {
    RCLCPP_ERROR(
      get_logger(), "hardware component with name '%s' does not exist", request->name.c_str());
    response->ok = false;
  }

  RCLCPP_DEBUG(get_logger(), "set hardware component state service finished");
}

std::vector<std::string> ControllerManager::get_controller_names()
{
  std::vector<std::string> names;

  // lock controllers
  std::lock_guard<std::recursive_mutex> guard(rt_controllers_wrapper_.controllers_lock_);
  for (const auto & controller : rt_controllers_wrapper_.get_updated_list(guard))
  {
    names.push_back(controller.info.name);
  }
  return names;
}

void ControllerManager::read(const rclcpp::Time & time, const rclcpp::Duration & period)
{
  auto [ok, failed_hardware_names] = resource_manager_->read(time, period);

  if (!ok)
  {
    std::vector<std::string> stop_request = {};
    // Determine controllers to stop
    for (const auto & hardware_name : failed_hardware_names)
    {
      auto controllers = resource_manager_->get_cached_controllers_to_hardware(hardware_name);
      stop_request.insert(stop_request.end(), controllers.begin(), controllers.end());
    }

    std::vector<ControllerSpec> & rt_controller_list =
      rt_controllers_wrapper_.update_and_get_used_by_rt_list();
    deactivate_controllers(rt_controller_list, stop_request);
    // TODO(destogl): do auto-start of broadcasters
  }
}

controller_interface::return_type ControllerManager::update(
  const rclcpp::Time & time, const rclcpp::Duration & period)
{
  std::vector<ControllerSpec> & rt_controller_list =
    rt_controllers_wrapper_.update_and_get_used_by_rt_list();

  auto ret = controller_interface::return_type::OK;
  ++update_loop_counter_;
  update_loop_counter_ %= update_rate_;

  for (const auto & loaded_controller : rt_controller_list)
  {
    // TODO(v-lopez) we could cache this information
    // https://github.com/ros-controls/ros2_control/issues/153
    if (!loaded_controller.c->is_async() && is_controller_active(*loaded_controller.c))
    {
      const auto controller_update_rate = loaded_controller.c->get_update_rate();
      const bool run_controller_at_cm_rate =
        (controller_update_rate == 0) || (controller_update_rate >= update_rate_);
      const auto controller_period =
        run_controller_at_cm_rate ? period
                                  : rclcpp::Duration::from_seconds((1.0 / controller_update_rate));

      bool controller_go =
        (time ==
         rclcpp::Time(0, 0, this->get_node_clock_interface()->get_clock()->get_clock_type())) ||
        (time.seconds() >= loaded_controller.next_update_cycle_time->seconds());

      RCLCPP_DEBUG(
        get_logger(), "update_loop_counter: '%d ' controller_go: '%s ' controller_name: '%s '",
        update_loop_counter_, controller_go ? "True" : "False",
        loaded_controller.info.name.c_str());

      if (controller_go)
      {
        auto controller_ret = loaded_controller.c->update(time, controller_period);

        if (
          *loaded_controller.next_update_cycle_time ==
          rclcpp::Time(0, 0, this->get_node_clock_interface()->get_clock()->get_clock_type()))
        {
          *loaded_controller.next_update_cycle_time = time;
        }
        *loaded_controller.next_update_cycle_time += controller_period;

        if (controller_ret != controller_interface::return_type::OK)
        {
          ret = controller_ret;
        }
      }
    }
  }

  // there are controllers to (de)activate
  if (switch_params_.do_switch)
  {
    manage_switch();
  }

  return ret;
}

void ControllerManager::write(const rclcpp::Time & time, const rclcpp::Duration & period)
{
  auto [ok, failed_hardware_names] = resource_manager_->write(time, period);

  if (!ok)
  {
    std::vector<std::string> stop_request = {};
    // Determine controllers to stop
    for (const auto & hardware_name : failed_hardware_names)
    {
      auto controllers = resource_manager_->get_cached_controllers_to_hardware(hardware_name);
      stop_request.insert(stop_request.end(), controllers.begin(), controllers.end());
    }

    std::vector<ControllerSpec> & rt_controller_list =
      rt_controllers_wrapper_.update_and_get_used_by_rt_list();
    deactivate_controllers(rt_controller_list, stop_request);
    // TODO(destogl): do auto-start of broadcasters
  }
}

std::vector<ControllerSpec> &
ControllerManager::RTControllerListWrapper::update_and_get_used_by_rt_list()
{
  used_by_realtime_controllers_index_ = updated_controllers_index_;
  return controllers_lists_[used_by_realtime_controllers_index_];
}

std::vector<ControllerSpec> & ControllerManager::RTControllerListWrapper::get_unused_list(
  const std::lock_guard<std::recursive_mutex> &)
{
  if (!controllers_lock_.try_lock())
  {
    throw std::runtime_error("controllers_lock_ not owned by thread");
  }
  controllers_lock_.unlock();
  // Get the index to the outdated controller list
  int free_controllers_list = get_other_list(updated_controllers_index_);

  // Wait until the outdated controller list is not being used by the realtime thread
  wait_until_rt_not_using(free_controllers_list);
  return controllers_lists_[free_controllers_list];
}

const std::vector<ControllerSpec> & ControllerManager::RTControllerListWrapper::get_updated_list(
  const std::lock_guard<std::recursive_mutex> &) const
{
  if (!controllers_lock_.try_lock())
  {
    throw std::runtime_error("controllers_lock_ not owned by thread");
  }
  controllers_lock_.unlock();
  return controllers_lists_[updated_controllers_index_];
}

void ControllerManager::RTControllerListWrapper::switch_updated_list(
  const std::lock_guard<std::recursive_mutex> &)
{
  if (!controllers_lock_.try_lock())
  {
    throw std::runtime_error("controllers_lock_ not owned by thread");
  }
  controllers_lock_.unlock();
  int former_current_controllers_list_ = updated_controllers_index_;
  updated_controllers_index_ = get_other_list(former_current_controllers_list_);
  wait_until_rt_not_using(former_current_controllers_list_);
}

int ControllerManager::RTControllerListWrapper::get_other_list(int index) const
{
  return (index + 1) % 2;
}

void ControllerManager::RTControllerListWrapper::wait_until_rt_not_using(
  int index, std::chrono::microseconds sleep_period) const
{
  while (used_by_realtime_controllers_index_ == index)
  {
    if (!rclcpp::ok())
    {
      throw std::runtime_error("rclcpp interrupted");
    }
    std::this_thread::sleep_for(sleep_period);
  }
}

std::pair<std::string, std::string> ControllerManager::split_command_interface(
  const std::string & command_interface)
{
  auto index = command_interface.find('/');
  auto prefix = command_interface.substr(0, index);
  auto interface_type = command_interface.substr(index + 1, command_interface.size() - 1);
  return {prefix, interface_type};
}

unsigned int ControllerManager::get_update_rate() const { return update_rate_; }

void ControllerManager::propagate_deactivation_of_chained_mode(
  const std::vector<ControllerSpec> & controllers)
{
  for (const auto & controller : controllers)
  {
    // get pointers to places in deactivate and activate lists ((de)activate lists have changed)
    auto deactivate_list_it =
      std::find(deactivate_request_.begin(), deactivate_request_.end(), controller.info.name);

    if (deactivate_list_it != deactivate_request_.end())
    {
      // if controller is not active then skip adding following-controllers to "from" chained mode
      // request
      if (!is_controller_active(controller.c))
      {
        RCLCPP_DEBUG(
          get_logger(),
          "Controller with name '%s' can not be deactivated since is not active. "
          "The controller will be removed from the list later."
          "Skipping adding following controllers to 'from' chained mode request.",
          controller.info.name.c_str());
        break;
      }

      for (const auto & cmd_itf_name : controller.c->command_interface_configuration().names)
      {
        // controller that 'cmd_tf_name' belongs to
        ControllersListIterator following_ctrl_it;
        if (command_interface_is_reference_interface_of_controller(
              cmd_itf_name, controllers, following_ctrl_it))
        {
          // currently iterated "controller" is preceding controller --> add following controller
          // with matching interface name to "from" chained mode list (if not already in it)
          if (
            std::find(
              from_chained_mode_request_.begin(), from_chained_mode_request_.end(),
              following_ctrl_it->info.name) == from_chained_mode_request_.end())
          {
            from_chained_mode_request_.push_back(following_ctrl_it->info.name);
            RCLCPP_DEBUG(
              get_logger(), "Adding controller '%s' in 'from chained mode' request.",
              following_ctrl_it->info.name.c_str());
          }
        }
      }
    }
  }
}

controller_interface::return_type ControllerManager::check_following_controllers_for_activate(
  const std::vector<ControllerSpec> & controllers, int strictness,
  const ControllersListIterator controller_it)
{
  // we assume that the controller exists is checked in advance
  RCLCPP_DEBUG(
    get_logger(), "Checking following controllers of preceding controller with name '%s'.",
    controller_it->info.name.c_str());

  for (const auto & cmd_itf_name : controller_it->c->command_interface_configuration().names)
  {
    ControllersListIterator following_ctrl_it;
    // Check if interface if reference interface and following controller exist.
    if (!command_interface_is_reference_interface_of_controller(
          cmd_itf_name, controllers, following_ctrl_it))
    {
      continue;
    }
    // TODO(destogl): performance of this code could be optimized by adding additional lists with
    // controllers that cache if the check has failed and has succeeded. Then the following would be
    // done only once per controller, otherwise in complex scenarios the same controller is checked
    // multiple times

    // check that all following controllers exits, are either: activated, will be activated, or
    // will not be deactivated
    RCLCPP_DEBUG(
      get_logger(), "Checking following controller with name '%s'.",
      following_ctrl_it->info.name.c_str());

    // check if following controller is chainable
    if (!following_ctrl_it->c->is_chainable())
    {
      RCLCPP_WARN(
        get_logger(),
        "No reference interface '%s' exist, since the following controller with name '%s' "
        "is not chainable.",
        cmd_itf_name.c_str(), following_ctrl_it->info.name.c_str());
      return controller_interface::return_type::ERROR;
    }

    if (is_controller_active(following_ctrl_it->c))
    {
      // will following controller be deactivated?
      if (
        std::find(
          deactivate_request_.begin(), deactivate_request_.end(), following_ctrl_it->info.name) !=
        deactivate_request_.end())
      {
        RCLCPP_WARN(
          get_logger(), "The following controller with name '%s' will be deactivated.",
          following_ctrl_it->info.name.c_str());
        return controller_interface::return_type::ERROR;
      }
    }
    // check if following controller will not be activated
    else if (
      std::find(activate_request_.begin(), activate_request_.end(), following_ctrl_it->info.name) ==
      activate_request_.end())
    {
      RCLCPP_WARN(
        get_logger(),
        "The following controller with name '%s' is not active and will not be activated.",
        following_ctrl_it->info.name.c_str());
      return controller_interface::return_type::ERROR;
    }

    // Trigger recursion to check all the following controllers only if they are OK, add this
    // controller update chained mode requests
    if (
      check_following_controllers_for_activate(controllers, strictness, following_ctrl_it) ==
      controller_interface::return_type::ERROR)
    {
      return controller_interface::return_type::ERROR;
    }

    // TODO(destogl): this should be discussed how to it the best - just a placeholder for now
    // else if (strictness ==
    //  controller_manager_msgs::srv::SwitchController::Request::MANIPULATE_CONTROLLERS_CHAIN)
    // {
    // // insert to the begin of activate request list to be activated before preceding controller
    //   activate_request_.insert(activate_request_.begin(), following_ctrl_name);
    // }
    if (!following_ctrl_it->c->is_in_chained_mode())
    {
      auto found_it = std::find(
        to_chained_mode_request_.begin(), to_chained_mode_request_.end(),
        following_ctrl_it->info.name);
      if (found_it == to_chained_mode_request_.end())
      {
        to_chained_mode_request_.push_back(following_ctrl_it->info.name);
        RCLCPP_DEBUG(
          get_logger(), "Adding controller '%s' in 'to chained mode' request.",
          following_ctrl_it->info.name.c_str());
      }
    }
    else
    {
      // Check if following controller is in 'from' chained mode list and remove it, if so
      auto found_it = std::find(
        from_chained_mode_request_.begin(), from_chained_mode_request_.end(),
        following_ctrl_it->info.name);
      if (found_it != from_chained_mode_request_.end())
      {
        from_chained_mode_request_.erase(found_it);
        RCLCPP_DEBUG(
          get_logger(),
          "Removing controller '%s' in 'from chained mode' request because it "
          "should stay in chained mode.",
          following_ctrl_it->info.name.c_str());
      }
    }
  }
  return controller_interface::return_type::OK;
};

controller_interface::return_type ControllerManager::check_preceeding_controllers_for_deactivate(
  const std::vector<ControllerSpec> & controllers, int /*strictness*/,
  const ControllersListIterator controller_it)
{
  // if not chainable no need for any checks
  if (!controller_it->c->is_chainable())
  {
    return controller_interface::return_type::OK;
  }

  if (!controller_it->c->is_in_chained_mode())
  {
    RCLCPP_DEBUG(
      get_logger(),
      "Controller with name '%s' is chainable but not in chained mode. "
      "No need to do any checks of preceding controllers when stopping it.",
      controller_it->info.name.c_str());
    return controller_interface::return_type::OK;
  }

  RCLCPP_DEBUG(
    get_logger(), "Checking preceding controller of following controller with name '%s'.",
    controller_it->info.name.c_str());

  for (const auto & ref_itf_name :
       resource_manager_->get_controller_reference_interface_names(controller_it->info.name))
  {
    std::vector<ControllersListIterator> preceding_controllers_using_ref_itf;

    // TODO(destogl): This data could be cached after configuring controller into a map for faster
    // access here
    for (auto preceding_ctrl_it = controllers.begin(); preceding_ctrl_it != controllers.end();
         ++preceding_ctrl_it)
    {
      const auto preceding_ctrl_cmd_itfs =
        preceding_ctrl_it->c->command_interface_configuration().names;

      // if controller is not preceding go the next one
      if (
        std::find(preceding_ctrl_cmd_itfs.begin(), preceding_ctrl_cmd_itfs.end(), ref_itf_name) ==
        preceding_ctrl_cmd_itfs.end())
      {
        continue;
      }

      // check if preceding controller will be activated
      if (
        is_controller_inactive(preceding_ctrl_it->c) &&
        std::find(
          activate_request_.begin(), activate_request_.end(), preceding_ctrl_it->info.name) !=
          activate_request_.end())
      {
        RCLCPP_WARN(
          get_logger(),
          "Could not deactivate controller with name '%s' because "
          "preceding controller with name '%s' will be activated. ",
          controller_it->info.name.c_str(), preceding_ctrl_it->info.name.c_str());
        return controller_interface::return_type::ERROR;
      }
      // check if preceding controller will not be deactivated
      else if (
        is_controller_active(preceding_ctrl_it->c) &&
        std::find(
          deactivate_request_.begin(), deactivate_request_.end(), preceding_ctrl_it->info.name) ==
          deactivate_request_.end())
      {
        RCLCPP_WARN(
          get_logger(),
          "Could not deactivate controller with name '%s' because "
          "preceding controller with name '%s' is active and will not be deactivated.",
          controller_it->info.name.c_str(), preceding_ctrl_it->info.name.c_str());
        return controller_interface::return_type::ERROR;
      }
      // TODO(destogl): this should be discussed how to it the best - just a placeholder for now
      // else if (
      //  strictness ==
      //  controller_manager_msgs::srv::SwitchController::Request::MANIPULATE_CONTROLLERS_CHAIN)
      // {
      // // insert to the begin of activate request list to be activated before preceding controller
      //   activate_request_.insert(activate_request_.begin(), preceding_ctrl_name);
      // }
    }
  }
  return controller_interface::return_type::OK;
}

bool ControllerManager::controller_sorting(
  const ControllerSpec & ctrl_a, const ControllerSpec & ctrl_b,
  const std::vector<controller_manager::ControllerSpec> & controllers)
{
  // If the neither of the controllers are configured, then return false
  if (!((is_controller_active(ctrl_a.c) || is_controller_inactive(ctrl_a.c)) &&
        (is_controller_active(ctrl_b.c) || is_controller_inactive(ctrl_b.c))))
  {
    if (is_controller_active(ctrl_a.c) || is_controller_inactive(ctrl_a.c))
    {
      return true;
    }
    return false;
  }

  const std::vector<std::string> cmd_itfs = ctrl_a.c->command_interface_configuration().names;
  const std::vector<std::string> state_itfs = ctrl_a.c->state_interface_configuration().names;
  if (cmd_itfs.empty() || !ctrl_a.c->is_chainable())
  {
    // The case of the controllers that don't have any command interfaces. For instance,
    // joint_state_broadcaster
    // If the controller b is also under the same condition, then maintain their initial order
    if (ctrl_b.c->command_interface_configuration().names.empty() || !ctrl_b.c->is_chainable())
    {
      return false;
    }
    else
    {
      return true;
    }
  }
  else if (ctrl_b.c->command_interface_configuration().names.empty() || !ctrl_b.c->is_chainable())
  {
    // If only the controller b is a broadcaster or non chainable type , then swap the controllers
    return false;
  }
  else
  {
    auto following_ctrls = get_following_controller_names(ctrl_a.info.name, controllers);
    if (following_ctrls.empty())
    {
      return false;
    }
    // If the ctrl_b is any of the following controllers of ctrl_a, then place ctrl_a before ctrl_b
    if (
      std::find(following_ctrls.begin(), following_ctrls.end(), ctrl_b.info.name) !=
      following_ctrls.end())
    {
      return true;
    }
    else
    {
      auto ctrl_a_preceding_ctrls = get_preceding_controller_names(ctrl_a.info.name, controllers);
      // This is to check that the ctrl_b is in the preceding controllers list of ctrl_a - This
      // check is useful when there is a chained controller branching, but they belong to same
      // branch
      if (
        std::find(ctrl_a_preceding_ctrls.begin(), ctrl_a_preceding_ctrls.end(), ctrl_b.info.name) !=
        ctrl_a_preceding_ctrls.end())
      {
        return false;
      }

      // This is to handle the cases where, the parsed ctrl_a and ctrl_b are not directly related
      // but might have a common parent - happens in branched chained controller
      auto ctrl_b_preceding_ctrls = get_preceding_controller_names(ctrl_b.info.name, controllers);
      std::sort(ctrl_a_preceding_ctrls.begin(), ctrl_a_preceding_ctrls.end());
      std::sort(ctrl_b_preceding_ctrls.begin(), ctrl_b_preceding_ctrls.end());
      std::list<std::string> intersection;
      std::set_intersection(
        ctrl_a_preceding_ctrls.begin(), ctrl_a_preceding_ctrls.end(),
        ctrl_b_preceding_ctrls.begin(), ctrl_b_preceding_ctrls.end(),
        std::back_inserter(intersection));
      if (!intersection.empty())
      {
        // If there is an intersection, then there is a common parent controller for both ctrl_a and
        // ctrl_b
        return true;
      }

      // If there is no common parent, then they belong to 2 different sets
      auto following_ctrls_b = get_following_controller_names(ctrl_b.info.name, controllers);
<<<<<<< HEAD
      if (following_ctrls_b.empty()) return true;
      auto find_first_element = [&](const auto & controllers_list) -> size_t
=======
      if (following_ctrls_b.empty())
      {
        return true;
      }
      auto find_first_element = [&](const auto & controllers_list) -> int64_t
>>>>>>> 39b26db5
      {
        auto it = std::find_if(
          controllers.begin(), controllers.end(),
          std::bind(controller_name_compare, std::placeholders::_1, controllers_list.back()));
        if (it != controllers.end())
        {
          return std::distance(controllers.begin(), it);
        }
        return 0;
      };
      const auto ctrl_a_chain_first_controller = find_first_element(following_ctrls);
      const auto ctrl_b_chain_first_controller = find_first_element(following_ctrls_b);
      if (ctrl_a_chain_first_controller < ctrl_b_chain_first_controller)
      {
        return true;
      }
    }

    // If the ctrl_a's state interface is the one exported by the ctrl_b then ctrl_b should be
    // infront of ctrl_a
    // TODO(saikishor): deal with the state interface chaining in the sorting algorithm
    auto state_it = std::find_if(
      state_itfs.begin(), state_itfs.end(),
      [ctrl_b](auto itf)
      {
        auto index = itf.find_first_of('/');
        return ((index != std::string::npos) && (itf.substr(0, index) == ctrl_b.info.name));
      });
    if (state_it != state_itfs.end())
    {
      return false;
    }

    // The rest of the cases, basically end up at the end of the list
    return false;
  }
};

void ControllerManager::controller_activity_diagnostic_callback(
  diagnostic_updater::DiagnosticStatusWrapper & stat)
{
  // lock controllers
  std::lock_guard<std::recursive_mutex> guard(rt_controllers_wrapper_.controllers_lock_);
  const std::vector<ControllerSpec> & controllers = rt_controllers_wrapper_.get_updated_list(guard);
  bool all_active = true;
  for (size_t i = 0; i < controllers.size(); ++i)
  {
    if (!is_controller_active(controllers[i].c))
    {
      all_active = false;
    }
    stat.add(controllers[i].info.name, controllers[i].c->get_state().label());
  }

  if (all_active)
  {
    stat.summary(diagnostic_msgs::msg::DiagnosticStatus::OK, "All controllers are active");
  }
  else
  {
    stat.summary(diagnostic_msgs::msg::DiagnosticStatus::OK, "Not all controllers are active");
  }
}

}  // namespace controller_manager<|MERGE_RESOLUTION|>--- conflicted
+++ resolved
@@ -2534,16 +2534,11 @@
 
       // If there is no common parent, then they belong to 2 different sets
       auto following_ctrls_b = get_following_controller_names(ctrl_b.info.name, controllers);
-<<<<<<< HEAD
-      if (following_ctrls_b.empty()) return true;
-      auto find_first_element = [&](const auto & controllers_list) -> size_t
-=======
       if (following_ctrls_b.empty())
       {
         return true;
       }
       auto find_first_element = [&](const auto & controllers_list) -> int64_t
->>>>>>> 39b26db5
       {
         auto it = std::find_if(
           controllers.begin(), controllers.end(),
