// Copyright 2020 Open Source Robotics Foundation, Inc.
//
// Licensed under the Apache License, Version 2.0 (the "License");
// you may not use this file except in compliance with the License.
// You may obtain a copy of the License at
//
//     http://www.apache.org/licenses/LICENSE-2.0
//
// Unless required by applicable law or agreed to in writing, software
// distributed under the License is distributed on an "AS IS" BASIS,
// WITHOUT WARRANTIES OR CONDITIONS OF ANY KIND, either express or implied.
// See the License for the specific language governing permissions and
// limitations under the License.

#include "controller_manager/controller_manager.hpp"

#include <list>
#include <memory>
#include <string>
#include <utility>
#include <vector>

#include "controller_interface/controller_interface_base.hpp"
#include "controller_manager_msgs/msg/hardware_component_state.hpp"
#include "hardware_interface/types/lifecycle_state_names.hpp"
#include "lifecycle_msgs/msg/state.hpp"
#include "rclcpp/rclcpp.hpp"
#include "rclcpp_lifecycle/state.hpp"

namespace  // utility
{
static constexpr const char * kControllerInterfaceNamespace = "controller_interface";
static constexpr const char * kControllerInterfaceClassName =
  "controller_interface::ControllerInterface";
static constexpr const char * kChainableControllerInterfaceClassName =
  "controller_interface::ChainableControllerInterface";

// Changed services history QoS to keep all so we don't lose any client service calls
static const rmw_qos_profile_t rmw_qos_profile_services_hist_keep_all = {
  RMW_QOS_POLICY_HISTORY_KEEP_ALL,
  1,  // message queue depth
  RMW_QOS_POLICY_RELIABILITY_RELIABLE,
  RMW_QOS_POLICY_DURABILITY_VOLATILE,
  RMW_QOS_DEADLINE_DEFAULT,
  RMW_QOS_LIFESPAN_DEFAULT,
  RMW_QOS_POLICY_LIVELINESS_SYSTEM_DEFAULT,
  RMW_QOS_LIVELINESS_LEASE_DURATION_DEFAULT,
  false};

inline bool is_controller_inactive(const controller_interface::ControllerInterfaceBase & controller)
{
  return controller.get_state().id() == lifecycle_msgs::msg::State::PRIMARY_STATE_INACTIVE;
}

inline bool is_controller_inactive(
  const controller_interface::ControllerInterfaceBaseSharedPtr & controller)
{
  return is_controller_inactive(*controller);
}

inline bool is_controller_active(const controller_interface::ControllerInterfaceBase & controller)
{
  return controller.get_state().id() == lifecycle_msgs::msg::State::PRIMARY_STATE_ACTIVE;
}

inline bool is_controller_active(
  const controller_interface::ControllerInterfaceBaseSharedPtr & controller)
{
  return is_controller_active(*controller);
}

bool controller_name_compare(const controller_manager::ControllerSpec & a, const std::string & name)
{
  return a.info.name == name;
}

/// Checks if a command interface belongs to a controller based on its prefix.
/**
 * A command interface can be provided by a controller in which case is called "reference"
 * interface.
 * This means that the @interface_name starts with the name of a controller.
 *
 * \param[in] interface_name to be found in the map.
 * \param[in] controllers list of controllers to compare their names to interface's prefix.
 * \param[out] following_controller_it iterator to the following controller that reference interface
 * @interface_name belongs to.
 * \return true if interface has a controller name as prefix, false otherwise.
 */
bool command_interface_is_reference_interface_of_controller(
  const std::string interface_name,
  const std::vector<controller_manager::ControllerSpec> & controllers,
  controller_manager::ControllersListIterator & following_controller_it)
{
  auto split_pos = interface_name.find_first_of('/');
  if (split_pos == std::string::npos)  // '/' exist in the string (should be always false)
  {
    RCLCPP_FATAL(
      rclcpp::get_logger("ControllerManager::utils"),
      "Character '/', was not find in the interface name '%s'. This should never happen. "
      "Stop the controller manager immediately and restart it.",
      interface_name.c_str());
    throw std::runtime_error("Mismatched interface name. See the FATAL message above.");
  }

  auto interface_prefix = interface_name.substr(0, split_pos);
  following_controller_it = std::find_if(
    controllers.begin(), controllers.end(),
    std::bind(controller_name_compare, std::placeholders::_1, interface_prefix));

  RCLCPP_DEBUG(
    rclcpp::get_logger("ControllerManager::utils"),
    "Deduced interface prefix '%s' - searching for the controller with the same name.",
    interface_prefix.c_str());

  if (following_controller_it == controllers.end())
  {
    RCLCPP_DEBUG(
      rclcpp::get_logger("ControllerManager::utils"),
      "Required command interface '%s' with prefix '%s' is not reference interface.",
      interface_name.c_str(), interface_prefix.c_str());

    return false;
  }
  return true;
}

/**
 * A method to retrieve the names of all it's following controllers given a controller name
 * For instance, for the following case
 * A -> B -> C -> D
 * When called with B, returns C and D
 * NOTE: A -> B signifies that the controller A is utilizing the reference interfaces exported from
 * the controller B (or) the controller B is utilizing the expected interfaces exported from the
 * controller A
 *
 * @param controller_name - Name of the controller for checking the tree
 * \param[in] controllers list of controllers to compare their names to interface's prefix.
 * @return list of controllers that are following the given controller in a chain. If none, return
 * empty.
 */
std::vector<std::string> get_following_controller_names(
  const std::string controller_name,
  const std::vector<controller_manager::ControllerSpec> & controllers)
{
  std::vector<std::string> following_controllers;
  auto controller_it = std::find_if(
    controllers.begin(), controllers.end(),
    std::bind(controller_name_compare, std::placeholders::_1, controller_name));
  if (controller_it == controllers.end())
  {
    RCLCPP_DEBUG(
      rclcpp::get_logger("ControllerManager::utils"),
      "Required controller : '%s' is not found in the controller list ", controller_name.c_str());

    return following_controllers;
  }
  // If the controller is not configured, return empty
  if (!(is_controller_active(controller_it->c) || is_controller_inactive(controller_it->c)))
    return following_controllers;
  const auto cmd_itfs = controller_it->c->command_interface_configuration().names;
  for (const auto & itf : cmd_itfs)
  {
    controller_manager::ControllersListIterator ctrl_it;
    if (command_interface_is_reference_interface_of_controller(itf, controllers, ctrl_it))
    {
      RCLCPP_DEBUG(
        rclcpp::get_logger("ControllerManager::utils"),
        "The interface is a reference interface of controller : %s", ctrl_it->info.name.c_str());
      following_controllers.push_back(ctrl_it->info.name);
      const std::vector<std::string> ctrl_names =
        get_following_controller_names(ctrl_it->info.name, controllers);
      for (const std::string & controller : ctrl_names)
      {
        if (
          std::find(following_controllers.begin(), following_controllers.end(), controller) ==
          following_controllers.end())
        {
          // Only add to the list if it doesn't exist
          following_controllers.push_back(controller);
        }
      }
    }
  }
  return following_controllers;
}

/**
 * A method to retrieve the names of all it's preceding controllers given a controller name
 * For instance, for the following case
 * A -> B -> C -> D
 * When called with C, returns A and B
 * NOTE: A -> B signifies that the controller A is utilizing the reference interfaces exported from
 * the controller B (or) the controller B is utilizing the expected interfaces exported from the
 * controller A
 *
 * @param controller_name - Name of the controller for checking the tree
 * \param[in] controllers list of controllers to compare their names to interface's prefix.
 * @return list of controllers that are preceding the given controller in a chain. If none, return
 * empty.
 */
std::vector<std::string> get_preceding_controller_names(
  const std::string controller_name,
  const std::vector<controller_manager::ControllerSpec> & controllers)
{
  std::vector<std::string> preceding_controllers;
  auto controller_it = std::find_if(
    controllers.begin(), controllers.end(),
    std::bind(controller_name_compare, std::placeholders::_1, controller_name));
  if (controller_it == controllers.end())
  {
    RCLCPP_DEBUG(
      rclcpp::get_logger("ControllerManager::utils"),
      "Required controller : '%s' is not found in the controller list ", controller_name.c_str());
    return preceding_controllers;
  }
  for (const auto & ctrl : controllers)
  {
    // If the controller is not configured, then continue
    if (!(is_controller_active(ctrl.c) || is_controller_inactive(ctrl.c))) continue;
    auto cmd_itfs = ctrl.c->command_interface_configuration().names;
    for (const auto & itf : cmd_itfs)
    {
      auto split_pos = itf.find_first_of('/');
      if ((split_pos != std::string::npos) && (itf.substr(0, split_pos) == controller_name))
      {
        preceding_controllers.push_back(ctrl.info.name);
        auto ctrl_names = get_preceding_controller_names(ctrl.info.name, controllers);
        for (const std::string & controller : ctrl_names)
        {
          if (
            std::find(preceding_controllers.begin(), preceding_controllers.end(), controller) ==
            preceding_controllers.end())
          {
            // Only add to the list if it doesn't exist
            preceding_controllers.push_back(controller);
          }
        }
      }
    }
  }
  return preceding_controllers;
}

}  // namespace

namespace controller_manager
{
rclcpp::NodeOptions get_cm_node_options()
{
  rclcpp::NodeOptions node_options;
  // Required for getting types of controllers to be loaded via service call
  node_options.allow_undeclared_parameters(true);
  node_options.automatically_declare_parameters_from_overrides(true);
  return node_options;
}

ControllerManager::ControllerManager(
  std::shared_ptr<rclcpp::Executor> executor, const std::string & manager_node_name,
  const std::string & namespace_, const rclcpp::NodeOptions & options)
: rclcpp::Node(manager_node_name, namespace_, options),
  resource_manager_(std::make_unique<hardware_interface::ResourceManager>()),
  executor_(executor),
  loader_(std::make_shared<pluginlib::ClassLoader<controller_interface::ControllerInterface>>(
    kControllerInterfaceNamespace, kControllerInterfaceClassName)),
  chainable_loader_(
    std::make_shared<pluginlib::ClassLoader<controller_interface::ChainableControllerInterface>>(
      kControllerInterfaceNamespace, kChainableControllerInterfaceClassName))
{
  if (!get_parameter("update_rate", update_rate_))
  {
    RCLCPP_WARN(get_logger(), "'update_rate' parameter not set, using default value.");
  }

  std::string robot_description = "";
  get_parameter("robot_description", robot_description);
  if (robot_description.empty())
  {
    subscribe_to_robot_description_topic();
  }
  else
  {
    RCLCPP_WARN(
      get_logger(),
      "[Deprecated] Passing the robot description parameter directly to the control_manager node "
      "is deprecated. Use '~/robot_description' topic from 'robot_state_publisher' instead.");
    init_resource_manager(robot_description);
    init_services();
  }
}

ControllerManager::ControllerManager(
  std::unique_ptr<hardware_interface::ResourceManager> resource_manager,
  std::shared_ptr<rclcpp::Executor> executor, const std::string & manager_node_name,
  const std::string & namespace_, const rclcpp::NodeOptions & options)
: rclcpp::Node(manager_node_name, namespace_, options),
  resource_manager_(std::move(resource_manager)),
  executor_(executor),
  loader_(std::make_shared<pluginlib::ClassLoader<controller_interface::ControllerInterface>>(
    kControllerInterfaceNamespace, kControllerInterfaceClassName)),
  chainable_loader_(
    std::make_shared<pluginlib::ClassLoader<controller_interface::ChainableControllerInterface>>(
      kControllerInterfaceNamespace, kChainableControllerInterfaceClassName))
{
  if (!get_parameter("update_rate", update_rate_))
  {
    RCLCPP_WARN(get_logger(), "'update_rate' parameter not set, using default value.");
  }

  if (!resource_manager_->is_urdf_already_loaded())
  {
    subscribe_to_robot_description_topic();
  }
  else
  {
    init_services();
  }
}

void ControllerManager::subscribe_to_robot_description_topic()
{
  // set QoS to transient local to get messages that have already been published
  // (if robot state publisher starts before controller manager)
  RCLCPP_INFO(
    get_logger(), "Subscribing to '~/robot_description' topic for robot description file.");
  robot_description_subscription_ = create_subscription<std_msgs::msg::String>(
    "~/robot_description", rclcpp::QoS(1).transient_local(),
    std::bind(&ControllerManager::robot_description_callback, this, std::placeholders::_1));
}

void ControllerManager::robot_description_callback(const std_msgs::msg::String & robot_description)
{
  RCLCPP_INFO(get_logger(), "Received robot description file.");
  RCLCPP_DEBUG(
    get_logger(), "'Content of robot description file: %s", robot_description.data.c_str());
  // TODO(Manuel): errors should probably be caught since we don't want controller_manager node
  // to die if a non valid urdf is passed. However, should maybe be fine tuned.
  try
  {
    if (resource_manager_->is_urdf_already_loaded())
    {
      RCLCPP_WARN(
        get_logger(),
        "ResourceManager has already loaded an urdf file. Ignoring attempt to reload a robot "
        "description file.");
      return;
    }
    init_resource_manager(robot_description.data.c_str());
    init_services();
  }
  catch (std::runtime_error & e)
  {
    RCLCPP_ERROR_STREAM(
      get_logger(),
      "The published robot description file (urdf) seems not to be genuine. The following error "
      "was caught:"
        << e.what());
  }
}

void ControllerManager::init_resource_manager(const std::string & robot_description)
{
  // TODO(destogl): manage this when there is an error - CM should not die because URDF is wrong...
  resource_manager_->load_urdf(robot_description);

  // Get all components and if they are not defined in parameters activate them automatically
  auto components_to_activate = resource_manager_->get_components_status();

  using lifecycle_msgs::msg::State;

  auto set_components_to_state =
    [&](const std::string & parameter_name, rclcpp_lifecycle::State state)
  {
    std::vector<std::string> components_to_set = std::vector<std::string>({});
    if (get_parameter(parameter_name, components_to_set))
    {
      for (const auto & component : components_to_set)
      {
        if (component.empty())
        {
          continue;
        }
        if (components_to_activate.find(component) == components_to_activate.end())
        {
          RCLCPP_WARN(
            get_logger(), "Hardware component '%s' is unknown, therefore not set in '%s' state.",
            component.c_str(), state.label().c_str());
        }
        else
        {
          RCLCPP_INFO(
            get_logger(), "Setting component '%s' to '%s' state.", component.c_str(),
            state.label().c_str());
          resource_manager_->set_component_state(component, state);
          components_to_activate.erase(component);
        }
      }
    }
  };

  // unconfigured (loaded only)
  set_components_to_state(
    "hardware_components_initial_state.unconfigured",
    rclcpp_lifecycle::State(
      State::PRIMARY_STATE_UNCONFIGURED, hardware_interface::lifecycle_state_names::UNCONFIGURED));

  // inactive (configured)
  // BEGIN: Keep old functionality on for backwards compatibility (Remove at the end of 2023)
  std::vector<std::string> configure_components_on_start = std::vector<std::string>({});
<<<<<<< HEAD
  get_parameter("configure_components_on_start", configure_components_on_start);
  if (!configure_components_on_start.empty())
  {
    RCLCPP_WARN(
      get_logger(),
      "Parameter 'configure_components_on_start' is deprecated. "
      "Use 'hardware_interface_state_after_start.inactive' instead, to set component's initial "
      "state to 'inactive'. Don't use this parameters in combination with the new "
      "'hardware_interface_state_after_start' parameter structure.");
    set_components_to_state(
      "configure_components_on_start",
      rclcpp_lifecycle::State(
        State::PRIMARY_STATE_INACTIVE, hardware_interface::lifecycle_state_names::INACTIVE));
  }
  // END: Keep old functionality on humble backwards compatibility (Remove at the end of 2023)
  else
  {
    set_components_to_state(
      "hardware_components_initial_state.inactive",
      rclcpp_lifecycle::State(
        State::PRIMARY_STATE_INACTIVE, hardware_interface::lifecycle_state_names::INACTIVE));
=======
  if (get_parameter("configure_components_on_start", configure_components_on_start))
  {
    RCLCPP_WARN_STREAM(
      get_logger(),
      "[Deprecated]: Usage of parameter \"activate_components_on_start\" is deprecated. Use "
      "hardware_spawner instead.");
    rclcpp_lifecycle::State inactive_state(
      State::PRIMARY_STATE_INACTIVE, hardware_interface::lifecycle_state_names::INACTIVE);
    for (const auto & component : configure_components_on_start)
    {
      resource_manager_->set_component_state(component, inactive_state);
    }
>>>>>>> 506887fb
  }

  // BEGIN: Keep old functionality on for backwards compatibility (Remove at the end of 2023)
  std::vector<std::string> activate_components_on_start = std::vector<std::string>({});
<<<<<<< HEAD
  get_parameter("activate_components_on_start", activate_components_on_start);
  rclcpp_lifecycle::State active_state(
    State::PRIMARY_STATE_ACTIVE, hardware_interface::lifecycle_state_names::ACTIVE);
  if (!activate_components_on_start.empty())
  {
    RCLCPP_WARN(
      get_logger(),
      "Parameter 'activate_components_on_start' is deprecated. "
      "Components are activated per default. Don't use this parameters in combination with the new "
      "'hardware_interface_state_after_start' parameter structure.");
=======
  if (get_parameter("activate_components_on_start", activate_components_on_start))
  {
    RCLCPP_WARN_STREAM(
      get_logger(),
      "[Deprecated]: Usage of parameter \"activate_components_on_start\" is deprecated. Use "
      "hardware_spawner instead.");
>>>>>>> 506887fb
    rclcpp_lifecycle::State active_state(
      State::PRIMARY_STATE_ACTIVE, hardware_interface::lifecycle_state_names::ACTIVE);
    for (const auto & component : activate_components_on_start)
    {
      resource_manager_->set_component_state(component, active_state);
    }
  }
<<<<<<< HEAD
  // END: Keep old functionality on humble for backwards compatibility (Remove at the end of 2023)
  else
  {
    // activate all other components
    for (const auto & [component, state] : components_to_activate)
    {
      rclcpp_lifecycle::State active_state(
        State::PRIMARY_STATE_ACTIVE, hardware_interface::lifecycle_state_names::ACTIVE);
      resource_manager_->set_component_state(component, active_state);
    }
=======
  // if both parameter are empty or non-existing preserve behavior where all components are
  // activated per default
  if (configure_components_on_start.empty() && activate_components_on_start.empty())
  {
    RCLCPP_WARN_STREAM(
      get_logger(),
      "[Deprecated]: Automatic activation of all hardware components will not be supported in the "
      "future anymore. Use hardware_spawner instead.");
    resource_manager_->activate_all_components();
>>>>>>> 506887fb
  }
}

void ControllerManager::init_services()
{
  // TODO(anyone): Due to issues with the MutliThreadedExecutor, this control loop does not rely on
  // the executor (see issue #260).
  // deterministic_callback_group_ = create_callback_group(
  //   rclcpp::CallbackGroupType::MutuallyExclusive);
  best_effort_callback_group_ = create_callback_group(rclcpp::CallbackGroupType::MutuallyExclusive);

  using namespace std::placeholders;
  list_controllers_service_ = create_service<controller_manager_msgs::srv::ListControllers>(
    "~/list_controllers", std::bind(&ControllerManager::list_controllers_srv_cb, this, _1, _2),
    rmw_qos_profile_services_hist_keep_all, best_effort_callback_group_);
  list_controller_types_service_ =
    create_service<controller_manager_msgs::srv::ListControllerTypes>(
      "~/list_controller_types",
      std::bind(&ControllerManager::list_controller_types_srv_cb, this, _1, _2),
      rmw_qos_profile_services_hist_keep_all, best_effort_callback_group_);
  load_controller_service_ = create_service<controller_manager_msgs::srv::LoadController>(
    "~/load_controller", std::bind(&ControllerManager::load_controller_service_cb, this, _1, _2),
    rmw_qos_profile_services_hist_keep_all, best_effort_callback_group_);
  configure_controller_service_ = create_service<controller_manager_msgs::srv::ConfigureController>(
    "~/configure_controller",
    std::bind(&ControllerManager::configure_controller_service_cb, this, _1, _2),
    rmw_qos_profile_services_hist_keep_all, best_effort_callback_group_);
  reload_controller_libraries_service_ =
    create_service<controller_manager_msgs::srv::ReloadControllerLibraries>(
      "~/reload_controller_libraries",
      std::bind(&ControllerManager::reload_controller_libraries_service_cb, this, _1, _2),
      rmw_qos_profile_services_hist_keep_all, best_effort_callback_group_);
  switch_controller_service_ = create_service<controller_manager_msgs::srv::SwitchController>(
    "~/switch_controller",
    std::bind(&ControllerManager::switch_controller_service_cb, this, _1, _2),
    rmw_qos_profile_services_hist_keep_all, best_effort_callback_group_);
  unload_controller_service_ = create_service<controller_manager_msgs::srv::UnloadController>(
    "~/unload_controller",
    std::bind(&ControllerManager::unload_controller_service_cb, this, _1, _2),
    rmw_qos_profile_services_hist_keep_all, best_effort_callback_group_);
  list_hardware_components_service_ =
    create_service<controller_manager_msgs::srv::ListHardwareComponents>(
      "~/list_hardware_components",
      std::bind(&ControllerManager::list_hardware_components_srv_cb, this, _1, _2),
      rmw_qos_profile_services_hist_keep_all, best_effort_callback_group_);
  list_hardware_interfaces_service_ =
    create_service<controller_manager_msgs::srv::ListHardwareInterfaces>(
      "~/list_hardware_interfaces",
      std::bind(&ControllerManager::list_hardware_interfaces_srv_cb, this, _1, _2),
      rmw_qos_profile_services_hist_keep_all, best_effort_callback_group_);
  set_hardware_component_state_service_ =
    create_service<controller_manager_msgs::srv::SetHardwareComponentState>(
      "~/set_hardware_component_state",
      std::bind(&ControllerManager::set_hardware_component_state_srv_cb, this, _1, _2),
      rmw_qos_profile_services_hist_keep_all, best_effort_callback_group_);
}

controller_interface::ControllerInterfaceBaseSharedPtr ControllerManager::load_controller(
  const std::string & controller_name, const std::string & controller_type)
{
  RCLCPP_INFO(get_logger(), "Loading controller '%s'", controller_name.c_str());

  if (
    !loader_->isClassAvailable(controller_type) &&
    !chainable_loader_->isClassAvailable(controller_type))
  {
    RCLCPP_ERROR(
      get_logger(), "Loader for controller '%s' (type '%s') not found.", controller_name.c_str(),
      controller_type.c_str());
    RCLCPP_INFO(get_logger(), "Available classes:");
    for (const auto & available_class : loader_->getDeclaredClasses())
    {
      RCLCPP_INFO(get_logger(), "  %s", available_class.c_str());
    }
    for (const auto & available_class : chainable_loader_->getDeclaredClasses())
    {
      RCLCPP_INFO(get_logger(), "  %s", available_class.c_str());
    }
    return nullptr;
  }
  RCLCPP_DEBUG(get_logger(), "Loader for controller '%s' found.", controller_name.c_str());

  controller_interface::ControllerInterfaceBaseSharedPtr controller;

  try
  {
    if (loader_->isClassAvailable(controller_type))
    {
      controller = loader_->createSharedInstance(controller_type);
    }
    if (chainable_loader_->isClassAvailable(controller_type))
    {
      controller = chainable_loader_->createSharedInstance(controller_type);
    }
  }
  catch (const pluginlib::CreateClassException & e)
  {
    RCLCPP_ERROR(
      get_logger(), "Error happened during creation of controller '%s' with type '%s':\n%s",
      controller_name.c_str(), controller_type.c_str(), e.what());
    return nullptr;
  }

  ControllerSpec controller_spec;
  controller_spec.c = controller;
  controller_spec.info.name = controller_name;
  controller_spec.info.type = controller_type;

  return add_controller_impl(controller_spec);
}

controller_interface::ControllerInterfaceBaseSharedPtr ControllerManager::load_controller(
  const std::string & controller_name)
{
  const std::string param_name = controller_name + ".type";
  std::string controller_type;

  // We cannot declare the parameters for the controllers that will be loaded in the future,
  // because they are plugins and we cannot be aware of all of them.
  // So when we're told to load a controller by name, we need to declare the parameter if
  // we haven't done so, and then read it.

  // Check if parameter has been declared
  if (!has_parameter(param_name))
  {
    declare_parameter(param_name, rclcpp::ParameterType::PARAMETER_STRING);
  }
  if (!get_parameter(param_name, controller_type))
  {
    RCLCPP_ERROR(
      get_logger(), "The 'type' param was not defined for '%s'.", controller_name.c_str());
    return nullptr;
  }
  return load_controller(controller_name, controller_type);
}

controller_interface::return_type ControllerManager::unload_controller(
  const std::string & controller_name)
{
  std::lock_guard<std::recursive_mutex> guard(rt_controllers_wrapper_.controllers_lock_);
  std::vector<ControllerSpec> & to = rt_controllers_wrapper_.get_unused_list(guard);
  const std::vector<ControllerSpec> & from = rt_controllers_wrapper_.get_updated_list(guard);

  // Transfers the active controllers over, skipping the one to be removed and the active ones.
  to = from;

  auto found_it = std::find_if(
    to.begin(), to.end(),
    std::bind(controller_name_compare, std::placeholders::_1, controller_name));
  if (found_it == to.end())
  {
    // Fails if we could not remove the controllers
    to.clear();
    RCLCPP_ERROR(
      get_logger(),
      "Could not unload controller with name '%s' because no controller with this name exists",
      controller_name.c_str());
    return controller_interface::return_type::ERROR;
  }

  auto & controller = *found_it;

  if (is_controller_active(*controller.c))
  {
    to.clear();
    RCLCPP_ERROR(
      get_logger(), "Could not unload controller with name '%s' because it is still active",
      controller_name.c_str());
    return controller_interface::return_type::ERROR;
  }

  RCLCPP_DEBUG(get_logger(), "Cleanup controller");
  // TODO(destogl): remove reference interface if chainable; i.e., add a separate method for
  // cleaning-up controllers?
  controller.c->get_node()->cleanup();
  executor_->remove_node(controller.c->get_node()->get_node_base_interface());
  to.erase(found_it);

  // Destroys the old controllers list when the realtime thread is finished with it.
  RCLCPP_DEBUG(get_logger(), "Realtime switches over to new controller list");
  rt_controllers_wrapper_.switch_updated_list(guard);
  std::vector<ControllerSpec> & new_unused_list = rt_controllers_wrapper_.get_unused_list(guard);
  RCLCPP_DEBUG(get_logger(), "Destruct controller");
  new_unused_list.clear();
  RCLCPP_DEBUG(get_logger(), "Destruct controller finished");

  RCLCPP_DEBUG(get_logger(), "Successfully unloaded controller '%s'", controller_name.c_str());
  return controller_interface::return_type::OK;
}

std::vector<ControllerSpec> ControllerManager::get_loaded_controllers() const
{
  std::lock_guard<std::recursive_mutex> guard(rt_controllers_wrapper_.controllers_lock_);
  return rt_controllers_wrapper_.get_updated_list(guard);
}

controller_interface::return_type ControllerManager::configure_controller(
  const std::string & controller_name)
{
  RCLCPP_INFO(get_logger(), "Configuring controller '%s'", controller_name.c_str());

  const auto & controllers = get_loaded_controllers();

  auto found_it = std::find_if(
    controllers.begin(), controllers.end(),
    std::bind(controller_name_compare, std::placeholders::_1, controller_name));

  if (found_it == controllers.end())
  {
    RCLCPP_ERROR(
      get_logger(),
      "Could not configure controller with name '%s' because no controller with this name exists",
      controller_name.c_str());
    return controller_interface::return_type::ERROR;
  }
  auto controller = found_it->c;

  auto state = controller->get_state();
  if (
    state.id() == lifecycle_msgs::msg::State::PRIMARY_STATE_ACTIVE ||
    state.id() == lifecycle_msgs::msg::State::PRIMARY_STATE_FINALIZED)
  {
    RCLCPP_ERROR(
      get_logger(), "Controller '%s' can not be configured from '%s' state.",
      controller_name.c_str(), state.label().c_str());
    return controller_interface::return_type::ERROR;
  }

  auto new_state = controller->get_state();
  if (state.id() == lifecycle_msgs::msg::State::PRIMARY_STATE_INACTIVE)
  {
    RCLCPP_DEBUG(
      get_logger(), "Controller '%s' is cleaned-up before configuring", controller_name.c_str());
    // TODO(destogl): remove reference interface if chainable; i.e., add a separate method for
    // cleaning-up controllers?
    new_state = controller->get_node()->cleanup();
    if (new_state.id() != lifecycle_msgs::msg::State::PRIMARY_STATE_UNCONFIGURED)
    {
      RCLCPP_ERROR(
        get_logger(), "Controller '%s' can not be cleaned-up before configuring",
        controller_name.c_str());
      return controller_interface::return_type::ERROR;
    }
  }

  new_state = controller->configure();
  if (new_state.id() != lifecycle_msgs::msg::State::PRIMARY_STATE_INACTIVE)
  {
    RCLCPP_ERROR(
      get_logger(), "After configuring, controller '%s' is in state '%s' , expected inactive.",
      controller_name.c_str(), new_state.label().c_str());
    return controller_interface::return_type::ERROR;
  }

  const auto controller_update_rate = controller->get_update_rate();
  const auto cm_update_rate = get_update_rate();
  if (controller_update_rate > cm_update_rate)
  {
    RCLCPP_WARN(
      get_logger(),
      "The controller : %s update rate : %d Hz should be less than or equal to controller "
      "manager's update rate : %d Hz!. The controller will be updated at controller_manager's "
      "update rate.",
      controller_name.c_str(), controller_update_rate, cm_update_rate);
  }
  else if (controller_update_rate != 0 && cm_update_rate % controller_update_rate != 0)
  {
    // NOTE: The following computation is done to compute the approx controller update that can be
    // achieved w.r.t to the CM's update rate. This is done this way to take into account the
    // unsigned integer division.
    const auto act_ctrl_update_rate = cm_update_rate / (cm_update_rate / controller_update_rate);
    RCLCPP_WARN(
      get_logger(),
      "The controller : %s update rate : %d Hz is not a perfect divisor of the controller "
      "manager's update rate : %d Hz!. The controller will be updated with nearest divisor's "
      "update rate which is : %d Hz.",
      controller_name.c_str(), controller_update_rate, cm_update_rate, act_ctrl_update_rate);
  }

  // CHAINABLE CONTROLLERS: get reference interfaces from chainable controllers
  if (controller->is_chainable())
  {
    RCLCPP_DEBUG(
      get_logger(),
      "Controller '%s' is chainable. Interfaces are being exported to resource manager.",
      controller_name.c_str());
    auto interfaces = controller->export_reference_interfaces();
    if (interfaces.empty())
    {
      // TODO(destogl): Add test for this!
      RCLCPP_ERROR(
        get_logger(), "Controller '%s' is chainable, but does not export any reference interfaces.",
        controller_name.c_str());
      return controller_interface::return_type::ERROR;
    }
    resource_manager_->import_controller_reference_interfaces(controller_name, interfaces);
  }

  // Now let's reorder the controllers
  // lock controllers
  std::lock_guard<std::recursive_mutex> guard(rt_controllers_wrapper_.controllers_lock_);
  std::vector<ControllerSpec> & to = rt_controllers_wrapper_.get_unused_list(guard);
  const std::vector<ControllerSpec> & from = rt_controllers_wrapper_.get_updated_list(guard);

  // Copy all controllers from the 'from' list to the 'to' list
  to = from;

  // Reordering the controllers
  std::stable_sort(
    to.begin(), to.end(),
    std::bind(
      &ControllerManager::controller_sorting, this, std::placeholders::_1, std::placeholders::_2,
      to));

  RCLCPP_DEBUG(get_logger(), "Reordered controllers list is:");
  for (const auto & ctrl : to)
  {
    RCLCPP_DEBUG(this->get_logger(), "\t%s", ctrl.info.name.c_str());
  }

  // switch lists
  rt_controllers_wrapper_.switch_updated_list(guard);
  // clear unused list
  rt_controllers_wrapper_.get_unused_list(guard).clear();

  return controller_interface::return_type::OK;
}

void ControllerManager::clear_requests()
{
  deactivate_request_.clear();
  activate_request_.clear();
  to_chained_mode_request_.clear();
  from_chained_mode_request_.clear();
  activate_command_interface_request_.clear();
  deactivate_command_interface_request_.clear();
}

controller_interface::return_type ControllerManager::switch_controller(
  const std::vector<std::string> & activate_controllers,
  const std::vector<std::string> & deactivate_controllers, int strictness, bool activate_asap,
  const rclcpp::Duration & timeout)
{
  switch_params_ = SwitchParams();

  if (!deactivate_request_.empty() || !activate_request_.empty())
  {
    RCLCPP_FATAL(
      get_logger(),
      "The internal deactivate and activate request lists are not empty at the beginning of the "
      "switch_controller() call. This should never happen.");
    throw std::runtime_error("CM's internal state is not correct. See the FATAL message above.");
  }
  if (
    !deactivate_command_interface_request_.empty() || !activate_command_interface_request_.empty())
  {
    RCLCPP_FATAL(
      get_logger(),
      "The internal deactivate and activat requests command interface lists are not empty at the "
      "switch_controller() call. This should never happen.");
    throw std::runtime_error("CM's internal state is not correct. See the FATAL message above.");
  }
  if (!from_chained_mode_request_.empty() || !to_chained_mode_request_.empty())
  {
    RCLCPP_FATAL(
      get_logger(),
      "The internal 'from' and 'to' chained mode requests are not empty at the "
      "switch_controller() call. This should never happen.");
    throw std::runtime_error("CM's internal state is not correct. See the FATAL message above.");
  }
  if (strictness == 0)
  {
    RCLCPP_WARN(
      get_logger(),
      "Controller Manager: to switch controllers you need to specify a "
      "strictness level of controller_manager_msgs::SwitchController::STRICT "
      "(%d) or ::BEST_EFFORT (%d). Defaulting to ::BEST_EFFORT",
      controller_manager_msgs::srv::SwitchController::Request::STRICT,
      controller_manager_msgs::srv::SwitchController::Request::BEST_EFFORT);
    strictness = controller_manager_msgs::srv::SwitchController::Request::BEST_EFFORT;
  }

  RCLCPP_DEBUG(get_logger(), "Switching controllers:");
  for (const auto & controller : activate_controllers)
  {
    RCLCPP_DEBUG(get_logger(), "- Activating controller '%s'", controller.c_str());
  }
  for (const auto & controller : deactivate_controllers)
  {
    RCLCPP_DEBUG(get_logger(), "- Deactivating controller '%s'", controller.c_str());
  }

  const auto list_controllers = [this, strictness](
                                  const std::vector<std::string> & controller_list,
                                  std::vector<std::string> & request_list,
                                  const std::string & action)
  {
    // lock controllers
    std::lock_guard<std::recursive_mutex> guard(rt_controllers_wrapper_.controllers_lock_);

    // list all controllers to (de)activate
    for (const auto & controller : controller_list)
    {
      const auto & updated_controllers = rt_controllers_wrapper_.get_updated_list(guard);

      auto found_it = std::find_if(
        updated_controllers.begin(), updated_controllers.end(),
        std::bind(controller_name_compare, std::placeholders::_1, controller));

      if (found_it == updated_controllers.end())
      {
        RCLCPP_WARN(
          get_logger(),
          "Could not '%s' controller with name '%s' because no controller with this name exists",
          action.c_str(), controller.c_str());
        if (strictness == controller_manager_msgs::srv::SwitchController::Request::STRICT)
        {
          RCLCPP_ERROR(get_logger(), "Aborting, no controller is switched! ('STRICT' switch)");
          return controller_interface::return_type::ERROR;
        }
      }
      else
      {
        RCLCPP_DEBUG(
          get_logger(), "Found controller '%s' that needs to be %sed in list of controllers",
          controller.c_str(), action.c_str());
        request_list.push_back(controller);
      }
    }
    RCLCPP_DEBUG(
      get_logger(), "'%s' request vector has size %i", action.c_str(), (int)request_list.size());

    return controller_interface::return_type::OK;
  };

  // list all controllers to deactivate (check if all controllers exist)
  auto ret = list_controllers(deactivate_controllers, deactivate_request_, "deactivate");
  if (ret != controller_interface::return_type::OK)
  {
    deactivate_request_.clear();
    return ret;
  }

  // list all controllers to activate (check if all controllers exist)
  ret = list_controllers(activate_controllers, activate_request_, "activate");
  if (ret != controller_interface::return_type::OK)
  {
    deactivate_request_.clear();
    activate_request_.clear();
    return ret;
  }

  // lock controllers
  std::lock_guard<std::recursive_mutex> guard(rt_controllers_wrapper_.controllers_lock_);

  const std::vector<ControllerSpec> & controllers = rt_controllers_wrapper_.get_updated_list(guard);

  // if a preceding controller is deactivated, all first-level controllers should be switched 'from'
  // chained mode
  propagate_deactivation_of_chained_mode(controllers);

  // check if controllers should be switched 'to' chained mode when controllers are activated
  for (auto ctrl_it = activate_request_.begin(); ctrl_it != activate_request_.end(); ++ctrl_it)
  {
    auto controller_it = std::find_if(
      controllers.begin(), controllers.end(),
      std::bind(controller_name_compare, std::placeholders::_1, *ctrl_it));
    controller_interface::return_type ret = controller_interface::return_type::OK;

    // if controller is not inactive then do not do any following-controllers checks
    if (!is_controller_inactive(controller_it->c))
    {
      RCLCPP_WARN(
        get_logger(),
        "Controller with name '%s' is not inactive so its following"
        "controllers do not have to be checked, because it cannot be activated.",
        controller_it->info.name.c_str());
      ret = controller_interface::return_type::ERROR;
    }
    else
    {
      ret = check_following_controllers_for_activate(controllers, strictness, controller_it);
    }

    if (ret != controller_interface::return_type::OK)
    {
      RCLCPP_WARN(
        get_logger(),
        "Could not activate controller with name '%s'. Check above warnings for more details. "
        "Check the state of the controllers and their required interfaces using "
        "`ros2 control list_controllers -v` CLI to get more information.",
        (*ctrl_it).c_str());
      if (strictness == controller_manager_msgs::srv::SwitchController::Request::BEST_EFFORT)
      {
        // TODO(destogl): automatic manipulation of the chain:
        // || strictness ==
        //  controller_manager_msgs::srv::SwitchController::Request::MANIPULATE_CONTROLLERS_CHAIN);
        // remove controller that can not be activated from the activation request and step-back
        // iterator to correctly step to the next element in the list in the loop
        activate_request_.erase(ctrl_it);
        --ctrl_it;
      }
      if (strictness == controller_manager_msgs::srv::SwitchController::Request::STRICT)
      {
        RCLCPP_ERROR(get_logger(), "Aborting, no controller is switched! (::STRICT switch)");
        // reset all lists
        clear_requests();
        return controller_interface::return_type::ERROR;
      }
    }
  }

  // check if controllers should be deactivated if used in chained mode
  for (auto ctrl_it = deactivate_request_.begin(); ctrl_it != deactivate_request_.end(); ++ctrl_it)
  {
    auto controller_it = std::find_if(
      controllers.begin(), controllers.end(),
      std::bind(controller_name_compare, std::placeholders::_1, *ctrl_it));
    controller_interface::return_type ret = controller_interface::return_type::OK;

    // if controller is not active then skip preceding-controllers checks
    if (!is_controller_active(controller_it->c))
    {
      RCLCPP_WARN(
        get_logger(), "Controller with name '%s' can not be deactivated since it is not active.",
        controller_it->info.name.c_str());
      ret = controller_interface::return_type::ERROR;
    }
    else
    {
      ret = check_preceeding_controllers_for_deactivate(controllers, strictness, controller_it);
    }

    if (ret != controller_interface::return_type::OK)
    {
      RCLCPP_WARN(
        get_logger(),
        "Could not deactivate controller with name '%s'. Check above warnings for more details. "
        "Check the state of the controllers and their required interfaces using "
        "`ros2 control list_controllers -v` CLI to get more information.",
        (*ctrl_it).c_str());
      if (strictness == controller_manager_msgs::srv::SwitchController::Request::BEST_EFFORT)
      {
        // remove controller that can not be activated from the activation request and step-back
        // iterator to correctly step to the next element in the list in the loop
        deactivate_request_.erase(ctrl_it);
        --ctrl_it;
      }
      if (strictness == controller_manager_msgs::srv::SwitchController::Request::STRICT)
      {
        RCLCPP_ERROR(get_logger(), "Aborting, no controller is switched! (::STRICT switch)");
        // reset all lists
        clear_requests();
        return controller_interface::return_type::ERROR;
      }
    }
  }

  for (const auto & controller : controllers)
  {
    auto to_chained_mode_list_it = std::find(
      to_chained_mode_request_.begin(), to_chained_mode_request_.end(), controller.info.name);
    bool in_to_chained_mode_list = to_chained_mode_list_it != to_chained_mode_request_.end();

    auto from_chained_mode_list_it = std::find(
      from_chained_mode_request_.begin(), from_chained_mode_request_.end(), controller.info.name);
    bool in_from_chained_mode_list = from_chained_mode_list_it != from_chained_mode_request_.end();

    auto deactivate_list_it =
      std::find(deactivate_request_.begin(), deactivate_request_.end(), controller.info.name);
    bool in_deactivate_list = deactivate_list_it != deactivate_request_.end();

    const bool is_active = is_controller_active(*controller.c);
    const bool is_inactive = is_controller_inactive(*controller.c);

    // restart controllers that need to switch their 'chained mode' - add to (de)activate lists
    if (in_to_chained_mode_list || in_from_chained_mode_list)
    {
      if (is_active && !in_deactivate_list)
      {
        deactivate_request_.push_back(controller.info.name);
        activate_request_.push_back(controller.info.name);
      }
    }

    // get pointers to places in deactivate and activate lists ((de)activate lists have changed)
    deactivate_list_it =
      std::find(deactivate_request_.begin(), deactivate_request_.end(), controller.info.name);
    in_deactivate_list = deactivate_list_it != deactivate_request_.end();

    auto activate_list_it =
      std::find(activate_request_.begin(), activate_request_.end(), controller.info.name);
    bool in_activate_list = activate_list_it != activate_request_.end();

    auto handle_conflict = [&](const std::string & msg)
    {
      if (strictness == controller_manager_msgs::srv::SwitchController::Request::STRICT)
      {
        RCLCPP_ERROR(get_logger(), "%s", msg.c_str());
        deactivate_request_.clear();
        deactivate_command_interface_request_.clear();
        activate_request_.clear();
        activate_command_interface_request_.clear();
        to_chained_mode_request_.clear();
        from_chained_mode_request_.clear();
        return controller_interface::return_type::ERROR;
      }
      RCLCPP_WARN(get_logger(), "%s", msg.c_str());
      return controller_interface::return_type::OK;
    };

    // check for double stop
    if (!is_active && in_deactivate_list)
    {
      auto ret = handle_conflict(
        "Could not deactivate controller '" + controller.info.name + "' since it is not active");
      if (ret != controller_interface::return_type::OK)
      {
        return ret;
      }
      in_deactivate_list = false;
      deactivate_request_.erase(deactivate_list_it);
    }

    // check for doubled activation
    if (is_active && !in_deactivate_list && in_activate_list)
    {
      auto ret = handle_conflict(
        "Could not activate controller '" + controller.info.name + "' since it is already active");
      if (ret != controller_interface::return_type::OK)
      {
        return ret;
      }
      in_activate_list = false;
      activate_request_.erase(activate_list_it);
    }

    // check for illegal activation of an unconfigured/finalized controller
    if (!is_inactive && !in_deactivate_list && in_activate_list)
    {
      auto ret = handle_conflict(
        "Could not activate controller '" + controller.info.name +
        "' since it is not in inactive state");
      if (ret != controller_interface::return_type::OK)
      {
        return ret;
      }
      in_activate_list = false;
      activate_request_.erase(activate_list_it);
    }

    const auto extract_interfaces_for_controller =
      [this](const ControllerSpec controller, std::vector<std::string> & request_interface_list)
    {
      auto command_interface_config = controller.c->command_interface_configuration();
      std::vector<std::string> command_interface_names = {};
      if (command_interface_config.type == controller_interface::interface_configuration_type::ALL)
      {
        command_interface_names = resource_manager_->available_command_interfaces();
      }
      if (
        command_interface_config.type ==
        controller_interface::interface_configuration_type::INDIVIDUAL)
      {
        command_interface_names = command_interface_config.names;
      }
      request_interface_list.insert(
        request_interface_list.end(), command_interface_names.begin(),
        command_interface_names.end());
    };

    if (in_activate_list)
    {
      extract_interfaces_for_controller(controller, activate_command_interface_request_);
    }
    if (in_deactivate_list)
    {
      extract_interfaces_for_controller(controller, deactivate_command_interface_request_);
    }
  }

  if (activate_request_.empty() && deactivate_request_.empty())
  {
    RCLCPP_INFO(get_logger(), "Empty activate and deactivate list, not requesting switch");
    clear_requests();
    return controller_interface::return_type::OK;
  }

  if (
    !activate_command_interface_request_.empty() || !deactivate_command_interface_request_.empty())
  {
    if (!resource_manager_->prepare_command_mode_switch(
          activate_command_interface_request_, deactivate_command_interface_request_))
    {
      RCLCPP_ERROR(
        get_logger(),
        "Could not switch controllers since prepare command mode switch was rejected.");
      clear_requests();
      return controller_interface::return_type::ERROR;
    }
  }
  // start the atomic controller switching
  switch_params_.strictness = strictness;
  switch_params_.activate_asap = activate_asap;
  switch_params_.init_time = rclcpp::Clock().now();
  switch_params_.timeout = timeout;
  switch_params_.do_switch = true;

  // wait until switch is finished
  RCLCPP_DEBUG(get_logger(), "Requested atomic controller switch from realtime loop");
  while (rclcpp::ok() && switch_params_.do_switch)
  {
    if (!rclcpp::ok())
    {
      return controller_interface::return_type::ERROR;
    }
    std::this_thread::sleep_for(std::chrono::microseconds(100));
  }

  // copy the controllers spec from the used to the unused list
  std::vector<ControllerSpec> & to = rt_controllers_wrapper_.get_unused_list(guard);
  to = controllers;

  // update the claimed interface controller info
  for (auto & controller : to)
  {
    if (is_controller_active(controller.c))
    {
      auto command_interface_config = controller.c->command_interface_configuration();
      if (command_interface_config.type == controller_interface::interface_configuration_type::ALL)
      {
        controller.info.claimed_interfaces = resource_manager_->available_command_interfaces();
      }
      if (
        command_interface_config.type ==
        controller_interface::interface_configuration_type::INDIVIDUAL)
      {
        controller.info.claimed_interfaces = command_interface_config.names;
      }
    }
    else
    {
      controller.info.claimed_interfaces.clear();
    }
  }

  // switch lists
  rt_controllers_wrapper_.switch_updated_list(guard);
  // clear unused list
  rt_controllers_wrapper_.get_unused_list(guard).clear();

  clear_requests();

  RCLCPP_DEBUG(get_logger(), "Successfully switched controllers");
  return controller_interface::return_type::OK;
}

controller_interface::ControllerInterfaceBaseSharedPtr ControllerManager::add_controller_impl(
  const ControllerSpec & controller)
{
  // lock controllers
  std::lock_guard<std::recursive_mutex> guard(rt_controllers_wrapper_.controllers_lock_);

  std::vector<ControllerSpec> & to = rt_controllers_wrapper_.get_unused_list(guard);
  const std::vector<ControllerSpec> & from = rt_controllers_wrapper_.get_updated_list(guard);

  // Copy all controllers from the 'from' list to the 'to' list
  to = from;

  auto found_it = std::find_if(
    to.begin(), to.end(),
    std::bind(controller_name_compare, std::placeholders::_1, controller.info.name));
  // Checks that we're not duplicating controllers
  if (found_it != to.end())
  {
    to.clear();
    RCLCPP_ERROR(
      get_logger(), "A controller named '%s' was already loaded inside the controller manager",
      controller.info.name.c_str());
    return nullptr;
  }

  if (
    controller.c->init(controller.info.name, get_namespace()) ==
    controller_interface::return_type::ERROR)
  {
    to.clear();
    RCLCPP_ERROR(
      get_logger(), "Could not initialize the controller named '%s'", controller.info.name.c_str());
    return nullptr;
  }

  // ensure controller's `use_sim_time` parameter matches controller_manager's
  const rclcpp::Parameter use_sim_time = this->get_parameter("use_sim_time");
  if (use_sim_time.as_bool())
  {
    RCLCPP_INFO(
      get_logger(),
      "Setting use_sim_time=True for %s to match controller manager "
      "(see ros2_control#325 for details)",
      controller.info.name.c_str());
    controller.c->get_node()->set_parameter(use_sim_time);
  }
  executor_->add_node(controller.c->get_node()->get_node_base_interface());
  to.emplace_back(controller);

  // Destroys the old controllers list when the realtime thread is finished with it.
  RCLCPP_DEBUG(get_logger(), "Realtime switches over to new controller list");
  rt_controllers_wrapper_.switch_updated_list(guard);
  RCLCPP_DEBUG(get_logger(), "Destruct controller");
  std::vector<ControllerSpec> & new_unused_list = rt_controllers_wrapper_.get_unused_list(guard);
  new_unused_list.clear();
  RCLCPP_DEBUG(get_logger(), "Destruct controller finished");

  return to.back().c;
}

void ControllerManager::manage_switch()
{
  // Ask hardware interfaces to change mode
  if (!resource_manager_->perform_command_mode_switch(
        activate_command_interface_request_, deactivate_command_interface_request_))
  {
    RCLCPP_ERROR(get_logger(), "Error while performing mode switch.");
  }

  deactivate_controllers();

  switch_chained_mode(to_chained_mode_request_, true);
  switch_chained_mode(from_chained_mode_request_, false);

  // activate controllers once the switch is fully complete
  if (!switch_params_.activate_asap)
  {
    activate_controllers();
  }
  else
  {
    // activate controllers as soon as their required joints are done switching
    activate_controllers_asap();
  }

  // TODO(destogl): move here "do_switch = false"
}

void ControllerManager::deactivate_controllers()
{
  std::vector<ControllerSpec> & rt_controller_list =
    rt_controllers_wrapper_.update_and_get_used_by_rt_list();
  // stop controllers
  for (const auto & request : deactivate_request_)
  {
    auto found_it = std::find_if(
      rt_controller_list.begin(), rt_controller_list.end(),
      std::bind(controller_name_compare, std::placeholders::_1, request));
    if (found_it == rt_controller_list.end())
    {
      RCLCPP_ERROR(
        get_logger(),
        "Got request to stop controller '%s' but it is not in the realtime controller list",
        request.c_str());
      continue;
    }
    auto controller = found_it->c;
    if (is_controller_active(*controller))
    {
      const auto new_state = controller->get_node()->deactivate();
      controller->release_interfaces();
      if (new_state.id() != lifecycle_msgs::msg::State::PRIMARY_STATE_INACTIVE)
      {
        RCLCPP_ERROR(
          get_logger(), "After deactivating, controller '%s' is in state '%s', expected Inactive",
          request.c_str(), new_state.label().c_str());
      }
    }
  }
}

void ControllerManager::switch_chained_mode(
  const std::vector<std::string> & chained_mode_switch_list, bool to_chained_mode)
{
  std::vector<ControllerSpec> & rt_controller_list =
    rt_controllers_wrapper_.update_and_get_used_by_rt_list();

  for (const auto & request : chained_mode_switch_list)
  {
    auto found_it = std::find_if(
      rt_controller_list.begin(), rt_controller_list.end(),
      std::bind(controller_name_compare, std::placeholders::_1, request));
    if (found_it == rt_controller_list.end())
    {
      RCLCPP_FATAL(
        get_logger(),
        "Got request to turn %s chained mode for controller '%s', but controller is not in the "
        "realtime controller list. (This should never happen!)",
        (to_chained_mode ? "ON" : "OFF"), request.c_str());
      continue;
    }
    auto controller = found_it->c;
    if (!is_controller_active(*controller))
    {
      if (controller->set_chained_mode(to_chained_mode))
      {
        if (to_chained_mode)
        {
          resource_manager_->make_controller_reference_interfaces_available(request);
        }
        else
        {
          resource_manager_->make_controller_reference_interfaces_unavailable(request);
        }
      }
      else
      {
        RCLCPP_ERROR(
          get_logger(),
          "Got request to turn %s chained mode for controller '%s', but controller refused to do "
          "it! The control will probably not work as expected. Try to restart all controllers. "
          "If "
          "the error persist check controllers' individual configuration.",
          (to_chained_mode ? "ON" : "OFF"), request.c_str());
      }
    }
    else
    {
      RCLCPP_FATAL(
        get_logger(),
        "Got request to turn %s chained mode for controller '%s', but this can not happen if "
        "controller is in '%s' state. (This should never happen!)",
        (to_chained_mode ? "ON" : "OFF"), request.c_str(),
        hardware_interface::lifecycle_state_names::ACTIVE);
    }
  }
}

void ControllerManager::activate_controllers()
{
  std::vector<ControllerSpec> & rt_controller_list =
    rt_controllers_wrapper_.update_and_get_used_by_rt_list();
  for (const auto & request : activate_request_)
  {
    auto found_it = std::find_if(
      rt_controller_list.begin(), rt_controller_list.end(),
      std::bind(controller_name_compare, std::placeholders::_1, request));
    if (found_it == rt_controller_list.end())
    {
      RCLCPP_ERROR(
        get_logger(),
        "Got request to activate controller '%s' but it is not in the realtime controller list",
        request.c_str());
      continue;
    }
    auto controller = found_it->c;

    bool assignment_successful = true;
    // assign command interfaces to the controller
    auto command_interface_config = controller->command_interface_configuration();
    // default to controller_interface::configuration_type::NONE
    std::vector<std::string> command_interface_names = {};
    if (command_interface_config.type == controller_interface::interface_configuration_type::ALL)
    {
      command_interface_names = resource_manager_->available_command_interfaces();
    }
    if (
      command_interface_config.type ==
      controller_interface::interface_configuration_type::INDIVIDUAL)
    {
      command_interface_names = command_interface_config.names;
    }
    std::vector<hardware_interface::LoanedCommandInterface> command_loans;
    command_loans.reserve(command_interface_names.size());
    for (const auto & command_interface : command_interface_names)
    {
      if (resource_manager_->command_interface_is_claimed(command_interface))
      {
        RCLCPP_ERROR(
          get_logger(),
          "Resource conflict for controller '%s'. Command interface '%s' is already claimed.",
          request.c_str(), command_interface.c_str());
        assignment_successful = false;
        break;
      }
      try
      {
        command_loans.emplace_back(resource_manager_->claim_command_interface(command_interface));
      }
      catch (const std::exception & e)
      {
        RCLCPP_ERROR(get_logger(), "Can't activate controller '%s': %s", request.c_str(), e.what());
        assignment_successful = false;
        break;
      }
    }
    // something went wrong during command interfaces, go skip the controller
    if (!assignment_successful)
    {
      continue;
    }

    // assign state interfaces to the controller
    auto state_interface_config = controller->state_interface_configuration();
    // default to controller_interface::configuration_type::NONE
    std::vector<std::string> state_interface_names = {};
    if (state_interface_config.type == controller_interface::interface_configuration_type::ALL)
    {
      state_interface_names = resource_manager_->available_state_interfaces();
    }
    if (
      state_interface_config.type == controller_interface::interface_configuration_type::INDIVIDUAL)
    {
      state_interface_names = state_interface_config.names;
    }
    std::vector<hardware_interface::LoanedStateInterface> state_loans;
    state_loans.reserve(state_interface_names.size());
    for (const auto & state_interface : state_interface_names)
    {
      try
      {
        state_loans.emplace_back(resource_manager_->claim_state_interface(state_interface));
      }
      catch (const std::exception & e)
      {
        RCLCPP_ERROR(get_logger(), "Can't activate controller '%s': %s", request.c_str(), e.what());
        assignment_successful = false;
        break;
      }
    }
    // something went wrong during state interfaces, go skip the controller
    if (!assignment_successful)
    {
      continue;
    }
    controller->assign_interfaces(std::move(command_loans), std::move(state_loans));

    const auto new_state = controller->get_node()->activate();
    if (new_state.id() != lifecycle_msgs::msg::State::PRIMARY_STATE_ACTIVE)
    {
      RCLCPP_ERROR(
        get_logger(),
        "After activation, controller '%s' is in state '%s' (%d), expected '%s' (%d).",
        controller->get_node()->get_name(), new_state.label().c_str(), new_state.id(),
        hardware_interface::lifecycle_state_names::ACTIVE,
        lifecycle_msgs::msg::State::PRIMARY_STATE_ACTIVE);
    }
  }
  // All controllers activated, switching done
  switch_params_.do_switch = false;
}

void ControllerManager::activate_controllers_asap()
{
  //  https://github.com/ros-controls/ros2_control/issues/263
  activate_controllers();
}

void ControllerManager::list_controllers_srv_cb(
  const std::shared_ptr<controller_manager_msgs::srv::ListControllers::Request>,
  std::shared_ptr<controller_manager_msgs::srv::ListControllers::Response> response)
{
  // lock services
  RCLCPP_DEBUG(get_logger(), "list controller service called");
  std::lock_guard<std::mutex> services_guard(services_lock_);
  RCLCPP_DEBUG(get_logger(), "list controller service locked");

  // lock controllers
  std::lock_guard<std::recursive_mutex> guard(rt_controllers_wrapper_.controllers_lock_);
  const std::vector<ControllerSpec> & controllers = rt_controllers_wrapper_.get_updated_list(guard);
  // create helper containers to create chained controller connections
  std::unordered_map<std::string, std::vector<std::string>> controller_chain_interface_map;
  std::unordered_map<std::string, std::set<std::string>> controller_chain_map;
  std::vector<size_t> chained_controller_indices;
  for (size_t i = 0; i < controllers.size(); ++i)
  {
    controller_chain_map[controllers[i].info.name] = {};
  }

  response->controller.reserve(controllers.size());
  for (size_t i = 0; i < controllers.size(); ++i)
  {
    controller_manager_msgs::msg::ControllerState controller_state;

    controller_state.name = controllers[i].info.name;
    controller_state.type = controllers[i].info.type;
    controller_state.claimed_interfaces = controllers[i].info.claimed_interfaces;
    controller_state.state = controllers[i].c->get_state().label();
    controller_state.is_chainable = controllers[i].c->is_chainable();
    controller_state.is_chained = controllers[i].c->is_in_chained_mode();

    // Get information about interfaces if controller are in 'inactive' or 'active' state
    if (is_controller_active(controllers[i].c) || is_controller_inactive(controllers[i].c))
    {
      auto command_interface_config = controllers[i].c->command_interface_configuration();
      if (command_interface_config.type == controller_interface::interface_configuration_type::ALL)
      {
        controller_state.required_command_interfaces = resource_manager_->command_interface_keys();
      }
      else if (
        command_interface_config.type ==
        controller_interface::interface_configuration_type::INDIVIDUAL)
      {
        controller_state.required_command_interfaces = command_interface_config.names;
      }

      auto state_interface_config = controllers[i].c->state_interface_configuration();
      if (state_interface_config.type == controller_interface::interface_configuration_type::ALL)
      {
        controller_state.required_state_interfaces = resource_manager_->state_interface_keys();
      }
      else if (
        state_interface_config.type ==
        controller_interface::interface_configuration_type::INDIVIDUAL)
      {
        controller_state.required_state_interfaces = state_interface_config.names;
      }
      // check for chained interfaces
      for (const auto & interface : controller_state.required_command_interfaces)
      {
        auto prefix_interface_type_pair = split_command_interface(interface);
        auto prefix = prefix_interface_type_pair.first;
        auto interface_type = prefix_interface_type_pair.second;
        if (controller_chain_map.find(prefix) != controller_chain_map.end())
        {
          controller_chain_map[controller_state.name].insert(prefix);
          controller_chain_interface_map[controller_state.name].push_back(interface_type);
        }
      }
      // check reference interfaces only if controller is inactive or active
      if (controllers[i].c->is_chainable())
      {
        auto references =
          resource_manager_->get_controller_reference_interface_names(controllers[i].info.name);
        controller_state.reference_interfaces.reserve(references.size());
        for (const auto & reference : references)
        {
          const std::string prefix_name = controllers[i].c->get_node()->get_name();
          const std::string interface_name = reference.substr(prefix_name.size() + 1);
          controller_state.reference_interfaces.push_back(interface_name);
        }
      }
    }
    response->controller.push_back(controller_state);
    // keep track of controllers that are part of a chain
    if (
      !controller_chain_interface_map[controller_state.name].empty() ||
      controllers[i].c->is_chainable())
    {
      chained_controller_indices.push_back(i);
    }
  }

  // create chain connections for all controllers in a chain
  for (const auto & index : chained_controller_indices)
  {
    auto & controller_state = response->controller[index];
    auto chained_set = controller_chain_map[controller_state.name];
    for (const auto & chained_name : chained_set)
    {
      controller_manager_msgs::msg::ChainConnection connection;
      connection.name = chained_name;
      connection.reference_interfaces = controller_chain_interface_map[controller_state.name];
      controller_state.chain_connections.push_back(connection);
    }
  }

  RCLCPP_DEBUG(get_logger(), "list controller service finished");
}

void ControllerManager::list_controller_types_srv_cb(
  const std::shared_ptr<controller_manager_msgs::srv::ListControllerTypes::Request>,
  std::shared_ptr<controller_manager_msgs::srv::ListControllerTypes::Response> response)
{
  // lock services
  RCLCPP_DEBUG(get_logger(), "list types service called");
  std::lock_guard<std::mutex> guard(services_lock_);
  RCLCPP_DEBUG(get_logger(), "list types service locked");

  auto cur_types = loader_->getDeclaredClasses();
  for (const auto & cur_type : cur_types)
  {
    response->types.push_back(cur_type);
    response->base_classes.push_back(kControllerInterfaceClassName);
    RCLCPP_DEBUG(get_logger(), "%s", cur_type.c_str());
  }
  cur_types = chainable_loader_->getDeclaredClasses();
  for (const auto & cur_type : cur_types)
  {
    response->types.push_back(cur_type);
    response->base_classes.push_back(kChainableControllerInterfaceClassName);
    RCLCPP_DEBUG(get_logger(), "%s", cur_type.c_str());
  }

  RCLCPP_DEBUG(get_logger(), "list types service finished");
}

void ControllerManager::load_controller_service_cb(
  const std::shared_ptr<controller_manager_msgs::srv::LoadController::Request> request,
  std::shared_ptr<controller_manager_msgs::srv::LoadController::Response> response)
{
  // lock services
  RCLCPP_DEBUG(get_logger(), "loading service called for controller '%s' ", request->name.c_str());
  std::lock_guard<std::mutex> guard(services_lock_);
  RCLCPP_DEBUG(get_logger(), "loading service locked");

  response->ok = load_controller(request->name).get() != nullptr;

  RCLCPP_DEBUG(
    get_logger(), "loading service finished for controller '%s' ", request->name.c_str());
}

void ControllerManager::configure_controller_service_cb(
  const std::shared_ptr<controller_manager_msgs::srv::ConfigureController::Request> request,
  std::shared_ptr<controller_manager_msgs::srv::ConfigureController::Response> response)
{
  // lock services
  RCLCPP_DEBUG(
    get_logger(), "configuring service called for controller '%s' ", request->name.c_str());
  std::lock_guard<std::mutex> guard(services_lock_);
  RCLCPP_DEBUG(get_logger(), "configuring service locked");

  response->ok = configure_controller(request->name) == controller_interface::return_type::OK;

  RCLCPP_DEBUG(
    get_logger(), "configuring service finished for controller '%s' ", request->name.c_str());
}

void ControllerManager::reload_controller_libraries_service_cb(
  const std::shared_ptr<controller_manager_msgs::srv::ReloadControllerLibraries::Request> request,
  std::shared_ptr<controller_manager_msgs::srv::ReloadControllerLibraries::Response> response)
{
  // lock services
  RCLCPP_DEBUG(get_logger(), "reload libraries service called");
  std::lock_guard<std::mutex> guard(services_lock_);
  RCLCPP_DEBUG(get_logger(), "reload libraries service locked");

  // only reload libraries if no controllers are active
  std::vector<std::string> loaded_controllers, active_controllers;
  loaded_controllers = get_controller_names();
  {
    // lock controllers
    std::lock_guard<std::recursive_mutex> guard(rt_controllers_wrapper_.controllers_lock_);
    for (const auto & controller : rt_controllers_wrapper_.get_updated_list(guard))
    {
      if (is_controller_active(*controller.c))
      {
        active_controllers.push_back(controller.info.name);
      }
    }
  }
  if (!active_controllers.empty() && !request->force_kill)
  {
    RCLCPP_ERROR(
      get_logger(),
      "Controller manager: Cannot reload controller libraries because"
      " there are still %i active controllers",
      (int)active_controllers.size());
    response->ok = false;
    return;
  }

  // stop active controllers if requested
  if (!loaded_controllers.empty())
  {
    RCLCPP_INFO(get_logger(), "Controller manager: Stopping all active controllers");
    std::vector<std::string> empty;
    if (
      switch_controller(
        empty, active_controllers,
        controller_manager_msgs::srv::SwitchController::Request::BEST_EFFORT) !=
      controller_interface::return_type::OK)
    {
      RCLCPP_ERROR(
        get_logger(),
        "Controller manager: Cannot reload controller libraries because failed to stop "
        "active controllers");
      response->ok = false;
      return;
    }
    for (const auto & controller : loaded_controllers)
    {
      if (unload_controller(controller) != controller_interface::return_type::OK)
      {
        RCLCPP_ERROR(
          get_logger(),
          "Controller manager: Cannot reload controller libraries because "
          "failed to unload controller '%s'",
          controller.c_str());
        response->ok = false;
        return;
      }
    }
    loaded_controllers = get_controller_names();
  }
  assert(loaded_controllers.empty());

  // Force a reload on all the PluginLoaders (internally, this recreates the plugin loaders)
  loader_ = std::make_shared<pluginlib::ClassLoader<controller_interface::ControllerInterface>>(
    kControllerInterfaceNamespace, kControllerInterfaceClassName);
  chainable_loader_ =
    std::make_shared<pluginlib::ClassLoader<controller_interface::ChainableControllerInterface>>(
      kControllerInterfaceNamespace, kChainableControllerInterfaceClassName);
  RCLCPP_INFO(
    get_logger(), "Controller manager: reloaded controller libraries for '%s'",
    kControllerInterfaceNamespace);

  response->ok = true;

  RCLCPP_DEBUG(get_logger(), "reload libraries service finished");
}

void ControllerManager::switch_controller_service_cb(
  const std::shared_ptr<controller_manager_msgs::srv::SwitchController::Request> request,
  std::shared_ptr<controller_manager_msgs::srv::SwitchController::Response> response)
{
  // lock services
  RCLCPP_DEBUG(get_logger(), "switching service called");
  std::lock_guard<std::mutex> guard(services_lock_);
  RCLCPP_DEBUG(get_logger(), "switching service locked");

  //   response->ok = switch_controller(
  //     request->activate_controllers, request->deactivate_controllers, request->strictness,
  //     request->activate_asap, request->timeout) == controller_interface::return_type::OK;
  // TODO(destogl): remove this after deprecated fields are removed from service and use the
  // commented three lines above
  // BEGIN: remove when deprecated removed
  auto activate_controllers = request->activate_controllers;
  auto deactivate_controllers = request->deactivate_controllers;

  if (!request->start_controllers.empty())
  {
    RCLCPP_WARN(
      get_logger(),
      "'start_controllers' field is deprecated, use 'activate_controllers' field instead!");
    activate_controllers.insert(
      activate_controllers.end(), request->start_controllers.begin(),
      request->start_controllers.end());
  }
  if (!request->stop_controllers.empty())
  {
    RCLCPP_WARN(
      get_logger(),
      "'stop_controllers' field is deprecated, use 'deactivate_controllers' field instead!");
    deactivate_controllers.insert(
      deactivate_controllers.end(), request->stop_controllers.begin(),
      request->stop_controllers.end());
  }

  auto activate_asap = request->activate_asap;
  if (request->start_asap)
  {
    RCLCPP_WARN(
      get_logger(), "'start_asap' field is deprecated, use 'activate_asap' field instead!");
    activate_asap = request->start_asap;
  }

  response->ok = switch_controller(
                   activate_controllers, deactivate_controllers, request->strictness, activate_asap,
                   request->timeout) == controller_interface::return_type::OK;
  // END: remove when deprecated removed

  RCLCPP_DEBUG(get_logger(), "switching service finished");
}

void ControllerManager::unload_controller_service_cb(
  const std::shared_ptr<controller_manager_msgs::srv::UnloadController::Request> request,
  std::shared_ptr<controller_manager_msgs::srv::UnloadController::Response> response)
{
  // lock services
  RCLCPP_DEBUG(
    get_logger(), "unloading service called for controller '%s' ", request->name.c_str());
  std::lock_guard<std::mutex> guard(services_lock_);
  RCLCPP_DEBUG(get_logger(), "unloading service locked");

  response->ok = unload_controller(request->name) == controller_interface::return_type::OK;

  RCLCPP_DEBUG(
    get_logger(), "unloading service finished for controller '%s' ", request->name.c_str());
}

void ControllerManager::list_hardware_components_srv_cb(
  const std::shared_ptr<controller_manager_msgs::srv::ListHardwareComponents::Request>,
  std::shared_ptr<controller_manager_msgs::srv::ListHardwareComponents::Response> response)
{
  RCLCPP_DEBUG(get_logger(), "list hardware components service called");
  std::lock_guard<std::mutex> guard(services_lock_);
  RCLCPP_DEBUG(get_logger(), "list hardware components service locked");

  auto hw_components_info = resource_manager_->get_components_status();

  response->component.reserve(hw_components_info.size());

  for (const auto & [component_name, component_info] : hw_components_info)
  {
    auto component = controller_manager_msgs::msg::HardwareComponentState();
    component.name = component_name;
    component.type = component_info.type;
    component.class_type = component_info.class_type;
    component.state.id = component_info.state.id();
    component.state.label = component_info.state.label();

    component.command_interfaces.reserve(component_info.command_interfaces.size());
    for (const auto & interface : component_info.command_interfaces)
    {
      controller_manager_msgs::msg::HardwareInterface hwi;
      hwi.name = interface;
      hwi.is_available = resource_manager_->command_interface_is_available(interface);
      hwi.is_claimed = resource_manager_->command_interface_is_claimed(interface);
      component.command_interfaces.push_back(hwi);
    }

    component.state_interfaces.reserve(component_info.state_interfaces.size());
    for (const auto & interface : component_info.state_interfaces)
    {
      controller_manager_msgs::msg::HardwareInterface hwi;
      hwi.name = interface;
      hwi.is_available = resource_manager_->state_interface_is_available(interface);
      hwi.is_claimed = false;
      component.state_interfaces.push_back(hwi);
    }

    response->component.push_back(component);
  }

  RCLCPP_DEBUG(get_logger(), "list hardware components service finished");
}

void ControllerManager::list_hardware_interfaces_srv_cb(
  const std::shared_ptr<controller_manager_msgs::srv::ListHardwareInterfaces::Request>,
  std::shared_ptr<controller_manager_msgs::srv::ListHardwareInterfaces::Response> response)
{
  RCLCPP_DEBUG(get_logger(), "list hardware interfaces service called");
  std::lock_guard<std::mutex> guard(services_lock_);
  RCLCPP_DEBUG(get_logger(), "list hardware interfaces service locked");

  auto state_interface_names = resource_manager_->state_interface_keys();
  for (const auto & state_interface_name : state_interface_names)
  {
    controller_manager_msgs::msg::HardwareInterface hwi;
    hwi.name = state_interface_name;
    hwi.is_available = resource_manager_->state_interface_is_available(state_interface_name);
    hwi.is_claimed = false;
    response->state_interfaces.push_back(hwi);
  }
  auto command_interface_names = resource_manager_->command_interface_keys();
  for (const auto & command_interface_name : command_interface_names)
  {
    controller_manager_msgs::msg::HardwareInterface hwi;
    hwi.name = command_interface_name;
    hwi.is_available = resource_manager_->command_interface_is_available(command_interface_name);
    hwi.is_claimed = resource_manager_->command_interface_is_claimed(command_interface_name);
    response->command_interfaces.push_back(hwi);
  }

  RCLCPP_DEBUG(get_logger(), "list hardware interfaces service finished");
}

void ControllerManager::set_hardware_component_state_srv_cb(
  const std::shared_ptr<controller_manager_msgs::srv::SetHardwareComponentState::Request> request,
  std::shared_ptr<controller_manager_msgs::srv::SetHardwareComponentState::Response> response)
{
  RCLCPP_DEBUG(get_logger(), "set hardware component state service called");
  std::lock_guard<std::mutex> guard(services_lock_);
  RCLCPP_DEBUG(get_logger(), "set hardware component state service locked");

  RCLCPP_DEBUG(get_logger(), "set hardware component state '%s'", request->name.c_str());

  auto hw_components_info = resource_manager_->get_components_status();
  if (hw_components_info.find(request->name) != hw_components_info.end())
  {
    rclcpp_lifecycle::State target_state(
      request->target_state.id,
      // the ternary operator is needed because label in State constructor cannot be an empty string
      request->target_state.label.empty() ? "-" : request->target_state.label);
    response->ok =
      (resource_manager_->set_component_state(request->name, target_state) ==
       hardware_interface::return_type::OK);
    hw_components_info = resource_manager_->get_components_status();
    response->state.id = hw_components_info[request->name].state.id();
    response->state.label = hw_components_info[request->name].state.label();
  }
  else
  {
    RCLCPP_ERROR(
      get_logger(), "hardware component with name '%s' does not exist", request->name.c_str());
    response->ok = false;
  }

  RCLCPP_DEBUG(get_logger(), "set hardware component state service finished");
}

std::vector<std::string> ControllerManager::get_controller_names()
{
  std::vector<std::string> names;

  // lock controllers
  std::lock_guard<std::recursive_mutex> guard(rt_controllers_wrapper_.controllers_lock_);
  for (const auto & controller : rt_controllers_wrapper_.get_updated_list(guard))
  {
    names.push_back(controller.info.name);
  }
  return names;
}

void ControllerManager::read(const rclcpp::Time & time, const rclcpp::Duration & period)
{
  resource_manager_->read(time, period);
}

controller_interface::return_type ControllerManager::update(
  const rclcpp::Time & time, const rclcpp::Duration & period)
{
  std::vector<ControllerSpec> & rt_controller_list =
    rt_controllers_wrapper_.update_and_get_used_by_rt_list();

  auto ret = controller_interface::return_type::OK;
  ++update_loop_counter_;
  update_loop_counter_ %= update_rate_;

  for (auto loaded_controller : rt_controller_list)
  {
    // TODO(v-lopez) we could cache this information
    // https://github.com/ros-controls/ros2_control/issues/153
    if (is_controller_active(*loaded_controller.c))
    {
      const auto controller_update_rate = loaded_controller.c->get_update_rate();
      const auto controller_update_factor =
        (controller_update_rate == 0) || (controller_update_rate >= update_rate_)
          ? 1u
          : update_rate_ / controller_update_rate;

      bool controller_go = ((update_loop_counter_ % controller_update_factor) == 0);
      RCLCPP_DEBUG(
        get_logger(), "update_loop_counter: '%d ' controller_go: '%s ' controller_name: '%s '",
        update_loop_counter_, controller_go ? "True" : "False",
        loaded_controller.info.name.c_str());

      if (controller_go)
      {
        auto controller_ret = loaded_controller.c->update(
          time, (controller_update_factor != 1u)
                  ? rclcpp::Duration::from_seconds(1.0 / controller_update_rate)
                  : period);

        if (controller_ret != controller_interface::return_type::OK)
        {
          ret = controller_ret;
        }
      }
    }
  }

  // there are controllers to (de)activate
  if (switch_params_.do_switch)
  {
    manage_switch();
  }

  return ret;
}

void ControllerManager::write(const rclcpp::Time & time, const rclcpp::Duration & period)
{
  resource_manager_->write(time, period);
}

std::vector<ControllerSpec> &
ControllerManager::RTControllerListWrapper::update_and_get_used_by_rt_list()
{
  used_by_realtime_controllers_index_ = updated_controllers_index_;
  return controllers_lists_[used_by_realtime_controllers_index_];
}

std::vector<ControllerSpec> & ControllerManager::RTControllerListWrapper::get_unused_list(
  const std::lock_guard<std::recursive_mutex> &)
{
  if (!controllers_lock_.try_lock())
  {
    throw std::runtime_error("controllers_lock_ not owned by thread");
  }
  controllers_lock_.unlock();
  // Get the index to the outdated controller list
  int free_controllers_list = get_other_list(updated_controllers_index_);

  // Wait until the outdated controller list is not being used by the realtime thread
  wait_until_rt_not_using(free_controllers_list);
  return controllers_lists_[free_controllers_list];
}

const std::vector<ControllerSpec> & ControllerManager::RTControllerListWrapper::get_updated_list(
  const std::lock_guard<std::recursive_mutex> &) const
{
  if (!controllers_lock_.try_lock())
  {
    throw std::runtime_error("controllers_lock_ not owned by thread");
  }
  controllers_lock_.unlock();
  return controllers_lists_[updated_controllers_index_];
}

void ControllerManager::RTControllerListWrapper::switch_updated_list(
  const std::lock_guard<std::recursive_mutex> &)
{
  if (!controllers_lock_.try_lock())
  {
    throw std::runtime_error("controllers_lock_ not owned by thread");
  }
  controllers_lock_.unlock();
  int former_current_controllers_list_ = updated_controllers_index_;
  updated_controllers_index_ = get_other_list(former_current_controllers_list_);
  wait_until_rt_not_using(former_current_controllers_list_);
}

int ControllerManager::RTControllerListWrapper::get_other_list(int index) const
{
  return (index + 1) % 2;
}

void ControllerManager::RTControllerListWrapper::wait_until_rt_not_using(
  int index, std::chrono::microseconds sleep_period) const
{
  while (used_by_realtime_controllers_index_ == index)
  {
    if (!rclcpp::ok())
    {
      throw std::runtime_error("rclcpp interrupted");
    }
    std::this_thread::sleep_for(sleep_period);
  }
}

std::pair<std::string, std::string> ControllerManager::split_command_interface(
  const std::string & command_interface)
{
  auto index = command_interface.find('/');
  auto prefix = command_interface.substr(0, index);
  auto interface_type = command_interface.substr(index + 1, command_interface.size() - 1);
  return {prefix, interface_type};
}

unsigned int ControllerManager::get_update_rate() const { return update_rate_; }

void ControllerManager::propagate_deactivation_of_chained_mode(
  const std::vector<ControllerSpec> & controllers)
{
  for (const auto & controller : controllers)
  {
    // get pointers to places in deactivate and activate lists ((de)activate lists have changed)
    auto deactivate_list_it =
      std::find(deactivate_request_.begin(), deactivate_request_.end(), controller.info.name);

    if (deactivate_list_it != deactivate_request_.end())
    {
      // if controller is not active then skip adding following-controllers to "from" chained mode
      // request
      if (!is_controller_active(controller.c))
      {
        RCLCPP_DEBUG(
          get_logger(),
          "Controller with name '%s' can not be deactivated since is not active. "
          "The controller will be removed from the list later."
          "Skipping adding following controllers to 'from' chained mode request.",
          controller.info.name.c_str());
        break;
      }

      for (const auto & cmd_itf_name : controller.c->command_interface_configuration().names)
      {
        // controller that 'cmd_tf_name' belongs to
        ControllersListIterator following_ctrl_it;
        if (command_interface_is_reference_interface_of_controller(
              cmd_itf_name, controllers, following_ctrl_it))
        {
          // currently iterated "controller" is preceding controller --> add following controller
          // with matching interface name to "from" chained mode list (if not already in it)
          if (
            std::find(
              from_chained_mode_request_.begin(), from_chained_mode_request_.end(),
              following_ctrl_it->info.name) == from_chained_mode_request_.end())
          {
            from_chained_mode_request_.push_back(following_ctrl_it->info.name);
            RCLCPP_DEBUG(
              get_logger(), "Adding controller '%s' in 'from chained mode' request.",
              following_ctrl_it->info.name.c_str());
          }
        }
      }
    }
  }
}

controller_interface::return_type ControllerManager::check_following_controllers_for_activate(
  const std::vector<ControllerSpec> & controllers, int strictness,
  const ControllersListIterator controller_it)
{
  // we assume that the controller exists is checked in advance
  RCLCPP_DEBUG(
    get_logger(), "Checking following controllers of preceding controller with name '%s'.",
    controller_it->info.name.c_str());

  for (const auto & cmd_itf_name : controller_it->c->command_interface_configuration().names)
  {
    ControllersListIterator following_ctrl_it;
    // Check if interface if reference interface and following controller exist.
    if (!command_interface_is_reference_interface_of_controller(
          cmd_itf_name, controllers, following_ctrl_it))
    {
      continue;
    }
    // TODO(destogl): performance of this code could be optimized by adding additional lists with
    // controllers that cache if the check has failed and has succeeded. Then the following would be
    // done only once per controller, otherwise in complex scenarios the same controller is checked
    // multiple times

    // check that all following controllers exits, are either: activated, will be activated, or
    // will not be deactivated
    RCLCPP_DEBUG(
      get_logger(), "Checking following controller with name '%s'.",
      following_ctrl_it->info.name.c_str());

    // check if following controller is chainable
    if (!following_ctrl_it->c->is_chainable())
    {
      RCLCPP_WARN(
        get_logger(),
        "No reference interface '%s' exist, since the following controller with name '%s' "
        "is not chainable.",
        cmd_itf_name.c_str(), following_ctrl_it->info.name.c_str());
      return controller_interface::return_type::ERROR;
    }

    if (is_controller_active(following_ctrl_it->c))
    {
      // will following controller be deactivated?
      if (
        std::find(
          deactivate_request_.begin(), deactivate_request_.end(), following_ctrl_it->info.name) !=
        deactivate_request_.end())
      {
        RCLCPP_WARN(
          get_logger(), "The following controller with name '%s' will be deactivated.",
          following_ctrl_it->info.name.c_str());
        return controller_interface::return_type::ERROR;
      }
    }
    // check if following controller will not be activated
    else if (
      std::find(activate_request_.begin(), activate_request_.end(), following_ctrl_it->info.name) ==
      activate_request_.end())
    {
      RCLCPP_WARN(
        get_logger(),
        "The following controller with name '%s' is not active and will not be activated.",
        following_ctrl_it->info.name.c_str());
      return controller_interface::return_type::ERROR;
    }

    // Trigger recursion to check all the following controllers only if they are OK, add this
    // controller update chained mode requests
    if (
      check_following_controllers_for_activate(controllers, strictness, following_ctrl_it) ==
      controller_interface::return_type::ERROR)
    {
      return controller_interface::return_type::ERROR;
    }

    // TODO(destogl): this should be discussed how to it the best - just a placeholder for now
    // else if (strictness ==
    //  controller_manager_msgs::srv::SwitchController::Request::MANIPULATE_CONTROLLERS_CHAIN)
    // {
    // // insert to the begin of activate request list to be activated before preceding controller
    //   activate_request_.insert(activate_request_.begin(), following_ctrl_name);
    // }
    if (!following_ctrl_it->c->is_in_chained_mode())
    {
      auto found_it = std::find(
        to_chained_mode_request_.begin(), to_chained_mode_request_.end(),
        following_ctrl_it->info.name);
      if (found_it == to_chained_mode_request_.end())
      {
        to_chained_mode_request_.push_back(following_ctrl_it->info.name);
        RCLCPP_DEBUG(
          get_logger(), "Adding controller '%s' in 'to chained mode' request.",
          following_ctrl_it->info.name.c_str());
      }
    }
    else
    {
      // Check if following controller is in 'from' chained mode list and remove it, if so
      auto found_it = std::find(
        from_chained_mode_request_.begin(), from_chained_mode_request_.end(),
        following_ctrl_it->info.name);
      if (found_it != from_chained_mode_request_.end())
      {
        from_chained_mode_request_.erase(found_it);
        RCLCPP_DEBUG(
          get_logger(),
          "Removing controller '%s' in 'from chained mode' request because it "
          "should stay in chained mode.",
          following_ctrl_it->info.name.c_str());
      }
    }
  }
  return controller_interface::return_type::OK;
};

controller_interface::return_type ControllerManager::check_preceeding_controllers_for_deactivate(
  const std::vector<ControllerSpec> & controllers, int /*strictness*/,
  const ControllersListIterator controller_it)
{
  // if not chainable no need for any checks
  if (!controller_it->c->is_chainable())
  {
    return controller_interface::return_type::OK;
  }

  if (!controller_it->c->is_in_chained_mode())
  {
    RCLCPP_DEBUG(
      get_logger(),
      "Controller with name '%s' is chainable but not in chained mode. "
      "No need to do any checks of preceding controllers when stopping it.",
      controller_it->info.name.c_str());
    return controller_interface::return_type::OK;
  }

  RCLCPP_DEBUG(
    get_logger(), "Checking preceding controller of following controller with name '%s'.",
    controller_it->info.name.c_str());

  for (const auto & ref_itf_name :
       resource_manager_->get_controller_reference_interface_names(controller_it->info.name))
  {
    std::vector<ControllersListIterator> preceding_controllers_using_ref_itf;

    // TODO(destogl): This data could be cached after configuring controller into a map for faster
    // access here
    for (auto preceding_ctrl_it = controllers.begin(); preceding_ctrl_it != controllers.end();
         ++preceding_ctrl_it)
    {
      const auto preceding_ctrl_cmd_itfs =
        preceding_ctrl_it->c->command_interface_configuration().names;

      // if controller is not preceding go the next one
      if (
        std::find(preceding_ctrl_cmd_itfs.begin(), preceding_ctrl_cmd_itfs.end(), ref_itf_name) ==
        preceding_ctrl_cmd_itfs.end())
      {
        continue;
      }

      // check if preceding controller will be activated
      if (
        is_controller_inactive(preceding_ctrl_it->c) &&
        std::find(
          activate_request_.begin(), activate_request_.end(), preceding_ctrl_it->info.name) !=
          activate_request_.end())
      {
        RCLCPP_WARN(
          get_logger(),
          "Could not deactivate controller with name '%s' because "
          "preceding controller with name '%s' will be activated. ",
          controller_it->info.name.c_str(), preceding_ctrl_it->info.name.c_str());
        return controller_interface::return_type::ERROR;
      }
      // check if preceding controller will not be deactivated
      else if (
        is_controller_active(preceding_ctrl_it->c) &&
        std::find(
          deactivate_request_.begin(), deactivate_request_.end(), preceding_ctrl_it->info.name) ==
          deactivate_request_.end())
      {
        RCLCPP_WARN(
          get_logger(),
          "Could not deactivate controller with name '%s' because "
          "preceding controller with name '%s' is active and will not be deactivated.",
          controller_it->info.name.c_str(), preceding_ctrl_it->info.name.c_str());
        return controller_interface::return_type::ERROR;
      }
      // TODO(destogl): this should be discussed how to it the best - just a placeholder for now
      // else if (
      //  strictness ==
      //  controller_manager_msgs::srv::SwitchController::Request::MANIPULATE_CONTROLLERS_CHAIN)
      // {
      // // insert to the begin of activate request list to be activated before preceding controller
      //   activate_request_.insert(activate_request_.begin(), preceding_ctrl_name);
      // }
    }
  }
  return controller_interface::return_type::OK;
}

bool ControllerManager::controller_sorting(
  const ControllerSpec & ctrl_a, const ControllerSpec & ctrl_b,
  const std::vector<controller_manager::ControllerSpec> & controllers)
{
  // If the neither of the controllers are configured, then return false
  if (!((is_controller_active(ctrl_a.c) || is_controller_inactive(ctrl_a.c)) &&
        (is_controller_active(ctrl_b.c) || is_controller_inactive(ctrl_b.c))))
  {
    if (is_controller_active(ctrl_a.c) || is_controller_inactive(ctrl_a.c)) return true;
    return false;
  }

  const std::vector<std::string> cmd_itfs = ctrl_a.c->command_interface_configuration().names;
  const std::vector<std::string> state_itfs = ctrl_a.c->state_interface_configuration().names;
  if (cmd_itfs.empty() || !ctrl_a.c->is_chainable())
  {
    // The case of the controllers that don't have any command interfaces. For instance,
    // joint_state_broadcaster
    // If the controller b is also under the same condition, then maintain their initial order
    if (ctrl_b.c->command_interface_configuration().names.empty() || !ctrl_b.c->is_chainable())
      return false;
    else
      return true;
  }
  else if (ctrl_b.c->command_interface_configuration().names.empty() || !ctrl_b.c->is_chainable())
  {
    // If only the controller b is a broadcaster or non chainable type , then swap the controllers
    return false;
  }
  else
  {
    auto following_ctrls = get_following_controller_names(ctrl_a.info.name, controllers);
    if (following_ctrls.empty()) return false;
    // If the ctrl_b is any of the following controllers of ctrl_a, then place ctrl_a before ctrl_b
    if (
      std::find(following_ctrls.begin(), following_ctrls.end(), ctrl_b.info.name) !=
      following_ctrls.end())
      return true;
    else
    {
      auto ctrl_a_preceding_ctrls = get_preceding_controller_names(ctrl_a.info.name, controllers);
      // This is to check that the ctrl_b is in the preceding controllers list of ctrl_a - This
      // check is useful when there is a chained controller branching, but they belong to same
      // branch
      if (
        std::find(ctrl_a_preceding_ctrls.begin(), ctrl_a_preceding_ctrls.end(), ctrl_b.info.name) !=
        ctrl_a_preceding_ctrls.end())
      {
        return false;
      }

      // This is to handle the cases where, the parsed ctrl_a and ctrl_b are not directly related
      // but might have a common parent - happens in branched chained controller
      auto ctrl_b_preceding_ctrls = get_preceding_controller_names(ctrl_b.info.name, controllers);
      std::sort(ctrl_a_preceding_ctrls.begin(), ctrl_a_preceding_ctrls.end());
      std::sort(ctrl_b_preceding_ctrls.begin(), ctrl_b_preceding_ctrls.end());
      std::list<std::string> intersection;
      std::set_intersection(
        ctrl_a_preceding_ctrls.begin(), ctrl_a_preceding_ctrls.end(),
        ctrl_b_preceding_ctrls.begin(), ctrl_b_preceding_ctrls.end(),
        std::back_inserter(intersection));
      if (!intersection.empty())
      {
        // If there is an intersection, then there is a common parent controller for both ctrl_a and
        // ctrl_b
        return true;
      }

      // If there is no common parent, then they belong to 2 different sets
      auto following_ctrls_b = get_following_controller_names(ctrl_b.info.name, controllers);
      if (following_ctrls_b.empty()) return true;
      auto find_first_element = [&](const auto & controllers_list)
      {
        auto it = std::find_if(
          controllers.begin(), controllers.end(),
          std::bind(controller_name_compare, std::placeholders::_1, controllers_list.back()));
        if (it != controllers.end())
        {
          int dist = std::distance(controllers.begin(), it);
          return dist;
        }
      };
      const int ctrl_a_chain_first_controller = find_first_element(following_ctrls);
      const int ctrl_b_chain_first_controller = find_first_element(following_ctrls_b);
      if (ctrl_a_chain_first_controller < ctrl_b_chain_first_controller) return true;
    }

    // If the ctrl_a's state interface is the one exported by the ctrl_b then ctrl_b should be
    // infront of ctrl_a
    // TODO(saikishor): deal with the state interface chaining in the sorting algorithm
    auto state_it = std::find_if(
      state_itfs.begin(), state_itfs.end(),
      [ctrl_b](auto itf)
      {
        auto index = itf.find_first_of('/');
        return ((index != std::string::npos) && (itf.substr(0, index) == ctrl_b.info.name));
      });
    if (state_it != state_itfs.end())
    {
      return false;
    }

    // The rest of the cases, basically end up at the end of the list
    return false;
  }
};

}  // namespace controller_manager<|MERGE_RESOLUTION|>--- conflicted
+++ resolved
@@ -404,15 +404,14 @@
       State::PRIMARY_STATE_UNCONFIGURED, hardware_interface::lifecycle_state_names::UNCONFIGURED));
 
   // inactive (configured)
-  // BEGIN: Keep old functionality on for backwards compatibility (Remove at the end of 2023)
+  // BEGIN: Keep old functionality on for backwards compatibility
   std::vector<std::string> configure_components_on_start = std::vector<std::string>({});
-<<<<<<< HEAD
   get_parameter("configure_components_on_start", configure_components_on_start);
   if (!configure_components_on_start.empty())
   {
     RCLCPP_WARN(
       get_logger(),
-      "Parameter 'configure_components_on_start' is deprecated. "
+      "[Deprecated]: Parameter 'configure_components_on_start' is deprecated. "
       "Use 'hardware_interface_state_after_start.inactive' instead, to set component's initial "
       "state to 'inactive'. Don't use this parameters in combination with the new "
       "'hardware_interface_state_after_start' parameter structure.");
@@ -428,43 +427,18 @@
       "hardware_components_initial_state.inactive",
       rclcpp_lifecycle::State(
         State::PRIMARY_STATE_INACTIVE, hardware_interface::lifecycle_state_names::INACTIVE));
-=======
-  if (get_parameter("configure_components_on_start", configure_components_on_start))
-  {
-    RCLCPP_WARN_STREAM(
-      get_logger(),
-      "[Deprecated]: Usage of parameter \"activate_components_on_start\" is deprecated. Use "
-      "hardware_spawner instead.");
-    rclcpp_lifecycle::State inactive_state(
-      State::PRIMARY_STATE_INACTIVE, hardware_interface::lifecycle_state_names::INACTIVE);
-    for (const auto & component : configure_components_on_start)
-    {
-      resource_manager_->set_component_state(component, inactive_state);
-    }
->>>>>>> 506887fb
-  }
-
-  // BEGIN: Keep old functionality on for backwards compatibility (Remove at the end of 2023)
+  }
+
+  // BEGIN: Keep old functionality on for backwards compatibility
   std::vector<std::string> activate_components_on_start = std::vector<std::string>({});
-<<<<<<< HEAD
   get_parameter("activate_components_on_start", activate_components_on_start);
-  rclcpp_lifecycle::State active_state(
-    State::PRIMARY_STATE_ACTIVE, hardware_interface::lifecycle_state_names::ACTIVE);
   if (!activate_components_on_start.empty())
   {
     RCLCPP_WARN(
       get_logger(),
-      "Parameter 'activate_components_on_start' is deprecated. "
+      "[Deprecated]: Parameter 'activate_components_on_start' is deprecated. "
       "Components are activated per default. Don't use this parameters in combination with the new "
-      "'hardware_interface_state_after_start' parameter structure.");
-=======
-  if (get_parameter("activate_components_on_start", activate_components_on_start))
-  {
-    RCLCPP_WARN_STREAM(
-      get_logger(),
-      "[Deprecated]: Usage of parameter \"activate_components_on_start\" is deprecated. Use "
-      "hardware_spawner instead.");
->>>>>>> 506887fb
+      "'hardware_components_initial_state' parameter structure.");
     rclcpp_lifecycle::State active_state(
       State::PRIMARY_STATE_ACTIVE, hardware_interface::lifecycle_state_names::ACTIVE);
     for (const auto & component : activate_components_on_start)
@@ -472,7 +446,6 @@
       resource_manager_->set_component_state(component, active_state);
     }
   }
-<<<<<<< HEAD
   // END: Keep old functionality on humble for backwards compatibility (Remove at the end of 2023)
   else
   {
@@ -483,17 +456,6 @@
         State::PRIMARY_STATE_ACTIVE, hardware_interface::lifecycle_state_names::ACTIVE);
       resource_manager_->set_component_state(component, active_state);
     }
-=======
-  // if both parameter are empty or non-existing preserve behavior where all components are
-  // activated per default
-  if (configure_components_on_start.empty() && activate_components_on_start.empty())
-  {
-    RCLCPP_WARN_STREAM(
-      get_logger(),
-      "[Deprecated]: Automatic activation of all hardware components will not be supported in the "
-      "future anymore. Use hardware_spawner instead.");
-    resource_manager_->activate_all_components();
->>>>>>> 506887fb
   }
 }
 
