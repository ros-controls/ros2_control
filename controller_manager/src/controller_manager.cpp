--- conflicted
+++ resolved
@@ -380,107 +380,9 @@
   // Get all components and if they are not defined in parameters activate them automatically
   auto components_to_activate = resource_manager_->get_components_status();
 
-  // Get all components and if they are not defined in parameters activate them automatically
-  auto components_to_activate = resource_manager_->get_components_status();
-
   using lifecycle_msgs::msg::State;
 
   auto set_components_to_state =
-<<<<<<< HEAD
-    [&](const std::string & parameter_name, rclcpp_lifecycle::State state)
-  {
-    std::vector<std::string> components_to_set = std::vector<std::string>({});
-    if (get_parameter(parameter_name, components_to_set))
-    {
-      for (const auto & component : components_to_set)
-      {
-        if (components_to_activate.find(component) == components_to_activate.end())
-        {
-          if (state.id() == State::PRIMARY_STATE_UNKNOWN)
-          {
-            RCLCPP_WARN(
-              get_logger(),
-              "Hardware component '%s' is unknown, but defined to not be initial loaded. "
-              "Please check the parameters of Controller Manager.",
-              component.c_str());
-          }
-          else
-          {
-            RCLCPP_WARN(
-              get_logger(), "Hardware component '%s' is unknown, therefore not set in '%s' state.",
-              component.c_str(), state.label().c_str());
-          }
-        }
-        else
-        {
-          // if state is not set then component should not be loaded
-          if (state.id() == State::PRIMARY_STATE_UNKNOWN)
-          {
-            RCLCPP_INFO(
-              get_logger(), "Known component '%s' will not be loaded.", component.c_str());
-          }
-          else
-          {
-            RCLCPP_INFO(
-              get_logger(), "Setting component '%s' to '%s' state.", component.c_str(),
-              state.label().c_str());
-            resource_manager_->set_component_state(component, state);
-          }
-          components_to_activate.erase(component);
-        }
-      }
-    }
-  };
-
-  // not loaded
-  set_components_to_state(
-    "hardware_components_initial_state.not_loaded", rclcpp_lifecycle::State());
-
-  // unconfigured (loaded only)
-  set_components_to_state(
-    "hardware_components_initial_state.unconfigured",
-    rclcpp_lifecycle::State(
-      State::PRIMARY_STATE_UNCONFIGURED, hardware_interface::lifecycle_state_names::UNCONFIGURED));
-
-  // inactive (configured)
-  // BEGIN: Keep old functionality on for backwards compatibility (Remove at the end of 2023)
-  std::vector<std::string> configure_components_on_start = std::vector<std::string>({});
-  get_parameter("configure_components_on_start", configure_components_on_start);
-  if (!configure_components_on_start.empty())
-  {
-    RCLCPP_WARN(
-      get_logger(),
-      "Parameter 'configure_components_on_start' is deprecated. "
-      "Use 'hardware_interface_state_after_start.inactive' instead, to set component's initial "
-      "state to 'inactive'. Don't use this parameters in combination with the new "
-      "'hardware_interface_state_after_start' parameter structure.");
-    set_components_to_state(
-      "configure_components_on_start",
-      rclcpp_lifecycle::State(
-        State::PRIMARY_STATE_INACTIVE, hardware_interface::lifecycle_state_names::INACTIVE));
-  }
-  // END: Keep old functionality on humble backwards compatibility (Remove at the end of 2023)
-  else
-  {
-    set_components_to_state(
-      "hardware_components_initial_state.inactive",
-      rclcpp_lifecycle::State(
-        State::PRIMARY_STATE_INACTIVE, hardware_interface::lifecycle_state_names::INACTIVE));
-  }
-
-  // BEGIN: Keep old functionality on for backwards compatibility (Remove at the end of 2023)
-  std::vector<std::string> activate_components_on_start = std::vector<std::string>({});
-  get_parameter("activate_components_on_start", activate_components_on_start);
-  rclcpp_lifecycle::State active_state(
-    State::PRIMARY_STATE_ACTIVE, hardware_interface::lifecycle_state_names::ACTIVE);
-  if (!activate_components_on_start.empty())
-  {
-    RCLCPP_WARN(
-      get_logger(),
-      "Parameter 'activate_components_on_start' is deprecated. "
-      "Components are activated per default. Don't use this parameters in combination with the new "
-      "'hardware_interface_state_after_start' parameter structure.");
-=======
     [&](const std::vector<std::string> & components_to_set, rclcpp_lifecycle::State state)
   {
     for (const auto & component : components_to_set)
@@ -517,6 +419,23 @@
   {
     *params_ = cm_param_listener_->get_params();
   }
+    
+  // not-loaded
+  for (const auto & component : params_->hardware_components_initial_state.not_loaded)
+  {
+    if (components_to_activate.find(component) == components_to_activate.end())
+    {
+      RCLCPP_WARN(
+        get_logger(), "Hardware component '%s' is unknown, therefore cannot be exclueded from loading.",
+        component.c_str());
+    }
+    else
+    {
+      RCLCPP_INFO(
+        get_logger(), "Excluding component '%s' from loading.", component.c_str());
+      components_to_activate.erase(component);
+    }
+  }
 
   // unconfigured (loaded only)
   set_components_to_state(
@@ -531,9 +450,9 @@
       State::PRIMARY_STATE_INACTIVE, hardware_interface::lifecycle_state_names::INACTIVE));
 
   // activate all other components
-  for (const auto & [component, state] : components_to_activate)
-  {
->>>>>>> ecfdfc76
+  for (const auto & [component, state] : 
+      )
+  {
     rclcpp_lifecycle::State active_state(
       State::PRIMARY_STATE_ACTIVE, hardware_interface::lifecycle_state_names::ACTIVE);
     if (
@@ -545,21 +464,7 @@
         active_state.label());
     }
   }
-<<<<<<< HEAD
-  // END: Keep old functionality on humble backwards compatibility (Remove at the end of 2023)
-  else
-  {
-    // activate all other components
-    for (const auto & [component, state] : components_to_activate)
-    {
-      rclcpp_lifecycle::State active_state(
-        State::PRIMARY_STATE_ACTIVE, hardware_interface::lifecycle_state_names::ACTIVE);
-      resource_manager_->set_component_state(component, active_state);
-    }
-  }
-=======
   robot_description_notification_timer_->cancel();
->>>>>>> ecfdfc76
 }
 
 void ControllerManager::init_services()
