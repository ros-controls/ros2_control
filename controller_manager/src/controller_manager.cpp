// Copyright 2020 Open Source Robotics Foundation, Inc.
//
// Licensed under the Apache License, Version 2.0 (the "License");
// you may not use this file except in compliance with the License.
// You may obtain a copy of the License at
//
//     http://www.apache.org/licenses/LICENSE-2.0
//
// Unless required by applicable law or agreed to in writing, software
// distributed under the License is distributed on an "AS IS" BASIS,
// WITHOUT WARRANTIES OR CONDITIONS OF ANY KIND, either express or implied.
// See the License for the specific language governing permissions and
// limitations under the License.

#include "controller_manager/controller_manager.hpp"

#include <fmt/compile.h>

#include <memory>
#include <set>
#include <string>
#include <utility>
#include <vector>

#include "controller_interface/controller_interface_base.hpp"
#include "controller_manager_msgs/msg/hardware_component_state.hpp"
#include "hardware_interface/helpers.hpp"
#include "hardware_interface/introspection.hpp"
#include "hardware_interface/types/lifecycle_state_names.hpp"
#include "lifecycle_msgs/msg/state.hpp"
#include "rcl/arguments.h"
#include "rclcpp/version.h"
#include "rclcpp_lifecycle/state.hpp"

#include "controller_manager/controller_manager_parameters.hpp"

namespace  // utility
{
static constexpr const char * kControllerInterfaceNamespace = "controller_interface";
static constexpr const char * kControllerInterfaceClassName =
  "controller_interface::ControllerInterface";
static constexpr const char * kChainableControllerInterfaceClassName =
  "controller_interface::ChainableControllerInterface";

// Changed services history QoS to keep all so we don't lose any client service calls
// \note The versions conditioning is added here to support the source-compatibility with Humble
#if RCLCPP_VERSION_MAJOR >= 17
rclcpp::QoS qos_services =
  rclcpp::QoS(rclcpp::QoSInitialization(RMW_QOS_POLICY_HISTORY_KEEP_ALL, 1))
    .reliable()
    .durability_volatile();
#else
static const rmw_qos_profile_t qos_services = {
  RMW_QOS_POLICY_HISTORY_KEEP_ALL,
  1,  // message queue depth
  RMW_QOS_POLICY_RELIABILITY_RELIABLE,
  RMW_QOS_POLICY_DURABILITY_VOLATILE,
  RMW_QOS_DEADLINE_DEFAULT,
  RMW_QOS_LIFESPAN_DEFAULT,
  RMW_QOS_POLICY_LIVELINESS_SYSTEM_DEFAULT,
  RMW_QOS_LIVELINESS_LEASE_DURATION_DEFAULT,
  false};
#endif

inline bool is_controller_unconfigured(
  const controller_interface::ControllerInterfaceBase & controller)
{
  return controller.get_lifecycle_state().id() ==
         lifecycle_msgs::msg::State::PRIMARY_STATE_UNCONFIGURED;
}

inline bool is_controller_inactive(const controller_interface::ControllerInterfaceBase & controller)
{
  return controller.get_lifecycle_state().id() ==
         lifecycle_msgs::msg::State::PRIMARY_STATE_INACTIVE;
}

inline bool is_controller_inactive(
  const controller_interface::ControllerInterfaceBaseSharedPtr & controller)
{
  return is_controller_inactive(*controller);
}

inline bool is_controller_active(const controller_interface::ControllerInterfaceBase & controller)
{
  return controller.get_lifecycle_state().id() == lifecycle_msgs::msg::State::PRIMARY_STATE_ACTIVE;
}

inline bool is_controller_active(
  const controller_interface::ControllerInterfaceBaseSharedPtr & controller)
{
  return is_controller_active(*controller);
}

bool controller_name_compare(const controller_manager::ControllerSpec & a, const std::string & name)
{
  return a.info.name == name;
}

/// Checks if an interface belongs to a controller based on its prefix.
/**
 * A State/Command interface can be provided by a controller in which case is called
 * "state/reference" interface. This means that the @interface_name starts with the name of a
 * controller.
 *
 * \param[in] interface_name to be found in the map.
 * \param[in] controllers list of controllers to compare their names to interface's prefix.
 * \param[out] following_controller_it iterator to the following controller that reference interface
 * @interface_name belongs to.
 * \return true if interface has a controller name as prefix, false otherwise.
 */
bool is_interface_a_chained_interface(
  const std::string interface_name,
  const std::vector<controller_manager::ControllerSpec> & controllers,
  controller_manager::ControllersListIterator & following_controller_it)
{
  auto split_pos = interface_name.find_first_of('/');
  if (split_pos == std::string::npos)  // '/' exist in the string (should be always false)
  {
    RCLCPP_FATAL(
      rclcpp::get_logger("ControllerManager::utils"),
      "Character '/', was not find in the interface name '%s'. This should never happen. "
      "Stop the controller manager immediately and restart it.",
      interface_name.c_str());
    throw std::runtime_error("Mismatched interface name. See the FATAL message above.");
  }

  auto interface_prefix = interface_name.substr(0, split_pos);
  following_controller_it = std::find_if(
    controllers.begin(), controllers.end(),
    std::bind(controller_name_compare, std::placeholders::_1, interface_prefix));

  RCLCPP_DEBUG(
    rclcpp::get_logger("ControllerManager::utils"),
    "Deduced interface prefix '%s' - searching for the controller with the same name.",
    interface_prefix.c_str());

  if (following_controller_it == controllers.end())
  {
    RCLCPP_DEBUG(
      rclcpp::get_logger("ControllerManager::utils"),
      "Required interface '%s' with prefix '%s' is not a chain interface.", interface_name.c_str(),
      interface_prefix.c_str());

    return false;
  }
  return true;
}

void controller_chain_spec_cleanup(
  std::unordered_map<std::string, controller_manager::ControllerChainSpec> & ctrl_chain_spec,
  const std::string & controller)
{
  const auto following_controllers = ctrl_chain_spec[controller].following_controllers;
  const auto preceding_controllers = ctrl_chain_spec[controller].preceding_controllers;
  for (const auto & flwg_ctrl : following_controllers)
  {
    if (!ros2_control::remove_item(ctrl_chain_spec[flwg_ctrl].preceding_controllers, controller))
    {
      RCLCPP_ERROR(
        rclcpp::get_logger("ControllerManager::utils"),
        "Controller '%s' is not in the list of preceding controllers of '%s'.", controller.c_str(),
        flwg_ctrl.c_str());
    }
  }
  for (const auto & preced_ctrl : preceding_controllers)
  {
    if (ros2_control::remove_item(ctrl_chain_spec[preced_ctrl].following_controllers, controller))
    {
      RCLCPP_ERROR(
        rclcpp::get_logger("ControllerManager::utils"),
        "Controller '%s' is not in the list of following controllers of '%s'.", controller.c_str(),
        preced_ctrl.c_str());
    }
  }
  ctrl_chain_spec.erase(controller);
}

// Gets the list of active controllers that use the command interface of the given controller
void get_active_controllers_using_command_interfaces_of_controller(
  const std::string & controller_name,
  const std::vector<controller_manager::ControllerSpec> & controllers,
  std::vector<std::string> & controllers_using_command_interfaces)
{
  auto it = std::find_if(
    controllers.begin(), controllers.end(),
    std::bind(controller_name_compare, std::placeholders::_1, controller_name));
  if (it == controllers.end())
  {
    RCLCPP_ERROR(
      rclcpp::get_logger("ControllerManager::utils"),
      "Controller '%s' not found in the list of controllers.", controller_name.c_str());
    return;
  }
  const auto cmd_itfs = it->c->command_interface_configuration().names;
  for (const auto & cmd_itf : cmd_itfs)
  {
    for (const auto & controller : controllers)
    {
      const auto ctrl_cmd_itfs = controller.c->command_interface_configuration().names;
      // check if the controller is active and has the command interface and make sure that it
      // doesn't exist in the list already
      if (
        is_controller_active(controller.c) &&
        std::find(ctrl_cmd_itfs.begin(), ctrl_cmd_itfs.end(), cmd_itf) != ctrl_cmd_itfs.end())
      {
        ros2_control::add_item(controllers_using_command_interfaces, controller.info.name);
      }
    }
  }
}

void extract_command_interfaces_for_controller(
  const controller_manager::ControllerSpec & ctrl,
  const std::unique_ptr<hardware_interface::ResourceManager> & resource_manager,
  std::vector<std::string> & request_interface_list)
{
  auto command_interface_config = ctrl.c->command_interface_configuration();
  std::vector<std::string> command_interface_names = {};
  if (command_interface_config.type == controller_interface::interface_configuration_type::ALL)
  {
    command_interface_names = resource_manager->available_command_interfaces();
  }
  if (
    command_interface_config.type == controller_interface::interface_configuration_type::INDIVIDUAL)
  {
    command_interface_names = command_interface_config.names;
  }
  request_interface_list.insert(
    request_interface_list.end(), command_interface_names.begin(), command_interface_names.end());
}

controller_interface::return_type evaluate_switch_result(
  const std::unique_ptr<hardware_interface::ResourceManager> & resource_manager,
  const std::vector<std::string> & activate_list, const std::vector<std::string> & deactivate_list,
  int strictness, rclcpp::Logger logger,
  std::vector<controller_manager::ControllerSpec> & controllers_spec, std::string & message)
{
  message.clear();
  auto switch_result = controller_interface::return_type::OK;
  std::string unable_to_activate_controllers("");
  std::string unable_to_deactivate_controllers("");
  for (auto & controller : controllers_spec)
  {
    if (is_controller_active(controller.c))
    {
      auto command_interface_config = controller.c->command_interface_configuration();
      if (command_interface_config.type == controller_interface::interface_configuration_type::ALL)
      {
        controller.info.claimed_interfaces = resource_manager->available_command_interfaces();
      }
      if (
        command_interface_config.type ==
        controller_interface::interface_configuration_type::INDIVIDUAL)
      {
        controller.info.claimed_interfaces = command_interface_config.names;
      }
    }
    else
    {
      controller.info.claimed_interfaces.clear();
    }
    if (
      std::find(activate_list.begin(), activate_list.end(), controller.info.name) !=
      activate_list.end())
    {
      if (!is_controller_active(controller.c))
      {
        unable_to_activate_controllers += controller.info.name + " ";
        RCLCPP_ERROR(logger, "Could not activate controller : '%s'", controller.info.name.c_str());
        switch_result = controller_interface::return_type::ERROR;
      }
    }
    /// @note The following is the case of the real controllers that are deactivated and doesn't
    /// include the chained controllers that are deactivated and activated
    if (
      std::find(deactivate_list.begin(), deactivate_list.end(), controller.info.name) !=
        deactivate_list.end() &&
      std::find(activate_list.begin(), activate_list.end(), controller.info.name) ==
        activate_list.end())
    {
      if (is_controller_active(controller.c))
      {
        unable_to_deactivate_controllers += controller.info.name + " ";
        RCLCPP_ERROR(
          logger, "Could not deactivate controller : '%s'", controller.info.name.c_str());
        switch_result = controller_interface::return_type::ERROR;
      }
    }
  }
  if (switch_result != controller_interface::return_type::OK)
  {
    message = "Failed switching controllers.... ";
    RCLCPP_ERROR(logger, "%s", message.c_str());
    if (!unable_to_activate_controllers.empty())
    {
      const std::string error_msg = fmt::format(
        FMT_COMPILE("Unable to activate controllers: [ {} ]"), unable_to_activate_controllers);
      message += "\n" + error_msg;
      RCLCPP_ERROR(logger, "%s", error_msg.c_str());
    }
    if (!unable_to_deactivate_controllers.empty())
    {
      const std::string error_msg = fmt::format(
        FMT_COMPILE("Unable to deactivate controllers: [ {} ]"), unable_to_deactivate_controllers);
      message += "\n" + error_msg;
      RCLCPP_ERROR(logger, "%s", error_msg.c_str());
    }
  }
  else
  {
    message = "Successfully switched controllers!";
    if (strictness != controller_manager_msgs::srv::SwitchController::Request::STRICT)
    {
      if (!deactivate_list.empty())
      {
        std::string list = std::accumulate(
          std::next(deactivate_list.begin()), deactivate_list.end(), deactivate_list.front(),
          [](std::string a, std::string b) { return a + " " + b; });
        const std::string info_msg =
          fmt::format(FMT_COMPILE("Deactivated controllers: [ {} ]"), list);
        message += "\n" + info_msg;
        RCLCPP_INFO(logger, "%s", info_msg.c_str());
      }
      if (!activate_list.empty())
      {
        std::string list = std::accumulate(
          std::next(activate_list.begin()), activate_list.end(), activate_list.front(),
          [](std::string a, std::string b) { return a + " " + b; });
        const std::string info_msg =
          fmt::format(FMT_COMPILE("Activated controllers: [ {} ]"), list);
        message += "\n" + info_msg;
        RCLCPP_INFO(logger, "%s", info_msg.c_str());
      }
    }
    RCLCPP_INFO(logger, "Successfully switched controllers!");
  }
  return switch_result;
}

void get_controller_list_command_interfaces(
  const std::vector<std::string> & controllers_list,
  const std::vector<controller_manager::ControllerSpec> & controllers_spec,
  const std::unique_ptr<hardware_interface::ResourceManager> & resource_manager,
  std::vector<std::string> & request_interface_list)
{
  for (const auto & controller_name : controllers_list)
  {
    auto found_it = std::find_if(
      controllers_spec.begin(), controllers_spec.end(),
      std::bind(controller_name_compare, std::placeholders::_1, controller_name));
    if (found_it != controllers_spec.end())
    {
      extract_command_interfaces_for_controller(
        *found_it, resource_manager, request_interface_list);
    }
  }
}

void register_controller_manager_statistics(
  const std::string & name,
  const libstatistics_collector::moving_average_statistics::StatisticData * variable)
{
  REGISTER_ENTITY(hardware_interface::CM_STATISTICS_KEY, name, variable);
}

void unregister_controller_manager_statistics(const std::string & name)
{
  UNREGISTER_ENTITY(hardware_interface::CM_STATISTICS_KEY, name + "/max");
  UNREGISTER_ENTITY(hardware_interface::CM_STATISTICS_KEY, name + "/min");
  UNREGISTER_ENTITY(hardware_interface::CM_STATISTICS_KEY, name + "/average");
  UNREGISTER_ENTITY(hardware_interface::CM_STATISTICS_KEY, name + "/standard_deviation");
  UNREGISTER_ENTITY(hardware_interface::CM_STATISTICS_KEY, name + "/sample_count");
  UNREGISTER_ENTITY(hardware_interface::CM_STATISTICS_KEY, name + "/current_value");
}
}  // namespace

namespace controller_manager
{
rclcpp::NodeOptions get_cm_node_options()
{
  rclcpp::NodeOptions node_options;
  // Required for getting types of controllers to be loaded via service call
  node_options.allow_undeclared_parameters(true);
  node_options.automatically_declare_parameters_from_overrides(true);
// \note The versions conditioning is added here to support the source-compatibility until Humble
#if RCLCPP_VERSION_MAJOR >= 21
  node_options.enable_logger_service(true);
#endif
  return node_options;
}

ControllerManager::ControllerManager(
  std::shared_ptr<rclcpp::Executor> executor, const std::string & manager_node_name,
  const std::string & node_namespace, const rclcpp::NodeOptions & options)
: ControllerManager(executor, "", false, manager_node_name, node_namespace, options)
{
}

ControllerManager::ControllerManager(
  std::shared_ptr<rclcpp::Executor> executor, const std::string & urdf,
  bool activate_all_hw_components, const std::string & manager_node_name,
  const std::string & node_namespace, const rclcpp::NodeOptions & options)
: rclcpp::Node(manager_node_name, node_namespace, options),
  diagnostics_updater_(this),
  executor_(executor),
  loader_(
    std::make_shared<pluginlib::ClassLoader<controller_interface::ControllerInterface>>(
      kControllerInterfaceNamespace, kControllerInterfaceClassName)),
  chainable_loader_(
    std::make_shared<pluginlib::ClassLoader<controller_interface::ChainableControllerInterface>>(
      kControllerInterfaceNamespace, kChainableControllerInterfaceClassName)),
  cm_node_options_(options),
  robot_description_(urdf)
{
  initialize_parameters();
  hardware_interface::ResourceManagerParams params;
  params.robot_description = robot_description_;
  params.clock = trigger_clock_;
  params.logger = this->get_logger();
  params.activate_all = activate_all_hw_components;
  params.update_rate = static_cast<unsigned int>(params_->update_rate);
  params.executor = executor_;
  params.allow_controller_activation_with_inactive_hardware =
    params_->defaults.allow_controller_activation_with_inactive_hardware;
  params.return_failed_hardware_names_on_return_deactivate_write_cycle_ =
    params_->defaults.deactivate_controllers_on_hardware_self_deactivate;
  resource_manager_ =
    std::make_unique<hardware_interface::ResourceManager>(params, !robot_description_.empty());
  init_controller_manager();
}

ControllerManager::ControllerManager(
  std::unique_ptr<hardware_interface::ResourceManager> resource_manager,
  std::shared_ptr<rclcpp::Executor> executor, const std::string & manager_node_name,
  const std::string & node_namespace, const rclcpp::NodeOptions & options)
: rclcpp::Node(manager_node_name, node_namespace, options),
  resource_manager_(std::move(resource_manager)),
  diagnostics_updater_(this),
  executor_(executor),
  loader_(
    std::make_shared<pluginlib::ClassLoader<controller_interface::ControllerInterface>>(
      kControllerInterfaceNamespace, kControllerInterfaceClassName)),
  chainable_loader_(
    std::make_shared<pluginlib::ClassLoader<controller_interface::ChainableControllerInterface>>(
      kControllerInterfaceNamespace, kChainableControllerInterfaceClassName)),
  cm_node_options_(options),
  robot_description_(resource_manager_->get_robot_description())
{
  initialize_parameters();
  init_controller_manager();
}

ControllerManager::~ControllerManager()
{
  CLEAR_ALL_ROS2_CONTROL_INTROSPECTION_REGISTRIES();
  if (preshutdown_cb_handle_)
  {
    rclcpp::Context::SharedPtr context = this->get_node_base_interface()->get_context();
    context->remove_pre_shutdown_callback(*(preshutdown_cb_handle_.get()));
    preshutdown_cb_handle_.reset();
  }
}

bool ControllerManager::shutdown_controllers()
{
  RCLCPP_INFO(get_logger(), "Shutting down all controllers in the controller manager.");
  // Shutdown all controllers
  std::lock_guard<std::recursive_mutex> guard(rt_controllers_wrapper_.controllers_lock_);
  std::vector<ControllerSpec> controllers_list = rt_controllers_wrapper_.get_updated_list(guard);
  bool ctrls_shutdown_status = true;
  for (auto & controller : controllers_list)
  {
    if (is_controller_active(controller.c))
    {
      RCLCPP_INFO(
        get_logger(), "Deactivating controller '%s'", controller.c->get_node()->get_name());
      controller.c->get_node()->deactivate();
      controller.c->release_interfaces();
    }
    if (is_controller_inactive(*controller.c) || is_controller_unconfigured(*controller.c))
    {
      RCLCPP_INFO(
        get_logger(), "Shutting down controller '%s'", controller.c->get_node()->get_name());
      shutdown_controller(controller);
    }
    ctrls_shutdown_status &=
      (controller.c->get_node()->get_current_state().id() ==
       lifecycle_msgs::msg::State::PRIMARY_STATE_FINALIZED);
    executor_->remove_node(controller.c->get_node()->get_node_base_interface());
  }
  return ctrls_shutdown_status;
}

void ControllerManager::init_controller_manager()
{
  controller_manager_activity_publisher_ =
    create_publisher<controller_manager_msgs::msg::ControllerManagerActivity>(
      "~/activity", rclcpp::QoS(1).reliable().transient_local());
  rt_controllers_wrapper_.set_on_switch_callback(
    std::bind(&ControllerManager::publish_activity, this));
  resource_manager_->set_on_component_state_switch_callback(
    std::bind(&ControllerManager::publish_activity, this));

  // Get parameters needed for RT "update" loop to work
  if (is_resource_manager_initialized())
  {
    if (params_->enforce_command_limits)
    {
      resource_manager_->import_joint_limiters(robot_description_);
    }
    init_services();
  }
  else
  {
    robot_description_notification_timer_ = create_wall_timer(
      std::chrono::seconds(1),
      [&]()
      {
        RCLCPP_WARN(
          get_logger(), "Waiting for data on 'robot_description' topic to finish initialization");
      });
  }

  // set QoS to transient local to get messages that have already been published
  // (if robot state publisher starts before controller manager)
  robot_description_subscription_ = create_subscription<std_msgs::msg::String>(
    "robot_description", rclcpp::QoS(1).transient_local(),
    std::bind(&ControllerManager::robot_description_callback, this, std::placeholders::_1));
  RCLCPP_INFO(
    get_logger(), "Subscribing to '%s' topic for robot description.",
    robot_description_subscription_->get_topic_name());

  // Setup diagnostics
  periodicity_stats_.reset();
  diagnostics_updater_.setHardwareID("ros2_control");
  diagnostics_updater_.add(
    "Controllers Activity", this, &ControllerManager::controller_activity_diagnostic_callback);
  diagnostics_updater_.add(
    "Hardware Components Activity", this,
    &ControllerManager::hardware_components_diagnostic_callback);
  diagnostics_updater_.add(
    "Controller Manager Activity", this,
    &ControllerManager::controller_manager_diagnostic_callback);

  INITIALIZE_ROS2_CONTROL_INTROSPECTION_REGISTRY(
    this, hardware_interface::DEFAULT_INTROSPECTION_TOPIC,
    hardware_interface::DEFAULT_REGISTRY_KEY);
  START_ROS2_CONTROL_INTROSPECTION_PUBLISHER_THREAD(hardware_interface::DEFAULT_REGISTRY_KEY);
  INITIALIZE_ROS2_CONTROL_INTROSPECTION_REGISTRY(
    this, hardware_interface::CM_STATISTICS_TOPIC, hardware_interface::CM_STATISTICS_KEY);
  START_ROS2_CONTROL_INTROSPECTION_PUBLISHER_THREAD(hardware_interface::CM_STATISTICS_KEY);

  // Add on_shutdown callback to stop the controller manager
  rclcpp::Context::SharedPtr context = this->get_node_base_interface()->get_context();
  preshutdown_cb_handle_ =
    std::make_unique<rclcpp::PreShutdownCallbackHandle>(context->add_pre_shutdown_callback(
      [this]()
      {
        RCLCPP_INFO(get_logger(), "Shutdown request received....");
        if (this->get_node_base_interface()->get_associated_with_executor_atomic().load())
        {
          executor_->remove_node(this->get_node_base_interface());
        }
        executor_->cancel();
        if (!this->shutdown_controllers())
        {
          RCLCPP_ERROR(get_logger(), "Failed shutting down the controllers.");
        }
        if (!resource_manager_->shutdown_components())
        {
          RCLCPP_ERROR(get_logger(), "Failed shutting down hardware components.");
        }
        RCLCPP_INFO(get_logger(), "Shutting down the controller manager.");
      }));

  RCLCPP_INFO_EXPRESSION(
    get_logger(), params_->enforce_command_limits, "Enforcing command limits is enabled...");
}

void ControllerManager::initialize_parameters()
{
  // Initialize parameters
  try
  {
    cm_param_listener_ = std::make_shared<controller_manager::ParamListener>(
      this->get_node_parameters_interface(), this->get_logger());
    params_ = std::make_shared<controller_manager::Params>(cm_param_listener_->get_params());
    update_rate_ = static_cast<unsigned int>(params_->update_rate);
    use_sim_time_ = this->get_parameter("use_sim_time").as_bool();
    trigger_clock_ =
      use_sim_time_ ? this->get_clock() : std::make_shared<rclcpp::Clock>(RCL_STEADY_TIME);
    RCLCPP_INFO(
      get_logger(), "Using %s clock for triggering controller manager cycles.",
      trigger_clock_->get_clock_type() == RCL_STEADY_TIME ? "Steady (Monotonic)" : "ROS");
  }
  catch (const std::exception & e)
  {
    RCLCPP_ERROR(
      this->get_logger(),
      "Exception thrown while initializing controller manager parameters: %s \n", e.what());
    throw e;
  }
}

void ControllerManager::robot_description_callback(const std_msgs::msg::String & robot_description)
{
  RCLCPP_INFO(get_logger(), "Received robot description from topic.");
  RCLCPP_DEBUG(
    get_logger(), "'Content of robot description file: %s", robot_description.data.c_str());
  robot_description_ = robot_description.data;
  if (is_resource_manager_initialized())
  {
    RCLCPP_WARN(
      get_logger(),
      "ResourceManager has already loaded a urdf. Ignoring attempt to reload a robot description.");
    return;
  }
  init_resource_manager(robot_description_);
  if (is_resource_manager_initialized())
  {
    RCLCPP_INFO(
      get_logger(),
      "Resource Manager has been successfully initialized. Starting Controller Manager "
      "services...");
    init_services();
  }
}

void ControllerManager::init_resource_manager(const std::string & robot_description)
{
  if (params_->enforce_command_limits)
  {
    resource_manager_->import_joint_limiters(robot_description_);
  }
  hardware_interface::ResourceManagerParams params;
  params.robot_description = robot_description;
  params.clock = trigger_clock_;
  params.logger = this->get_logger();
  params.executor = executor_;
  params.update_rate = static_cast<unsigned int>(params_->update_rate);
  if (!resource_manager_->load_and_initialize_components(params))
  {
    RCLCPP_WARN(
      get_logger(),
      "Could not load and initialize hardware. Please check previous output for more details. "
      "After you have corrected your URDF, try to publish robot description again.");
    return;
  }

  // Get all components and if they are not defined in parameters activate them automatically
  auto components_to_activate = resource_manager_->get_components_status();

  using lifecycle_msgs::msg::State;

  auto set_components_to_state =
    [&](const std::vector<std::string> & components_to_set, rclcpp_lifecycle::State state)
  {
    for (const auto & component : components_to_set)
    {
      if (component.empty())
      {
        continue;
      }
      if (components_to_activate.find(component) == components_to_activate.end())
      {
        RCLCPP_WARN(
          get_logger(), "Hardware component '%s' is unknown, therefore not set in '%s' state.",
          component.c_str(), state.label().c_str());
      }
      else
      {
        RCLCPP_INFO(
          get_logger(), "Setting component '%s' to '%s' state.", component.c_str(),
          state.label().c_str());
        if (
          resource_manager_->set_component_state(component, state) ==
          hardware_interface::return_type::ERROR)
        {
          if (params_->hardware_components_initial_state.shutdown_on_initial_state_failure)
          {
            throw std::runtime_error(
              fmt::format(
                FMT_COMPILE("Failed to set the initial state of the component : {} to {}"),
                component.c_str(), state.label()));
          }
          else
          {
            RCLCPP_ERROR(
              get_logger(), "Failed to set the initial state of the component : '%s' to '%s'",
              component.c_str(), state.label().c_str());
          }
        }
        components_to_activate.erase(component);
      }
    }
  };

  if (cm_param_listener_->is_old(*params_))
  {
    *params_ = cm_param_listener_->get_params();
  }

  // unconfigured (loaded only)
  set_components_to_state(
    params_->hardware_components_initial_state.unconfigured,
    rclcpp_lifecycle::State(
      State::PRIMARY_STATE_UNCONFIGURED, hardware_interface::lifecycle_state_names::UNCONFIGURED));

  // inactive (configured)
  set_components_to_state(
    params_->hardware_components_initial_state.inactive,
    rclcpp_lifecycle::State(
      State::PRIMARY_STATE_INACTIVE, hardware_interface::lifecycle_state_names::INACTIVE));

  // activate all other components
  for (const auto & [component, state] : components_to_activate)
  {
    rclcpp_lifecycle::State active_state(
      State::PRIMARY_STATE_ACTIVE, hardware_interface::lifecycle_state_names::ACTIVE);
    if (
      resource_manager_->set_component_state(component, active_state) ==
      hardware_interface::return_type::ERROR)
    {
      if (params_->hardware_components_initial_state.shutdown_on_initial_state_failure)
      {
        throw std::runtime_error(
          fmt::format(
            FMT_COMPILE("Failed to set the initial state of the component : {} to {}"),
            component.c_str(), active_state.label()));
      }
      else
      {
        RCLCPP_ERROR(
          get_logger(), "Failed to set the initial state of the component : '%s' to '%s'",
          component.c_str(), active_state.label().c_str());
      }
    }
  }
  robot_description_notification_timer_->cancel();

  auto hw_components_info = resource_manager_->get_components_status();

  for (const auto & [component_name, component_info] : hw_components_info)
  {
    if (component_name.empty())
    {
      RCLCPP_WARN(
        get_logger(), "Component name is empty, skipping statistics registration for it.");
      continue;
    }
    if (!component_info.read_statistics && !component_info.write_statistics)
    {
      RCLCPP_WARN(
        get_logger(),
        "Component '%s' does not have read or write statistics initialized, skipping registration.",
        component_name.c_str());
      continue;
    }
    RCLCPP_INFO(get_logger(), "Registering statistics for : %s", component_name.c_str());
    const std::string read_cycle_exec_time_prefix =
      component_name + ".stats/read_cycle/execution_time";
    const std::string read_cycle_periodicity_prefix =
      component_name + ".stats/read_cycle/periodicity";
    register_controller_manager_statistics(
      read_cycle_exec_time_prefix,
      &component_info.read_statistics->execution_time.get_statistics());
    REGISTER_ENTITY(
      hardware_interface::CM_STATISTICS_KEY, read_cycle_exec_time_prefix + "/current_value",
      &component_info.read_statistics->execution_time.get_current_data());
    register_controller_manager_statistics(
      read_cycle_periodicity_prefix, &component_info.read_statistics->periodicity.get_statistics());
    REGISTER_ENTITY(
      hardware_interface::CM_STATISTICS_KEY, read_cycle_periodicity_prefix + "/current_value",
      &component_info.read_statistics->periodicity.get_current_data());
    if (component_info.write_statistics)
    {
      const std::string write_cycle_exec_time_prefix =
        component_name + ".stats/write_cycle/execution_time";
      const std::string write_cycle_periodicity_prefix =
        component_name + ".stats/write_cycle/periodicity";
      register_controller_manager_statistics(
        write_cycle_exec_time_prefix,
        &component_info.write_statistics->execution_time.get_statistics());
      REGISTER_ENTITY(
        hardware_interface::CM_STATISTICS_KEY, write_cycle_exec_time_prefix + "/current_value",
        &component_info.write_statistics->execution_time.get_current_data());
      register_controller_manager_statistics(
        write_cycle_periodicity_prefix,
        &component_info.write_statistics->periodicity.get_statistics());
      REGISTER_ENTITY(
        hardware_interface::CM_STATISTICS_KEY, write_cycle_periodicity_prefix + "/current_value",
        &component_info.write_statistics->periodicity.get_current_data());
    }
  }
}

void ControllerManager::init_services()
{
  // TODO(anyone): Due to issues with the MutliThreadedExecutor, this control loop does not rely on
  // the executor (see issue #260).
  // deterministic_callback_group_ = create_callback_group(
  //   rclcpp::CallbackGroupType::MutuallyExclusive);
  best_effort_callback_group_ = create_callback_group(rclcpp::CallbackGroupType::MutuallyExclusive);

  using namespace std::placeholders;
  list_controllers_service_ = create_service<controller_manager_msgs::srv::ListControllers>(
    "~/list_controllers", std::bind(&ControllerManager::list_controllers_srv_cb, this, _1, _2),
    qos_services, best_effort_callback_group_);
  list_controller_types_service_ =
    create_service<controller_manager_msgs::srv::ListControllerTypes>(
      "~/list_controller_types",
      std::bind(&ControllerManager::list_controller_types_srv_cb, this, _1, _2), qos_services,
      best_effort_callback_group_);
  load_controller_service_ = create_service<controller_manager_msgs::srv::LoadController>(
    "~/load_controller", std::bind(&ControllerManager::load_controller_service_cb, this, _1, _2),
    qos_services, best_effort_callback_group_);
  configure_controller_service_ = create_service<controller_manager_msgs::srv::ConfigureController>(
    "~/configure_controller",
    std::bind(&ControllerManager::configure_controller_service_cb, this, _1, _2), qos_services,
    best_effort_callback_group_);
  reload_controller_libraries_service_ =
    create_service<controller_manager_msgs::srv::ReloadControllerLibraries>(
      "~/reload_controller_libraries",
      std::bind(&ControllerManager::reload_controller_libraries_service_cb, this, _1, _2),
      qos_services, best_effort_callback_group_);
  switch_controller_service_ = create_service<controller_manager_msgs::srv::SwitchController>(
    "~/switch_controller",
    std::bind(&ControllerManager::switch_controller_service_cb, this, _1, _2), qos_services,
    best_effort_callback_group_);
  unload_controller_service_ = create_service<controller_manager_msgs::srv::UnloadController>(
    "~/unload_controller",
    std::bind(&ControllerManager::unload_controller_service_cb, this, _1, _2), qos_services,
    best_effort_callback_group_);
  list_hardware_components_service_ =
    create_service<controller_manager_msgs::srv::ListHardwareComponents>(
      "~/list_hardware_components",
      std::bind(&ControllerManager::list_hardware_components_srv_cb, this, _1, _2), qos_services,
      best_effort_callback_group_);
  list_hardware_interfaces_service_ =
    create_service<controller_manager_msgs::srv::ListHardwareInterfaces>(
      "~/list_hardware_interfaces",
      std::bind(&ControllerManager::list_hardware_interfaces_srv_cb, this, _1, _2), qos_services,
      best_effort_callback_group_);
  set_hardware_component_state_service_ =
    create_service<controller_manager_msgs::srv::SetHardwareComponentState>(
      "~/set_hardware_component_state",
      std::bind(&ControllerManager::set_hardware_component_state_srv_cb, this, _1, _2),
      qos_services, best_effort_callback_group_);

  const std::string cm_name = get_name();
  REGISTER_ENTITY(
    hardware_interface::CM_STATISTICS_KEY, cm_name + ".update_time", &execution_time_.update_time);
  REGISTER_ENTITY(
    hardware_interface::CM_STATISTICS_KEY, cm_name + ".read_time", &execution_time_.read_time);
  REGISTER_ENTITY(
    hardware_interface::CM_STATISTICS_KEY, cm_name + ".write_time", &execution_time_.write_time);
  REGISTER_ENTITY(
    hardware_interface::CM_STATISTICS_KEY, cm_name + ".total_time", &execution_time_.total_time);
  REGISTER_ENTITY(
    hardware_interface::CM_STATISTICS_KEY, cm_name + ".switch_time", &execution_time_.switch_time);
  REGISTER_ENTITY(
    hardware_interface::CM_STATISTICS_KEY, cm_name + ".switch_chained_mode_time",
    &execution_time_.switch_chained_mode_time);
  REGISTER_ENTITY(
    hardware_interface::CM_STATISTICS_KEY, cm_name + ".switch_perform_mode_time",
    &execution_time_.switch_perform_mode_time);
  REGISTER_ENTITY(
    hardware_interface::CM_STATISTICS_KEY, cm_name + ".deactivation_time",
    &execution_time_.deactivation_time);
  REGISTER_ENTITY(
    hardware_interface::CM_STATISTICS_KEY, cm_name + ".activation_time",
    &execution_time_.activation_time);
}

controller_interface::ControllerInterfaceBaseSharedPtr ControllerManager::load_controller(
  const std::string & controller_name, const std::string & controller_type)
{
  RCLCPP_INFO(get_logger(), "Loading controller '%s'", controller_name.c_str());

  if (
    !loader_->isClassAvailable(controller_type) &&
    !chainable_loader_->isClassAvailable(controller_type))
  {
    RCLCPP_ERROR(
      get_logger(), "Loader for controller '%s' (type '%s') not found.", controller_name.c_str(),
      controller_type.c_str());
    RCLCPP_INFO(get_logger(), "Available classes:");
    for (const auto & available_class : loader_->getDeclaredClasses())
    {
      RCLCPP_INFO(get_logger(), "  %s", available_class.c_str());
    }
    for (const auto & available_class : chainable_loader_->getDeclaredClasses())
    {
      RCLCPP_INFO(get_logger(), "  %s", available_class.c_str());
    }
    return nullptr;
  }
  RCLCPP_DEBUG(get_logger(), "Loader for controller '%s' found.", controller_name.c_str());

  controller_interface::ControllerInterfaceBaseSharedPtr controller;

  try
  {
    if (loader_->isClassAvailable(controller_type))
    {
      controller = loader_->createSharedInstance(controller_type);
    }
    if (chainable_loader_->isClassAvailable(controller_type))
    {
      controller = chainable_loader_->createSharedInstance(controller_type);
    }
  }
  catch (const std::exception & e)
  {
    RCLCPP_ERROR(
      get_logger(),
      "Caught exception of type : %s while loading the controller '%s' of plugin type '%s':\n%s",
      typeid(e).name(), controller_name.c_str(), controller_type.c_str(), e.what());
    return nullptr;
  }
  catch (...)
  {
    RCLCPP_ERROR(
      get_logger(),
      "Caught unknown exception while loading the controller '%s' of plugin type '%s'",
      controller_name.c_str(), controller_type.c_str());
    throw;
  }

  ControllerSpec controller_spec;
  controller_spec.c = controller;
  controller_spec.info.name = controller_name;
  controller_spec.info.type = controller_type;
  controller_spec.last_update_cycle_time =
    std::make_shared<rclcpp::Time>(0, 0, this->get_trigger_clock()->get_clock_type());
  controller_spec.execution_time_statistics = std::make_shared<MovingAverageStatistics>();
  controller_spec.periodicity_statistics = std::make_shared<MovingAverageStatistics>();
  const std::string controller_exec_time_prefix = controller_name + ".stats/execution_time";
  const std::string controller_periodicity_prefix = controller_name + ".stats/periodicity";
  register_controller_manager_statistics(
    controller_exec_time_prefix,
    &controller_spec.execution_time_statistics->get_statistics_const_ptr());
  REGISTER_ENTITY(
    hardware_interface::CM_STATISTICS_KEY, controller_exec_time_prefix + "/current_value",
    &controller_spec.execution_time_statistics->get_current_measurement_const_ptr());
  register_controller_manager_statistics(
    controller_periodicity_prefix,
    &controller_spec.periodicity_statistics->get_statistics_const_ptr());
  REGISTER_ENTITY(
    hardware_interface::CM_STATISTICS_KEY, controller_periodicity_prefix + "/current_value",
    &controller_spec.periodicity_statistics->get_current_measurement_const_ptr());

  // We have to fetch the parameters_file at the time of loading the controller, because this way we
  // can load them at the creation of the LifeCycleNode and this helps in using the features such as
  // read_only params, dynamic maps lists etc
  // Now check if the parameters_file parameter exist
  const std::string param_name = fmt::format(FMT_COMPILE("{}.params_file"), controller_name);
  controller_spec.info.parameters_files.clear();

  // get_parameter checks if parameter has been declared/set
  rclcpp::Parameter params_files_parameter;
  if (get_parameter(param_name, params_files_parameter))
  {
    if (params_files_parameter.get_type() == rclcpp::ParameterType::PARAMETER_STRING_ARRAY)
    {
      controller_spec.info.parameters_files = params_files_parameter.as_string_array();
    }
    else if (params_files_parameter.get_type() == rclcpp::ParameterType::PARAMETER_STRING)
    {
      controller_spec.info.parameters_files.push_back(params_files_parameter.as_string());
    }
    else
    {
      RCLCPP_ERROR(
        get_logger(),
        "The 'params_file' param needs to be a string or a string array for '%s', but it is of "
        "type %s",
        controller_name.c_str(), params_files_parameter.get_type_name().c_str());
    }
  }

  const std::string fallback_ctrl_param =
    fmt::format(FMT_COMPILE("{}.fallback_controllers"), controller_name);
  std::vector<std::string> fallback_controllers;
  if (!has_parameter(fallback_ctrl_param))
  {
    declare_parameter(fallback_ctrl_param, rclcpp::ParameterType::PARAMETER_STRING_ARRAY);
  }
  if (get_parameter(fallback_ctrl_param, fallback_controllers) && !fallback_controllers.empty())
  {
    if (
      std::find(fallback_controllers.begin(), fallback_controllers.end(), controller_name) !=
      fallback_controllers.end())
    {
      RCLCPP_ERROR(
        get_logger(), "Controller '%s' cannot be a fallback controller for itself.",
        controller_name.c_str());
      return nullptr;
    }
    controller_spec.info.fallback_controllers_names = fallback_controllers;
  }

  const std::string node_options_args_param =
    fmt::format(FMT_COMPILE("{}.node_options_args"), controller_name);
  std::vector<std::string> node_options_args;
  if (!has_parameter(node_options_args_param))
  {
    declare_parameter(node_options_args_param, rclcpp::ParameterType::PARAMETER_STRING_ARRAY);
  }
  if (get_parameter(node_options_args_param, node_options_args) && !node_options_args.empty())
  {
    controller_spec.info.node_options_args = node_options_args;
  }

  return add_controller_impl(controller_spec);
}

controller_interface::ControllerInterfaceBaseSharedPtr ControllerManager::load_controller(
  const std::string & controller_name)
{
  const std::string param_name = fmt::format(FMT_COMPILE("{}.type"), controller_name);
  std::string controller_type;

  // We cannot declare the parameters for the controllers that will be loaded in the future,
  // because they are plugins and we cannot be aware of all of them.
  // So when we're told to load a controller by name, we need to declare the parameter if
  // we haven't done so, and then read it.

  // Check if parameter has been declared
  if (!has_parameter(param_name))
  {
    declare_parameter(param_name, rclcpp::ParameterType::PARAMETER_STRING);
  }
  if (!get_parameter(param_name, controller_type))
  {
    RCLCPP_ERROR(
      get_logger(), "The 'type' param was not defined for '%s'.", controller_name.c_str());
    return nullptr;
  }
  RCLCPP_INFO(
    get_logger(), "Loading controller : '%s' of type '%s'", controller_name.c_str(),
    controller_type.c_str());
  return load_controller(controller_name, controller_type);
}

controller_interface::return_type ControllerManager::unload_controller(
  const std::string & controller_name)
{
  RCLCPP_INFO(get_logger(), "Unloading controller: '%s'", controller_name.c_str());
  std::lock_guard<std::recursive_mutex> guard(rt_controllers_wrapper_.controllers_lock_);
  std::vector<ControllerSpec> & to = rt_controllers_wrapper_.get_unused_list(guard);
  const std::vector<ControllerSpec> & from = rt_controllers_wrapper_.get_updated_list(guard);

  // Transfers the active controllers over, skipping the one to be removed and the active ones.
  to = from;

  auto found_it = std::find_if(
    to.begin(), to.end(),
    std::bind(controller_name_compare, std::placeholders::_1, controller_name));
  if (found_it == to.end())
  {
    // Fails if we could not remove the controllers
    to.clear();
    RCLCPP_ERROR(
      get_logger(),
      "Could not unload controller with name '%s' because no controller with this name exists",
      controller_name.c_str());
    return controller_interface::return_type::ERROR;
  }

  auto & controller = *found_it;

  if (is_controller_active(*controller.c))
  {
    to.clear();
    RCLCPP_ERROR(
      get_logger(), "Could not unload controller with name '%s' because it is still active",
      controller_name.c_str());
    return controller_interface::return_type::ERROR;
  }

  RCLCPP_DEBUG(get_logger(), "Shutdown controller");
  controller_chain_spec_cleanup(controller_chain_spec_, controller_name);
  cleanup_controller_exported_interfaces(controller);
  if (is_controller_inactive(*controller.c) || is_controller_unconfigured(*controller.c))
  {
    RCLCPP_DEBUG(
      get_logger(), "Controller '%s' is shutdown before unloading!", controller_name.c_str());
    shutdown_controller(controller);
  }
  unregister_controller_manager_statistics(controller_name + ".stats/execution_time");
  unregister_controller_manager_statistics(controller_name + ".stats/periodicity");
  executor_->remove_node(controller.c->get_node()->get_node_base_interface());
  to.erase(found_it);

  // Destroys the old controllers list when the realtime thread is finished with it.
  RCLCPP_DEBUG(get_logger(), "Realtime switches over to new controller list");
  rt_controllers_wrapper_.switch_updated_list(guard);
  std::vector<ControllerSpec> & new_unused_list = rt_controllers_wrapper_.get_unused_list(guard);
  RCLCPP_DEBUG(get_logger(), "Destruct controller");
  new_unused_list.clear();
  RCLCPP_DEBUG(get_logger(), "Destruct controller finished");

  RCLCPP_DEBUG(get_logger(), "Successfully unloaded controller '%s'", controller_name.c_str());

  return controller_interface::return_type::OK;
}

controller_interface::return_type ControllerManager::cleanup_controller(
  const controller_manager::ControllerSpec & controller)
{
  try
  {
    cleanup_controller_exported_interfaces(controller);
    const auto new_state = controller.c->get_node()->cleanup();
    if (new_state.id() != lifecycle_msgs::msg::State::PRIMARY_STATE_UNCONFIGURED)
    {
      RCLCPP_ERROR(
        get_logger(), "Controller '%s' is not cleaned-up properly, it is still in state '%s'",
        controller.info.name.c_str(), new_state.label().c_str());
      return controller_interface::return_type::ERROR;
    }
  }
  catch (...)
  {
    RCLCPP_ERROR(
      get_logger(), "Caught exception while cleaning-up the controller '%s'",
      controller.info.name.c_str());
    return controller_interface::return_type::ERROR;
  }
  return controller_interface::return_type::OK;
}

void ControllerManager::shutdown_controller(
  const controller_manager::ControllerSpec & controller) const
{
  try
  {
    const auto new_state = controller.c->get_node()->shutdown();
    if (new_state.id() != lifecycle_msgs::msg::State::PRIMARY_STATE_FINALIZED)
    {
      RCLCPP_WARN(
        get_logger(), "Failed to shutdown the controller '%s' before unloading!",
        controller.info.name.c_str());
    }
  }
  catch (const std::exception & e)
  {
    RCLCPP_ERROR(
      get_logger(),
      "Caught exception of type : %s while shutdown the controller '%s' before unloading: %s",
      typeid(e).name(), controller.info.name.c_str(), e.what());
  }
  catch (...)
  {
    RCLCPP_ERROR(
      get_logger(), "Failed to shutdown the controller '%s' before unloading",
      controller.info.name.c_str());
  }
}

std::vector<ControllerSpec> ControllerManager::get_loaded_controllers() const
{
  std::lock_guard<std::recursive_mutex> guard(rt_controllers_wrapper_.controllers_lock_);
  return rt_controllers_wrapper_.get_updated_list(guard);
}

controller_interface::return_type ControllerManager::configure_controller(
  const std::string & controller_name)
{
  RCLCPP_INFO(get_logger(), "Configuring controller: '%s'", controller_name.c_str());

  const auto & controllers = get_loaded_controllers();

  auto found_it = std::find_if(
    controllers.begin(), controllers.end(),
    std::bind(controller_name_compare, std::placeholders::_1, controller_name));

  if (found_it == controllers.end())
  {
    RCLCPP_ERROR(
      get_logger(),
      "Could not configure controller with name '%s' because no controller with this name exists",
      controller_name.c_str());
    return controller_interface::return_type::ERROR;
  }
  auto controller = found_it->c;

  auto state = controller->get_lifecycle_state();
  if (
    state.id() == lifecycle_msgs::msg::State::PRIMARY_STATE_ACTIVE ||
    state.id() == lifecycle_msgs::msg::State::PRIMARY_STATE_FINALIZED)
  {
    RCLCPP_ERROR(
      get_logger(), "Controller '%s' can not be configured from '%s' state.",
      controller_name.c_str(), state.label().c_str());
    return controller_interface::return_type::ERROR;
  }

  auto new_state = controller->get_lifecycle_state();
  if (state.id() == lifecycle_msgs::msg::State::PRIMARY_STATE_INACTIVE)
  {
    RCLCPP_DEBUG(
      get_logger(), "Controller '%s' is cleaned-up before configuring", controller_name.c_str());
    if (cleanup_controller(*found_it) != controller_interface::return_type::OK)
    {
      return controller_interface::return_type::ERROR;
    }
  }
  // For cases, when the controller ends up in the unconfigured state from any other state
  cleanup_controller_exported_interfaces(*found_it);

  try
  {
    new_state = controller->configure();
    if (new_state.id() != lifecycle_msgs::msg::State::PRIMARY_STATE_INACTIVE)
    {
      RCLCPP_ERROR(
        get_logger(), "After configuring, controller '%s' is in state '%s' , expected inactive.",
        controller_name.c_str(), new_state.label().c_str());
      return controller_interface::return_type::ERROR;
    }
  }
  catch (const std::exception & e)
  {
    RCLCPP_ERROR(
      get_logger(), "Caught exception of type : %s while configuring controller '%s': %s",
      typeid(e).name(), controller_name.c_str(), e.what());
    return controller_interface::return_type::ERROR;
  }
  catch (...)
  {
    RCLCPP_ERROR(
      get_logger(), "Caught unknown exception while configuring controller '%s'",
      controller_name.c_str());
    return controller_interface::return_type::ERROR;
  }

  const auto controller_update_rate = controller->get_update_rate();
  const auto cm_update_rate = get_update_rate();
  if (controller_update_rate > cm_update_rate)
  {
    RCLCPP_WARN(
      get_logger(),
      "The controller : %s update rate : %d Hz should be less than or equal to controller "
      "manager's update rate : %d Hz!. The controller will be updated at controller_manager's "
      "update rate.",
      controller_name.c_str(), controller_update_rate, cm_update_rate);
  }
  else if (cm_update_rate % controller_update_rate != 0)
  {
    RCLCPP_WARN(
      get_logger(),
      "The controller : %s update cycles won't be triggered at a constant period : %f sec, as the "
      "controller's update rate : %d Hz is not a perfect divisor of the controller manager's "
      "update rate : %d Hz!.",
      controller_name.c_str(), 1.0 / controller_update_rate, controller_update_rate,
      cm_update_rate);
  }

  // CHAINABLE CONTROLLERS: get reference interfaces from chainable controllers
  if (controller->is_chainable())
  {
    RCLCPP_DEBUG(
      get_logger(),
      "Controller '%s' is chainable. Interfaces are being exported to resource manager.",
      controller_name.c_str());
    std::vector<hardware_interface::StateInterface::ConstSharedPtr> state_interfaces;
    std::vector<hardware_interface::CommandInterface::SharedPtr> ref_interfaces;
    try
    {
      state_interfaces = controller->export_state_interfaces();
      ref_interfaces = controller->export_reference_interfaces();
      if (ref_interfaces.empty() && state_interfaces.empty())
      {
        // TODO(destogl): Add test for this!
        RCLCPP_ERROR(
          get_logger(),
          "Controller '%s' is chainable, but does not export any state or reference interfaces. "
          "Did you override the on_export_method() correctly?",
          controller_name.c_str());
        return controller_interface::return_type::ERROR;
      }
    }
    catch (const std::exception & e)
    {
      RCLCPP_FATAL(
        get_logger(), "Export of the state or reference interfaces failed with following error: %s",
        e.what());
      return controller_interface::return_type::ERROR;
    }
    resource_manager_->import_controller_reference_interfaces(controller_name, ref_interfaces);
    resource_manager_->import_controller_exported_state_interfaces(
      controller_name, state_interfaces);
  }

  // let's update the list of following and preceding controllers
  const auto cmd_itfs = controller->command_interface_configuration().names;
  const auto state_itfs = controller->state_interface_configuration().names;

  // Check if the cmd_itfs and the state_itfs are unique
  if (!ros2_control::is_unique(cmd_itfs))
  {
    std::string cmd_itfs_str = std::accumulate(
      std::next(cmd_itfs.begin()), cmd_itfs.end(), cmd_itfs.front(),
      [](std::string a, std::string b) { return a + ", " + b; });
    RCLCPP_ERROR(
      get_logger(),
      "The command interfaces of the controller '%s' are not unique. Please make sure that the "
      "command interfaces are unique : '%s'.",
      controller_name.c_str(), cmd_itfs_str.c_str());
    cleanup_controller(*found_it);
    return controller_interface::return_type::ERROR;
  }

  if (!ros2_control::is_unique(state_itfs))
  {
    std::string state_itfs_str = std::accumulate(
      std::next(state_itfs.begin()), state_itfs.end(), state_itfs.front(),
      [](std::string a, std::string b) { return a + ", " + b; });
    RCLCPP_ERROR(
      get_logger(),
      "The state interfaces of the controller '%s' are not unique. Please make sure that the state "
      "interfaces are unique : '%s'.",
      controller_name.c_str(), state_itfs_str.c_str());
    cleanup_controller(*found_it);
    return controller_interface::return_type::ERROR;
  }

  for (const auto & cmd_itf : cmd_itfs)
  {
    controller_manager::ControllersListIterator ctrl_it;
    if (is_interface_a_chained_interface(cmd_itf, controllers, ctrl_it))
    {
      ros2_control::add_item(
        controller_chain_spec_[controller_name].following_controllers, ctrl_it->info.name);
      ros2_control::add_item(
        controller_chain_spec_[ctrl_it->info.name].preceding_controllers, controller_name);
      ros2_control::add_item(
        controller_chained_reference_interfaces_cache_[ctrl_it->info.name], controller_name);
    }
  }
  // This is needed when we start exporting the state interfaces from the controllers
  for (const auto & state_itf : state_itfs)
  {
    controller_manager::ControllersListIterator ctrl_it;
    if (is_interface_a_chained_interface(state_itf, controllers, ctrl_it))
    {
      ros2_control::add_item(
        controller_chain_spec_[controller_name].preceding_controllers, ctrl_it->info.name);
      ros2_control::add_item(
        controller_chain_spec_[ctrl_it->info.name].following_controllers, controller_name);
      ros2_control::add_item(
        controller_chained_state_interfaces_cache_[ctrl_it->info.name], controller_name);
    }
  }

  // Now let's reorder the controllers
  // lock controllers
  std::lock_guard<std::recursive_mutex> guard(rt_controllers_wrapper_.controllers_lock_);
  std::vector<ControllerSpec> & to = rt_controllers_wrapper_.get_unused_list(guard);
  const std::vector<ControllerSpec> & from = rt_controllers_wrapper_.get_updated_list(guard);

  // Copy all controllers from the 'from' list to the 'to' list
  to = from;
  std::vector<ControllerSpec> sorted_list;

  // clear the list before reordering it again
  ordered_controllers_names_.clear();
  for (const auto & [ctrl_name, chain_spec] : controller_chain_spec_)
  {
    auto it =
      std::find(ordered_controllers_names_.begin(), ordered_controllers_names_.end(), ctrl_name);
    if (it == ordered_controllers_names_.end())
    {
      update_list_with_controller_chain(ctrl_name, ordered_controllers_names_.end(), false);
    }
  }

  std::vector<ControllerSpec> new_list;
  for (const auto & ctrl : ordered_controllers_names_)
  {
    auto controller_it = std::find_if(
      to.begin(), to.end(), std::bind(controller_name_compare, std::placeholders::_1, ctrl));
    if (controller_it != to.end())
    {
      new_list.push_back(*controller_it);
    }
  }

  to = new_list;
  RCLCPP_DEBUG(get_logger(), "Reordered controllers list is:");
  for (const auto & ctrl : to)
  {
    RCLCPP_DEBUG(this->get_logger(), "\t%s", ctrl.info.name.c_str());
  }

  // switch lists
  rt_controllers_wrapper_.switch_updated_list(guard);
  // clear unused list
  rt_controllers_wrapper_.get_unused_list(guard).clear();

  return controller_interface::return_type::OK;
}

void ControllerManager::clear_requests()
{
  switch_params_.do_switch = false;
  switch_params_.activate_asap = false;
  switch_params_.deactivate_request.clear();
  switch_params_.activate_request.clear();
  // Set these interfaces as unavailable when clearing requests to avoid leaving them in available
  // state without the controller being in active state
  for (const auto & controller_name : switch_params_.to_chained_mode_request)
  {
    resource_manager_->make_controller_exported_state_interfaces_unavailable(controller_name);
    resource_manager_->make_controller_reference_interfaces_unavailable(controller_name);
  }
  switch_params_.to_chained_mode_request.clear();
  switch_params_.from_chained_mode_request.clear();
  switch_params_.activate_command_interface_request.clear();
  switch_params_.deactivate_command_interface_request.clear();
}

controller_interface::return_type ControllerManager::switch_controller(
  const std::vector<std::string> & activate_controllers,
  const std::vector<std::string> & deactivate_controllers, int strictness, bool activate_asap,
  const rclcpp::Duration & timeout)
{
  std::string message;
  return switch_controller_cb(
    activate_controllers, deactivate_controllers, strictness, activate_asap, timeout, message);
}

controller_interface::return_type ControllerManager::switch_controller_cb(
  const std::vector<std::string> & activate_controllers,
  const std::vector<std::string> & deactivate_controllers, int strictness, bool activate_asap,
  const rclcpp::Duration & timeout, std::string & message)
{
  if (!is_resource_manager_initialized())
  {
    message =
      "Resource Manager is not initialized yet! Please provide robot description on "
      "'robot_description' topic before trying to switch controllers.";
    RCLCPP_ERROR(get_logger(), "%s", message.c_str());
    return controller_interface::return_type::ERROR;
  }

  // reset the switch param internal variables
  switch_params_.reset();

  if (!switch_params_.deactivate_request.empty() || !switch_params_.activate_request.empty())
  {
    RCLCPP_FATAL(
      get_logger(),
      "The internal deactivate and activate request lists are not empty at the beginning of the "
      "switch_controller() call. This should never happen.");
    throw std::runtime_error("CM's internal state is not correct. See the FATAL message above.");
  }
  if (
    !switch_params_.deactivate_command_interface_request.empty() ||
    !switch_params_.activate_command_interface_request.empty())
  {
    RCLCPP_FATAL(
      get_logger(),
      "The internal deactivate and activat requests command interface lists are not empty at the "
      "switch_controller() call. This should never happen.");
    throw std::runtime_error("CM's internal state is not correct. See the FATAL message above.");
  }
  if (
    !switch_params_.from_chained_mode_request.empty() ||
    !switch_params_.to_chained_mode_request.empty())
  {
    RCLCPP_FATAL(
      get_logger(),
      "The internal 'from' and 'to' chained mode requests are not empty at the "
      "switch_controller() call. This should never happen.");
    throw std::runtime_error("CM's internal state is not correct. See the FATAL message above.");
  }
  if (strictness == 0)
  {
    std::string default_strictness = params_->defaults.switch_controller.strictness;
    // Convert to uppercase
    std::transform(
      default_strictness.begin(), default_strictness.end(), default_strictness.begin(),
      [](unsigned char c) { return std::toupper(c); });
    RCLCPP_WARN_ONCE(
      get_logger(),
      "Controller Manager: to switch controllers you need to specify a "
      "strictness level of controller_manager_msgs::SwitchController::STRICT "
      "(%d) or ::BEST_EFFORT (%d). When unspecified, the default is %s",
      controller_manager_msgs::srv::SwitchController::Request::STRICT,
      controller_manager_msgs::srv::SwitchController::Request::BEST_EFFORT,
      default_strictness.c_str());
    strictness = params_->defaults.switch_controller.strictness == "strict"
                   ? controller_manager_msgs::srv::SwitchController::Request::STRICT
                   : controller_manager_msgs::srv::SwitchController::Request::BEST_EFFORT;
  }
  else if (strictness == controller_manager_msgs::srv::SwitchController::Request::AUTO)
  {
    RCLCPP_WARN(
      get_logger(),
      "Controller Manager: AUTO is not currently implemented. "
      "Defaulting to BEST_EFFORT");
    strictness = controller_manager_msgs::srv::SwitchController::Request::BEST_EFFORT;
  }
  else if (strictness == controller_manager_msgs::srv::SwitchController::Request::FORCE_AUTO)
  {
    RCLCPP_DEBUG(
      get_logger(),
      "Controller Manager: FORCE_AUTO is not currently implemented. "
      "Defaulting to BEST_EFFORT");
    strictness = controller_manager_msgs::srv::SwitchController::Request::BEST_EFFORT;
  }

  std::string activate_list, deactivate_list;
  activate_list.reserve(500);
  deactivate_list.reserve(500);
  for (const auto & controller : activate_controllers)
  {
    activate_list.append(controller);
    activate_list.append(" ");
  }
  for (const auto & controller : deactivate_controllers)
  {
    deactivate_list.append(controller);
    deactivate_list.append(" ");
  }
  RCLCPP_INFO_EXPRESSION(
    get_logger(), !activate_list.empty(), "Activating controllers: [ %s]", activate_list.c_str());
  RCLCPP_INFO_EXPRESSION(
    get_logger(), !deactivate_list.empty(), "Deactivating controllers: [ %s]",
    deactivate_list.c_str());

  const auto list_controllers =
    [this, strictness](
      const std::vector<std::string> & controller_list, std::vector<std::string> & request_list,
      const std::string & action, std::string & msg) -> controller_interface::return_type
  {
    // lock controllers
    std::lock_guard<std::recursive_mutex> guard(rt_controllers_wrapper_.controllers_lock_);
    auto result = controller_interface::return_type::OK;

    // list all controllers to (de)activate
    for (const auto & controller : controller_list)
    {
      const auto & updated_controllers = rt_controllers_wrapper_.get_updated_list(guard);

      auto found_it = std::find_if(
        updated_controllers.begin(), updated_controllers.end(),
        std::bind(controller_name_compare, std::placeholders::_1, controller));

      if (found_it == updated_controllers.end())
      {
        const std::string error_msg = fmt::format(
          FMT_COMPILE(
            "Could not {} controller with name '{}' because no controller with this name exists"),
          action, controller);
        msg += error_msg + "\n";
        RCLCPP_WARN(get_logger(), "%s", error_msg.c_str());
        // For the BEST_EFFORT switch, if there are more controllers that are in the list, this is
        // not a critical error
        result = request_list.empty() ? controller_interface::return_type::ERROR
                                      : controller_interface::return_type::OK;
        if (strictness == controller_manager_msgs::srv::SwitchController::Request::STRICT)
        {
          msg = error_msg;
          RCLCPP_ERROR(get_logger(), "Aborting, no controller is switched! ('STRICT' switch)");
          return controller_interface::return_type::ERROR;
        }
      }
      else
      {
        result = controller_interface::return_type::OK;
        RCLCPP_DEBUG(
          get_logger(), "Found controller '%s' that needs to be %sed in list of controllers",
          controller.c_str(), action.c_str());
        request_list.push_back(controller);
      }
    }
    RCLCPP_DEBUG(
      get_logger(), "'%s' request vector has size %i", action.c_str(),
      static_cast<int>(request_list.size()));

    return result;
  };

  // list all controllers to deactivate (check if all controllers exist)
  auto ret = list_controllers(
    deactivate_controllers, switch_params_.deactivate_request, "deactivate", message);
  if (ret != controller_interface::return_type::OK)
  {
    switch_params_.deactivate_request.clear();
    return ret;
  }

  // list all controllers to activate (check if all controllers exist)
  ret =
    list_controllers(activate_controllers, switch_params_.activate_request, "activate", message);
  if (ret != controller_interface::return_type::OK)
  {
    switch_params_.deactivate_request.clear();
    switch_params_.activate_request.clear();
    return ret;
  }
  // If it is a best effort switch, we can remove the controllers log that could not be activated
  message.clear();

  // lock controllers
  std::lock_guard<std::recursive_mutex> guard(rt_controllers_wrapper_.controllers_lock_);

  const std::vector<ControllerSpec> & controllers = rt_controllers_wrapper_.get_updated_list(guard);

  // if a preceding controller is deactivated, all first-level controllers should be switched 'from'
  // chained mode
  propagate_deactivation_of_chained_mode(controllers);

  // check if controllers should be switched 'to' chained mode when controllers are activated
  for (auto ctrl_it = switch_params_.activate_request.begin();
       ctrl_it != switch_params_.activate_request.end(); ++ctrl_it)
  {
    auto controller_it = std::find_if(
      controllers.begin(), controllers.end(),
      std::bind(controller_name_compare, std::placeholders::_1, *ctrl_it));
    controller_interface::return_type status = controller_interface::return_type::OK;

    // if controller is not inactive then do not do any following-controllers checks
    if (is_controller_unconfigured(*controller_it->c))
    {
      message = fmt::format(
        FMT_COMPILE(
          "Controller with name '{}' is in 'unconfigured' state. The controller needs to be "
          "configured to be in 'inactive' state before it can be checked and activated."),
        controller_it->info.name);
      RCLCPP_WARN(get_logger(), "%s", message.c_str());
      status = controller_interface::return_type::ERROR;
    }
    else if (is_controller_active(controller_it->c))
    {
      if (
        std::find(
          switch_params_.deactivate_request.begin(), switch_params_.deactivate_request.end(),
          controller_it->info.name) == switch_params_.deactivate_request.end())
      {
        message = fmt::format(
          FMT_COMPILE("Controller with name '{}' is already active."), controller_it->info.name);
        RCLCPP_WARN(get_logger(), "%s", message.c_str());
        RCLCPP_WARN(get_logger(), "%s", message.c_str());
        status = controller_interface::return_type::ERROR;
      }
    }
    else if (!is_controller_inactive(controller_it->c))
    {
      message = fmt::format(
        FMT_COMPILE(
          "Controller with name '{}' is not in 'inactive' state. The controller needs to be in "
          "'inactive' state before it can be checked and activated."),
        controller_it->info.name);
      RCLCPP_WARN(get_logger(), "%s", message.c_str());
      status = controller_interface::return_type::ERROR;
    }
    else
    {
      status =
        check_following_controllers_for_activate(controllers, strictness, controller_it, message);
    }

    if (status == controller_interface::return_type::OK)
    {
      status = check_fallback_controllers_state_pre_activation(controllers, controller_it, message);
    }

    if (status != controller_interface::return_type::OK)
    {
      RCLCPP_WARN(
        get_logger(),
        "Could not activate controller with name '%s'. Check above warnings for more details. "
        "Check the state of the controllers and their required interfaces using "
        "`ros2 control list_controllers -v` CLI to get more information.",
        (*ctrl_it).c_str());
      if (strictness == controller_manager_msgs::srv::SwitchController::Request::BEST_EFFORT)
      {
        // TODO(destogl): automatic manipulation of the chain:
        // || strictness ==
        //  controller_manager_msgs::srv::SwitchController::Request::MANIPULATE_CONTROLLERS_CHAIN);
        // remove controller that can not be activated from the activation request and step-back
        // iterator to correctly step to the next element in the list in the loop
        switch_params_.activate_request.erase(ctrl_it);
        message.clear();
        --ctrl_it;
      }
      if (strictness == controller_manager_msgs::srv::SwitchController::Request::STRICT)
      {
        RCLCPP_ERROR(get_logger(), "Aborting, no controller is switched! (::STRICT switch)");
        // reset all lists
        clear_requests();
        return controller_interface::return_type::ERROR;
      }
    }
  }

  // check if controllers should be deactivated if used in chained mode
  for (auto ctrl_it = switch_params_.deactivate_request.begin();
       ctrl_it != switch_params_.deactivate_request.end(); ++ctrl_it)
  {
    auto controller_it = std::find_if(
      controllers.begin(), controllers.end(),
      std::bind(controller_name_compare, std::placeholders::_1, *ctrl_it));
    controller_interface::return_type status = controller_interface::return_type::OK;

    // if controller is not active then skip preceding-controllers checks
    if (!is_controller_active(controller_it->c))
    {
      message = fmt::format(
        FMT_COMPILE("Controller with name '{}' can not be deactivated since it is not active."),
        controller_it->info.name);
      RCLCPP_WARN(get_logger(), "%s", message.c_str());
      status = controller_interface::return_type::ERROR;
    }
    else
    {
      status =
        check_preceding_controllers_for_deactivate(controllers, strictness, controller_it, message);
    }

    if (status != controller_interface::return_type::OK)
    {
      RCLCPP_WARN(
        get_logger(),
        "Could not deactivate controller with name '%s'. Check above warnings for more details. "
        "Check the state of the controllers and their required interfaces using "
        "`ros2 control list_controllers -v` CLI to get more information.",
        (*ctrl_it).c_str());
      if (strictness == controller_manager_msgs::srv::SwitchController::Request::BEST_EFFORT)
      {
        // remove controller that can not be activated from the activation request and step-back
        // iterator to correctly step to the next element in the list in the loop
        switch_params_.deactivate_request.erase(ctrl_it);
        message.clear();
        --ctrl_it;
      }
      if (strictness == controller_manager_msgs::srv::SwitchController::Request::STRICT)
      {
        RCLCPP_ERROR(get_logger(), "Aborting, no controller is switched! (::STRICT switch)");
        // reset all lists
        clear_requests();
        return controller_interface::return_type::ERROR;
      }
    }
  }

  // Check after the check if the activate and deactivate list is empty or not
  if (switch_params_.activate_request.empty() && switch_params_.deactivate_request.empty())
  {
    message = "After checking the controllers, no controllers need to be activated or deactivated.";
    RCLCPP_INFO(get_logger(), "%s", message.c_str());
    clear_requests();
    return controller_interface::return_type::OK;
  }
  message.clear();

  for (const auto & controller : controllers)
  {
    auto to_chained_mode_list_it = std::find(
      switch_params_.to_chained_mode_request.begin(), switch_params_.to_chained_mode_request.end(),
      controller.info.name);
    bool in_to_chained_mode_list =
      to_chained_mode_list_it != switch_params_.to_chained_mode_request.end();

    auto from_chained_mode_list_it = std::find(
      switch_params_.from_chained_mode_request.begin(),
      switch_params_.from_chained_mode_request.end(), controller.info.name);
    bool in_from_chained_mode_list =
      from_chained_mode_list_it != switch_params_.from_chained_mode_request.end();

    auto deactivate_list_it = std::find(
      switch_params_.deactivate_request.begin(), switch_params_.deactivate_request.end(),
      controller.info.name);
    bool in_deactivate_list = deactivate_list_it != switch_params_.deactivate_request.end();

    const bool is_active = is_controller_active(*controller.c);
    const bool is_inactive = is_controller_inactive(*controller.c);

    // restart controllers that need to switch their 'chained mode' - add to (de)activate lists
    if (in_to_chained_mode_list || in_from_chained_mode_list)
    {
      if (is_active && !in_deactivate_list)
      {
        switch_params_.deactivate_request.push_back(controller.info.name);
        switch_params_.activate_request.push_back(controller.info.name);
      }
    }

    // get pointers to places in deactivate and activate lists ((de)activate lists have changed)
    deactivate_list_it = std::find(
      switch_params_.deactivate_request.begin(), switch_params_.deactivate_request.end(),
      controller.info.name);
    in_deactivate_list = deactivate_list_it != switch_params_.deactivate_request.end();

    auto activate_list_it = std::find(
      switch_params_.activate_request.begin(), switch_params_.activate_request.end(),
      controller.info.name);
    bool in_activate_list = activate_list_it != switch_params_.activate_request.end();

    auto handle_conflict = [&](const std::string & msg)
    {
      if (strictness == controller_manager_msgs::srv::SwitchController::Request::STRICT)
      {
        message = msg;
        RCLCPP_ERROR(get_logger(), "%s", msg.c_str());
        switch_params_.deactivate_request.clear();
        switch_params_.deactivate_command_interface_request.clear();
        switch_params_.activate_request.clear();
        switch_params_.activate_command_interface_request.clear();
        switch_params_.to_chained_mode_request.clear();
        switch_params_.from_chained_mode_request.clear();
        return controller_interface::return_type::ERROR;
      }
      RCLCPP_WARN(get_logger(), "%s", msg.c_str());
      return controller_interface::return_type::OK;
    };

    // check for double stop
    if (!is_active && in_deactivate_list)
    {
      auto conflict_status = handle_conflict(
        "Could not deactivate controller '" + controller.info.name + "' since it is not active");
      if (conflict_status != controller_interface::return_type::OK)
      {
        return conflict_status;
      }
      in_deactivate_list = false;
      switch_params_.deactivate_request.erase(deactivate_list_it);
    }

    // check for doubled activation
    if (is_active && !in_deactivate_list && in_activate_list)
    {
      auto conflict_status = handle_conflict(
        "Could not activate controller '" + controller.info.name + "' since it is already active");
      if (conflict_status != controller_interface::return_type::OK)
      {
        return conflict_status;
      }
      in_activate_list = false;
      switch_params_.activate_request.erase(activate_list_it);
    }

    // check for illegal activation of an unconfigured/finalized controller
    if (!is_inactive && !in_deactivate_list && in_activate_list)
    {
      auto conflict_status = handle_conflict(
        "Could not activate controller '" + controller.info.name +
        "' since it is not in inactive state");
      if (conflict_status != controller_interface::return_type::OK)
      {
        return conflict_status;
      }
      in_activate_list = false;
      switch_params_.activate_request.erase(activate_list_it);
    }

    if (in_activate_list)
    {
      extract_command_interfaces_for_controller(
        controller, resource_manager_, switch_params_.activate_command_interface_request);
    }
    if (in_deactivate_list)
    {
      extract_command_interfaces_for_controller(
        controller, resource_manager_, switch_params_.deactivate_command_interface_request);
    }

    // cache mapping between hardware and controllers for stopping when read/write error happens
    // TODO(destogl): This caching approach is suboptimal because the cache can fast become
    // outdated. Keeping it up to date is not easy because of stopping controllers from multiple
    // threads maybe we should not at all cache this but always search for the related controllers
    // to a hardware when error in hardware happens
    if (in_activate_list)
    {
      std::vector<std::string> interface_names = {};

      auto command_interface_config = controller.c->command_interface_configuration();
      if (command_interface_config.type == controller_interface::interface_configuration_type::ALL)
      {
        interface_names = resource_manager_->available_command_interfaces();
      }
      if (
        command_interface_config.type ==
        controller_interface::interface_configuration_type::INDIVIDUAL)
      {
        interface_names = command_interface_config.names;
      }

      std::vector<std::string> interfaces = {};
      auto state_interface_config = controller.c->state_interface_configuration();
      if (state_interface_config.type == controller_interface::interface_configuration_type::ALL)
      {
        interfaces = resource_manager_->available_state_interfaces();
      }
      if (
        state_interface_config.type ==
        controller_interface::interface_configuration_type::INDIVIDUAL)
      {
        interfaces = state_interface_config.names;
      }

      interface_names.insert(interface_names.end(), interfaces.begin(), interfaces.end());

      resource_manager_->cache_controller_to_hardware(controller.info.name, interface_names);
    }
  }

  if (switch_params_.activate_request.empty() && switch_params_.deactivate_request.empty())
  {
    message = "After checking the controllers, no controllers need to be activated or deactivated.";
    RCLCPP_INFO(get_logger(), "Empty activate and deactivate list, not requesting switch");
    clear_requests();
    return controller_interface::return_type::OK;
  }

  if (
    check_for_interfaces_availability_to_activate(
      controllers, switch_params_.activate_request, message) !=
    controller_interface::return_type::OK)
  {
    clear_requests();
    return controller_interface::return_type::ERROR;
  }

  RCLCPP_DEBUG(get_logger(), "Request for command interfaces from activating controllers:");
  for (const auto & interface : switch_params_.activate_command_interface_request)
  {
    RCLCPP_DEBUG(get_logger(), " - %s", interface.c_str());
  }
  RCLCPP_DEBUG(get_logger(), "Release of command interfaces from deactivating controllers:");
  for (const auto & interface : switch_params_.deactivate_command_interface_request)
  {
    RCLCPP_DEBUG(get_logger(), " - %s", interface.c_str());
  }

  // wait for deactivating async controllers to finish their current cycle
  for (const auto & controller : switch_params_.deactivate_request)
  {
    auto controller_it = std::find_if(
      controllers.begin(), controllers.end(),
      std::bind(controller_name_compare, std::placeholders::_1, controller));
    if (controller_it != controllers.end())
    {
      controller_it->c->prepare_for_deactivation();
    }
  }

  if (
    !switch_params_.activate_command_interface_request.empty() ||
    !switch_params_.deactivate_command_interface_request.empty())
  {
    if (!resource_manager_->prepare_command_mode_switch(
          switch_params_.activate_command_interface_request,
          switch_params_.deactivate_command_interface_request))
    {
      message = "Could not switch controllers since prepare command mode switch was rejected.";
      RCLCPP_ERROR(get_logger(), "%s", message.c_str());
      clear_requests();
      return controller_interface::return_type::ERROR;
    }
  }

  // start the atomic controller switching
  switch_params_.strictness = strictness;
  switch_params_.activate_asap = activate_asap;
  if (timeout == rclcpp::Duration{0, 0})
  {
    RCLCPP_INFO_ONCE(get_logger(), "Switch controller timeout is set to 0, using default 1s!");
    switch_params_.timeout = std::chrono::nanoseconds(1'000'000'000);
  }
  else
  {
    switch_params_.timeout = timeout.to_chrono<std::chrono::nanoseconds>();
  }
  switch_params_.do_switch = true;
  // wait until switch is finished
<<<<<<< HEAD
  if (switch_params_.activate_asap)
  {
    RCLCPP_DEBUG(get_logger(), "Requested atomic controller switch from realtime loop");
    std::unique_lock<std::mutex> switch_params_guard(switch_params_.mutex);
    if (!switch_params_.cv.wait_for(
          switch_params_guard, switch_params_.timeout,
          [this] { return !switch_params_.do_switch; }))
    {
      message = fmt::format(
        FMT_COMPILE("Switch controller timed out after {} seconds!"),
        static_cast<double>(switch_params_.timeout.count()) / 1e9);
      RCLCPP_ERROR(get_logger(), "%s", message.c_str());
      clear_requests();
      return controller_interface::return_type::ERROR;
    }
  }
  else
  {
    RCLCPP_INFO(get_logger(), "Requested controller switch from non-realtime loop");
    // This should work as the realtime thread operation is read-only operation
    manage_switch();
=======
  RCLCPP_DEBUG(get_logger(), "Requested atomic controller switch from realtime loop");
  std::unique_lock<std::mutex> switch_params_guard(switch_params_.mutex, std::defer_lock);
  if (!switch_params_.cv.wait_for(
        switch_params_guard, switch_params_.timeout, [this] { return !switch_params_.do_switch; }))
  {
    message = fmt::format(
      FMT_COMPILE("Switch controller timed out after {} seconds!"),
      static_cast<double>(switch_params_.timeout.count()) / 1e9);
    RCLCPP_ERROR(get_logger(), "%s", message.c_str());
    clear_requests();
    return controller_interface::return_type::ERROR;
>>>>>>> 6077af4a
  }

  // copy the controllers spec from the used to the unused list
  std::vector<ControllerSpec> & to = rt_controllers_wrapper_.get_unused_list(guard);
  to = controllers;

  // update the claimed interface controller info
  auto switch_result = evaluate_switch_result(
    resource_manager_, switch_params_.activate_request, switch_params_.deactivate_request,
    strictness, get_logger(), to, message);

  // switch lists
  rt_controllers_wrapper_.switch_updated_list(guard);
  // clear unused list
  rt_controllers_wrapper_.get_unused_list(guard).clear();

  clear_requests();

  return switch_result;
}

controller_interface::ControllerInterfaceBaseSharedPtr ControllerManager::add_controller_impl(
  const ControllerSpec & controller)
{
  // lock controllers
  std::lock_guard<std::recursive_mutex> guard(rt_controllers_wrapper_.controllers_lock_);

  std::vector<ControllerSpec> & to = rt_controllers_wrapper_.get_unused_list(guard);
  const std::vector<ControllerSpec> & from = rt_controllers_wrapper_.get_updated_list(guard);

  // Copy all controllers from the 'from' list to the 'to' list
  to = from;

  auto found_it = std::find_if(
    to.begin(), to.end(),
    std::bind(controller_name_compare, std::placeholders::_1, controller.info.name));
  // Checks that we're not duplicating controllers
  if (found_it != to.end())
  {
    to.clear();
    RCLCPP_ERROR(
      get_logger(), "A controller named '%s' was already loaded inside the controller manager",
      controller.info.name.c_str());
    return nullptr;
  }

  const rclcpp::NodeOptions controller_node_options = determine_controller_node_options(controller);
  // Catch whatever exception the controller might throw
  try
  {
    controller_interface::ControllerInterfaceParams controller_params;
    controller_params.controller_name = controller.info.name;
    controller_params.robot_description = robot_description_;
    controller_params.update_rate = get_update_rate();
    controller_params.node_namespace = get_namespace();
    controller_params.node_options = controller_node_options;
    controller_params.hard_joint_limits = resource_manager_->get_hard_joint_limits();
    controller_params.soft_joint_limits = resource_manager_->get_soft_joint_limits();
    if (controller.c->init(controller_params) == controller_interface::return_type::ERROR)
    {
      to.clear();
      RCLCPP_ERROR(
        get_logger(), "Could not initialize the controller named '%s'",
        controller.info.name.c_str());
      return nullptr;
    }
  }
  catch (const std::exception & e)
  {
    to.clear();
    RCLCPP_ERROR(
      get_logger(), "Caught exception of type : %s while initializing controller '%s': %s",
      typeid(e).name(), controller.info.name.c_str(), e.what());
    return nullptr;
  }
  catch (...)
  {
    to.clear();
    RCLCPP_ERROR(
      get_logger(), "Caught unknown exception while initializing controller '%s'",
      controller.info.name.c_str());
    return nullptr;
  }

  // initialize the data for the controller chain spec once it is loaded. It is needed, so when we
  // sort the controllers later, they will be added to the list
  controller_chain_spec_[controller.info.name] = ControllerChainSpec();
  controller_chained_state_interfaces_cache_[controller.info.name] = {};
  controller_chained_reference_interfaces_cache_[controller.info.name] = {};

  executor_->add_node(controller.c->get_node()->get_node_base_interface());
  to.emplace_back(controller);

  // Destroys the old controllers list when the realtime thread is finished with it.
  RCLCPP_DEBUG(get_logger(), "Realtime switches over to new controller list");
  rt_controllers_wrapper_.switch_updated_list(guard);
  RCLCPP_DEBUG(get_logger(), "Destruct controller");
  std::vector<ControllerSpec> & new_unused_list = rt_controllers_wrapper_.get_unused_list(guard);
  new_unused_list.clear();
  RCLCPP_DEBUG(get_logger(), "Destruct controller finished");

  return to.back().c;
}

void ControllerManager::deactivate_controllers(
  const std::vector<ControllerSpec> & rt_controller_list,
  const std::vector<std::string> & controllers_to_deactivate)
{
  // deactivate controllers
  for (const auto & controller_name : controllers_to_deactivate)
  {
    auto found_it = std::find_if(
      rt_controller_list.begin(), rt_controller_list.end(),
      std::bind(controller_name_compare, std::placeholders::_1, controller_name));
    if (found_it == rt_controller_list.end())
    {
      RCLCPP_ERROR(
        get_logger(),
        "Got request to deactivate controller '%s' but it is not in the realtime controller list",
        controller_name.c_str());
      continue;
    }
    auto controller = found_it->c;
    if (is_controller_active(*controller))
    {
      try
      {
        const auto new_state = controller->get_node()->deactivate();
        controller->release_interfaces();

        // if it is a chainable controller, make the reference interfaces unavailable on
        // deactivation
        if (controller->is_chainable())
        {
          resource_manager_->make_controller_exported_state_interfaces_unavailable(controller_name);
          resource_manager_->make_controller_reference_interfaces_unavailable(controller_name);
        }
        if (new_state.id() != lifecycle_msgs::msg::State::PRIMARY_STATE_INACTIVE)
        {
          RCLCPP_ERROR(
            get_logger(), "After deactivating, controller '%s' is in state '%s', expected Inactive",
            controller_name.c_str(), new_state.label().c_str());
        }
      }
      catch (const std::exception & e)
      {
        RCLCPP_ERROR(
          get_logger(), "Caught exception of type : %s while deactivating the  controller '%s': %s",
          typeid(e).name(), controller_name.c_str(), e.what());
        continue;
      }
      catch (...)
      {
        RCLCPP_ERROR(
          get_logger(), "Caught unknown exception while deactivating the controller '%s'",
          controller_name.c_str());
        continue;
      }
    }
  }
}

void ControllerManager::switch_chained_mode(
  const std::vector<std::string> & chained_mode_switch_list, bool to_chained_mode)
{
  std::vector<ControllerSpec> & rt_controller_list =
    rt_controllers_wrapper_.update_and_get_used_by_rt_list();

  for (const auto & controller_name : chained_mode_switch_list)
  {
    auto found_it = std::find_if(
      rt_controller_list.begin(), rt_controller_list.end(),
      std::bind(controller_name_compare, std::placeholders::_1, controller_name));
    if (found_it == rt_controller_list.end())
    {
      RCLCPP_FATAL(
        get_logger(),
        "Got request to turn %s chained mode for controller '%s', but controller is not in the "
        "realtime controller list. (This should never happen!)",
        (to_chained_mode ? "ON" : "OFF"), controller_name.c_str());
      continue;
    }
    auto controller = found_it->c;
    if (!is_controller_active(*controller))
    {
      if (!controller->set_chained_mode(to_chained_mode))
      {
        RCLCPP_ERROR(
          get_logger(),
          "Got request to turn %s chained mode for controller '%s', but controller refused to do "
          "it! The control will probably not work as expected. Try to restart all controllers. "
          "If "
          "the error persist check controllers' individual configuration.",
          (to_chained_mode ? "ON" : "OFF"), controller_name.c_str());
      }
    }
    else
    {
      RCLCPP_FATAL(
        get_logger(),
        "Got request to turn %s chained mode for controller '%s', but this can not happen if "
        "controller is in '%s' state. (This should never happen!)",
        (to_chained_mode ? "ON" : "OFF"), controller_name.c_str(),
        hardware_interface::lifecycle_state_names::ACTIVE);
    }
  }
}

void ControllerManager::activate_controllers(
  const std::vector<ControllerSpec> & rt_controller_list,
  const std::vector<std::string> & controllers_to_activate)
{
  std::vector<std::string> failed_controllers_command_interfaces;
  for (const auto & controller_name : controllers_to_activate)
  {
    auto found_it = std::find_if(
      rt_controller_list.begin(), rt_controller_list.end(),
      std::bind(controller_name_compare, std::placeholders::_1, controller_name));
    if (found_it == rt_controller_list.end())
    {
      RCLCPP_ERROR(
        get_logger(),
        "Got request to activate controller '%s' but it is not in the realtime controller list",
        controller_name.c_str());
      continue;
    }
    auto controller = found_it->c;
    // reset the last update cycle time for newly activated controllers
    *found_it->last_update_cycle_time =
      rclcpp::Time(0, 0, this->get_trigger_clock()->get_clock_type());

    bool assignment_successful = true;
    // assign command interfaces to the controller
    auto command_interface_config = controller->command_interface_configuration();
    // default to controller_interface::configuration_type::NONE
    std::vector<std::string> command_interface_names = {};
    if (command_interface_config.type == controller_interface::interface_configuration_type::ALL)
    {
      command_interface_names = resource_manager_->available_command_interfaces();
    }
    if (
      command_interface_config.type ==
      controller_interface::interface_configuration_type::INDIVIDUAL)
    {
      command_interface_names = command_interface_config.names;
    }
    std::vector<hardware_interface::LoanedCommandInterface> command_loans;
    command_loans.reserve(command_interface_names.size());
    for (const auto & command_interface : command_interface_names)
    {
      if (resource_manager_->command_interface_is_claimed(command_interface))
      {
        RCLCPP_ERROR(
          get_logger(),
          "Resource conflict for controller '%s'. Command interface '%s' is already claimed.",
          controller_name.c_str(), command_interface.c_str());
        command_loans.clear();
        assignment_successful = false;
        break;
      }
      try
      {
        command_loans.emplace_back(resource_manager_->claim_command_interface(command_interface));
      }
      catch (const std::exception & e)
      {
        RCLCPP_ERROR(
          get_logger(),
          "Caught exception of type : %s while claiming the command interfaces. Can't activate "
          "controller '%s': %s",
          typeid(e).name(), controller_name.c_str(), e.what());
        command_loans.clear();
        assignment_successful = false;
        break;
      }
    }
    // something went wrong during command interfaces, go skip the controller
    if (!assignment_successful)
    {
      continue;
    }

    // assign state interfaces to the controller
    auto state_interface_config = controller->state_interface_configuration();
    // default to controller_interface::configuration_type::NONE
    std::vector<std::string> state_interface_names = {};
    if (state_interface_config.type == controller_interface::interface_configuration_type::ALL)
    {
      state_interface_names = resource_manager_->available_state_interfaces();
    }
    if (
      state_interface_config.type == controller_interface::interface_configuration_type::INDIVIDUAL)
    {
      state_interface_names = state_interface_config.names;
    }
    std::vector<hardware_interface::LoanedStateInterface> state_loans;
    state_loans.reserve(state_interface_names.size());
    for (const auto & state_interface : state_interface_names)
    {
      try
      {
        state_loans.emplace_back(resource_manager_->claim_state_interface(state_interface));
      }
      catch (const std::exception & e)
      {
        RCLCPP_ERROR(
          get_logger(),
          "Caught exception of type : %s while claiming the state interfaces. Can't activate "
          "controller '%s': %s",
          typeid(e).name(), controller_name.c_str(), e.what());
        assignment_successful = false;
        break;
      }
    }
    // something went wrong during state interfaces, go skip the controller
    if (!assignment_successful)
    {
      continue;
    }
    controller->assign_interfaces(std::move(command_loans), std::move(state_loans));

    auto new_state = controller->get_lifecycle_state();
    try
    {
      found_it->periodicity_statistics->reset();
      found_it->execution_time_statistics->reset();
      new_state = controller->get_node()->activate();
    }
    catch (const std::exception & e)
    {
      RCLCPP_ERROR(
        get_logger(), "Caught exception of type : %s while activating the controller '%s': %s",
        typeid(e).name(), controller_name.c_str(), e.what());
    }
    catch (...)
    {
      RCLCPP_ERROR(
        get_logger(), "Caught unknown exception while activating the controller '%s'",
        controller_name.c_str());
    }
    if (new_state.id() != lifecycle_msgs::msg::State::PRIMARY_STATE_ACTIVE)
    {
      RCLCPP_ERROR(
        get_logger(),
        "After activation, controller '%s' is in state '%s' (%d), expected '%s' (%d). Releasing "
        "interfaces!",
        controller->get_node()->get_name(), new_state.label().c_str(), new_state.id(),
        hardware_interface::lifecycle_state_names::ACTIVE,
        lifecycle_msgs::msg::State::PRIMARY_STATE_ACTIVE);
      controller->release_interfaces();
      failed_controllers_command_interfaces.insert(
        failed_controllers_command_interfaces.end(), command_interface_names.begin(),
        command_interface_names.end());
      continue;
    }

    // if it is a chainable controller, make the reference interfaces available on activation
    if (controller->is_chainable())
    {
      // make all the exported interfaces of the controller available
      resource_manager_->make_controller_exported_state_interfaces_available(controller_name);
      resource_manager_->make_controller_reference_interfaces_available(controller_name);
    }
  }
  // Now prepare and perform the stop interface switching as this is needed for exclusive
  // interfaces
  if (
    !failed_controllers_command_interfaces.empty() &&
    (!resource_manager_->prepare_command_mode_switch({}, failed_controllers_command_interfaces) ||
     !resource_manager_->perform_command_mode_switch({}, failed_controllers_command_interfaces)))
  {
    RCLCPP_ERROR(
      get_logger(),
      "Error switching back the interfaces in the hardware when the controller activation "
      "failed.");
  }
}

void ControllerManager::list_controllers_srv_cb(
  const std::shared_ptr<controller_manager_msgs::srv::ListControllers::Request>,
  std::shared_ptr<controller_manager_msgs::srv::ListControllers::Response> response)
{
  // lock services
  RCLCPP_DEBUG(get_logger(), "list controller service called");
  std::lock_guard<std::mutex> services_guard(services_lock_);
  RCLCPP_DEBUG(get_logger(), "list controller service locked");

  // lock controllers
  std::lock_guard<std::recursive_mutex> guard(rt_controllers_wrapper_.controllers_lock_);
  const std::vector<ControllerSpec> & controllers = rt_controllers_wrapper_.get_updated_list(guard);
  // create helper containers to create chained controller connections
  std::unordered_map<std::string, std::vector<std::string>> controller_chain_interface_map;
  std::unordered_map<std::string, std::set<std::string>> controller_chain_map;
  std::vector<size_t> chained_controller_indices;
  for (size_t i = 0; i < controllers.size(); ++i)
  {
    controller_chain_map[controllers[i].info.name] = {};
  }

  response->controller.reserve(controllers.size());
  for (size_t i = 0; i < controllers.size(); ++i)
  {
    controller_manager_msgs::msg::ControllerState controller_state;

    controller_state.name = controllers[i].info.name;
    controller_state.type = controllers[i].info.type;
    controller_state.is_async = controllers[i].c->is_async();
    controller_state.update_rate = static_cast<uint16_t>(controllers[i].c->get_update_rate());
    controller_state.claimed_interfaces = controllers[i].info.claimed_interfaces;
    controller_state.state = controllers[i].c->get_lifecycle_state().label();
    controller_state.is_chainable = controllers[i].c->is_chainable();
    controller_state.is_chained = controllers[i].c->is_in_chained_mode();

    // Get information about interfaces if controller are in 'inactive' or 'active' state
    if (is_controller_active(controllers[i].c) || is_controller_inactive(controllers[i].c))
    {
      auto command_interface_config = controllers[i].c->command_interface_configuration();
      if (command_interface_config.type == controller_interface::interface_configuration_type::ALL)
      {
        controller_state.required_command_interfaces = resource_manager_->command_interface_keys();
      }
      else if (
        command_interface_config.type ==
        controller_interface::interface_configuration_type::INDIVIDUAL)
      {
        controller_state.required_command_interfaces = command_interface_config.names;
      }

      auto state_interface_config = controllers[i].c->state_interface_configuration();
      if (state_interface_config.type == controller_interface::interface_configuration_type::ALL)
      {
        controller_state.required_state_interfaces = resource_manager_->state_interface_keys();
      }
      else if (
        state_interface_config.type ==
        controller_interface::interface_configuration_type::INDIVIDUAL)
      {
        controller_state.required_state_interfaces = state_interface_config.names;
      }
      // check for chained interfaces
      for (const auto & interface : controller_state.required_command_interfaces)
      {
        auto prefix_interface_type_pair = split_command_interface(interface);
        auto prefix = prefix_interface_type_pair.first;
        auto interface_type = prefix_interface_type_pair.second;
        if (controller_chain_map.find(prefix) != controller_chain_map.end())
        {
          controller_chain_map[controller_state.name].insert(prefix);
          controller_chain_interface_map[controller_state.name].push_back(interface_type);
        }
      }
      // check reference interfaces only if controller is inactive or active
      if (controllers[i].c->is_chainable())
      {
        auto references =
          resource_manager_->get_controller_reference_interface_names(controllers[i].info.name);
        auto exported_state_interfaces =
          resource_manager_->get_controller_exported_state_interface_names(
            controllers[i].info.name);
        controller_state.reference_interfaces.reserve(references.size());
        controller_state.exported_state_interfaces.reserve(exported_state_interfaces.size());
        for (const auto & reference : references)
        {
          const std::string prefix_name = controllers[i].c->get_node()->get_name();
          const std::string interface_name = reference.substr(prefix_name.size() + 1);
          controller_state.reference_interfaces.push_back(interface_name);
        }
        for (const auto & state_interface : exported_state_interfaces)
        {
          const std::string prefix_name = controllers[i].c->get_node()->get_name();
          const std::string interface_name = state_interface.substr(prefix_name.size() + 1);
          controller_state.exported_state_interfaces.push_back(interface_name);
        }
      }
    }
    response->controller.push_back(controller_state);
    // keep track of controllers that are part of a chain
    if (
      !controller_chain_interface_map[controller_state.name].empty() ||
      controllers[i].c->is_chainable())
    {
      chained_controller_indices.push_back(i);
    }
  }

  // create chain connections for all controllers in a chain
  for (const auto & index : chained_controller_indices)
  {
    auto & controller_state = response->controller[index];
    auto chained_set = controller_chain_map[controller_state.name];
    for (const auto & chained_name : chained_set)
    {
      controller_manager_msgs::msg::ChainConnection connection;
      connection.name = chained_name;
      connection.reference_interfaces = controller_chain_interface_map[controller_state.name];
      controller_state.chain_connections.push_back(connection);
    }
  }

  RCLCPP_DEBUG(get_logger(), "list controller service finished");
}

void ControllerManager::list_controller_types_srv_cb(
  const std::shared_ptr<controller_manager_msgs::srv::ListControllerTypes::Request>,
  std::shared_ptr<controller_manager_msgs::srv::ListControllerTypes::Response> response)
{
  // lock services
  RCLCPP_DEBUG(get_logger(), "list types service called");
  std::lock_guard<std::mutex> guard(services_lock_);
  RCLCPP_DEBUG(get_logger(), "list types service locked");

  auto cur_types = loader_->getDeclaredClasses();
  for (const auto & cur_type : cur_types)
  {
    response->types.push_back(cur_type);
    response->base_classes.push_back(kControllerInterfaceClassName);
    RCLCPP_DEBUG(get_logger(), "%s", cur_type.c_str());
  }
  cur_types = chainable_loader_->getDeclaredClasses();
  for (const auto & cur_type : cur_types)
  {
    response->types.push_back(cur_type);
    response->base_classes.push_back(kChainableControllerInterfaceClassName);
    RCLCPP_DEBUG(get_logger(), "%s", cur_type.c_str());
  }

  RCLCPP_DEBUG(get_logger(), "list types service finished");
}

void ControllerManager::load_controller_service_cb(
  const std::shared_ptr<controller_manager_msgs::srv::LoadController::Request> request,
  std::shared_ptr<controller_manager_msgs::srv::LoadController::Response> response)
{
  // lock services
  RCLCPP_DEBUG(get_logger(), "loading service called for controller '%s' ", request->name.c_str());
  std::lock_guard<std::mutex> guard(services_lock_);
  RCLCPP_DEBUG(get_logger(), "loading service locked");

  response->ok = load_controller(request->name).get() != nullptr;

  RCLCPP_DEBUG(
    get_logger(), "loading service finished for controller '%s' ", request->name.c_str());
}

void ControllerManager::configure_controller_service_cb(
  const std::shared_ptr<controller_manager_msgs::srv::ConfigureController::Request> request,
  std::shared_ptr<controller_manager_msgs::srv::ConfigureController::Response> response)
{
  // lock services
  RCLCPP_DEBUG(
    get_logger(), "configuring service called for controller '%s' ", request->name.c_str());
  std::lock_guard<std::mutex> guard(services_lock_);
  RCLCPP_DEBUG(get_logger(), "configuring service locked");

  response->ok = configure_controller(request->name) == controller_interface::return_type::OK;

  RCLCPP_DEBUG(
    get_logger(), "configuring service finished for controller '%s' ", request->name.c_str());
}

void ControllerManager::reload_controller_libraries_service_cb(
  const std::shared_ptr<controller_manager_msgs::srv::ReloadControllerLibraries::Request> request,
  std::shared_ptr<controller_manager_msgs::srv::ReloadControllerLibraries::Response> response)
{
  // lock services
  RCLCPP_DEBUG(get_logger(), "reload libraries service called");
  std::lock_guard<std::mutex> guard(services_lock_);
  RCLCPP_DEBUG(get_logger(), "reload libraries service locked");

  // only reload libraries if no controllers are active
  std::vector<std::string> loaded_controllers, active_controllers;
  loaded_controllers = get_controller_names();
  {
    // lock controllers
    std::lock_guard<std::recursive_mutex> ctrl_guard(rt_controllers_wrapper_.controllers_lock_);
    for (const auto & controller : rt_controllers_wrapper_.get_updated_list(ctrl_guard))
    {
      if (is_controller_active(*controller.c))
      {
        active_controllers.push_back(controller.info.name);
      }
    }
  }
  if (!active_controllers.empty() && !request->force_kill)
  {
    RCLCPP_ERROR(
      get_logger(),
      "Controller manager: Cannot reload controller libraries because"
      " there are still %i active controllers",
      static_cast<int>(active_controllers.size()));
    response->ok = false;
    return;
  }

  // stop active controllers if requested
  if (!loaded_controllers.empty())
  {
    RCLCPP_INFO(get_logger(), "Controller manager: Stopping all active controllers");
    std::vector<std::string> empty;
    if (
      switch_controller(
        empty, active_controllers,
        controller_manager_msgs::srv::SwitchController::Request::BEST_EFFORT) !=
      controller_interface::return_type::OK)
    {
      RCLCPP_ERROR(
        get_logger(),
        "Controller manager: Cannot reload controller libraries because failed to stop "
        "active controllers");
      response->ok = false;
      return;
    }
    for (const auto & controller : loaded_controllers)
    {
      if (unload_controller(controller) != controller_interface::return_type::OK)
      {
        RCLCPP_ERROR(
          get_logger(),
          "Controller manager: Cannot reload controller libraries because "
          "failed to unload controller '%s'",
          controller.c_str());
        response->ok = false;
        return;
      }
    }
    loaded_controllers = get_controller_names();
  }
  assert(loaded_controllers.empty());

  // Force a reload on all the PluginLoaders (internally, this recreates the plugin loaders)
  loader_ = std::make_shared<pluginlib::ClassLoader<controller_interface::ControllerInterface>>(
    kControllerInterfaceNamespace, kControllerInterfaceClassName);
  chainable_loader_ =
    std::make_shared<pluginlib::ClassLoader<controller_interface::ChainableControllerInterface>>(
      kControllerInterfaceNamespace, kChainableControllerInterfaceClassName);
  RCLCPP_INFO(
    get_logger(), "Controller manager: reloaded controller libraries for '%s'",
    kControllerInterfaceNamespace);

  response->ok = true;

  RCLCPP_DEBUG(get_logger(), "reload libraries service finished");
}

void ControllerManager::switch_controller_service_cb(
  const std::shared_ptr<controller_manager_msgs::srv::SwitchController::Request> request,
  std::shared_ptr<controller_manager_msgs::srv::SwitchController::Response> response)
{
  // lock services
  RCLCPP_DEBUG(get_logger(), "switching service called");
  std::lock_guard<std::mutex> guard(services_lock_);
  RCLCPP_DEBUG(get_logger(), "switching service locked");

  response->ok = switch_controller_cb(
                   request->activate_controllers, request->deactivate_controllers,
                   request->strictness, request->activate_asap, request->timeout,
                   response->message) == controller_interface::return_type::OK;

  RCLCPP_DEBUG(get_logger(), "switching service finished");
}

void ControllerManager::unload_controller_service_cb(
  const std::shared_ptr<controller_manager_msgs::srv::UnloadController::Request> request,
  std::shared_ptr<controller_manager_msgs::srv::UnloadController::Response> response)
{
  // lock services
  RCLCPP_DEBUG(
    get_logger(), "unloading service called for controller '%s' ", request->name.c_str());
  std::lock_guard<std::mutex> guard(services_lock_);
  RCLCPP_DEBUG(get_logger(), "unloading service locked");

  response->ok = unload_controller(request->name) == controller_interface::return_type::OK;

  RCLCPP_DEBUG(
    get_logger(), "unloading service finished for controller '%s' ", request->name.c_str());
}

void ControllerManager::list_hardware_components_srv_cb(
  const std::shared_ptr<controller_manager_msgs::srv::ListHardwareComponents::Request>,
  std::shared_ptr<controller_manager_msgs::srv::ListHardwareComponents::Response> response)
{
  RCLCPP_DEBUG(get_logger(), "list hardware components service called");
  std::lock_guard<std::mutex> guard(services_lock_);
  RCLCPP_DEBUG(get_logger(), "list hardware components service locked");

  auto hw_components_info = resource_manager_->get_components_status();

  response->component.reserve(hw_components_info.size());

  for (const auto & [component_name, component_info] : hw_components_info)
  {
    auto component = controller_manager_msgs::msg::HardwareComponentState();
    component.name = component_name;
    component.type = component_info.type;
    component.is_async = component_info.is_async;
    component.rw_rate = static_cast<uint16_t>(component_info.rw_rate);
    component.plugin_name = component_info.plugin_name;
    component.state.id = component_info.state.id();
    component.state.label = component_info.state.label();

    component.command_interfaces.reserve(component_info.command_interfaces.size());
    for (const auto & interface : component_info.command_interfaces)
    {
      controller_manager_msgs::msg::HardwareInterface hwi;
      hwi.name = interface;
      hwi.data_type = resource_manager_->get_command_interface_data_type(interface);
      hwi.is_available = resource_manager_->command_interface_is_available(interface);
      hwi.is_claimed = resource_manager_->command_interface_is_claimed(interface);
      // TODO(destogl): Add here mapping to controller that has claimed or
      // can be claiming this interface
      // Those should be two variables
      // if (hwi.is_claimed)
      // {
      //   for (const auto & controller : controllers_that_use_interface(interface))
      //   {
      //     if (is_controller_active(controller))
      //     {
      //       hwi.is_claimed_by = controller;
      //     }
      //   }
      // }
      // hwi.is_used_by = controllers_that_use_interface(interface);
      component.command_interfaces.push_back(hwi);
    }

    component.state_interfaces.reserve(component_info.state_interfaces.size());
    for (const auto & interface : component_info.state_interfaces)
    {
      controller_manager_msgs::msg::HardwareInterface hwi;
      hwi.name = interface;
      hwi.data_type = resource_manager_->get_state_interface_data_type(interface);
      hwi.is_available = resource_manager_->state_interface_is_available(interface);
      hwi.is_claimed = false;
      component.state_interfaces.push_back(hwi);
    }

    response->component.push_back(component);
  }

  RCLCPP_DEBUG(get_logger(), "list hardware components service finished");
}

void ControllerManager::list_hardware_interfaces_srv_cb(
  const std::shared_ptr<controller_manager_msgs::srv::ListHardwareInterfaces::Request>,
  std::shared_ptr<controller_manager_msgs::srv::ListHardwareInterfaces::Response> response)
{
  RCLCPP_DEBUG(get_logger(), "list hardware interfaces service called");
  std::lock_guard<std::mutex> guard(services_lock_);
  RCLCPP_DEBUG(get_logger(), "list hardware interfaces service locked");

  auto state_interface_names = resource_manager_->state_interface_keys();
  for (const auto & state_interface_name : state_interface_names)
  {
    controller_manager_msgs::msg::HardwareInterface hwi;
    hwi.name = state_interface_name;
    hwi.is_available = resource_manager_->state_interface_is_available(state_interface_name);
    hwi.data_type = resource_manager_->get_state_interface_data_type(state_interface_name);
    hwi.is_claimed = false;
    response->state_interfaces.push_back(hwi);
  }
  auto command_interface_names = resource_manager_->command_interface_keys();
  for (const auto & command_interface_name : command_interface_names)
  {
    controller_manager_msgs::msg::HardwareInterface hwi;
    hwi.name = command_interface_name;
    hwi.is_available = resource_manager_->command_interface_is_available(command_interface_name);
    hwi.is_claimed = resource_manager_->command_interface_is_claimed(command_interface_name);
    hwi.data_type = resource_manager_->get_command_interface_data_type(command_interface_name);
    response->command_interfaces.push_back(hwi);
  }

  RCLCPP_DEBUG(get_logger(), "list hardware interfaces service finished");
}

void ControllerManager::set_hardware_component_state_srv_cb(
  const std::shared_ptr<controller_manager_msgs::srv::SetHardwareComponentState::Request> request,
  std::shared_ptr<controller_manager_msgs::srv::SetHardwareComponentState::Response> response)
{
  RCLCPP_DEBUG(get_logger(), "set hardware component state service called");
  std::lock_guard<std::mutex> guard(services_lock_);
  RCLCPP_DEBUG(get_logger(), "set hardware component state service locked");

  RCLCPP_DEBUG(get_logger(), "set hardware component state '%s'", request->name.c_str());

  auto hw_components_info = resource_manager_->get_components_status();
  if (hw_components_info.find(request->name) != hw_components_info.end())
  {
    rclcpp_lifecycle::State target_state(
      request->target_state.id,
      // the ternary operator is needed because label in State constructor cannot be an empty string
      request->target_state.label.empty() ? "-" : request->target_state.label);
    response->ok =
      (resource_manager_->set_component_state(request->name, target_state) ==
       hardware_interface::return_type::OK);
    hw_components_info = resource_manager_->get_components_status();
    response->state.id = hw_components_info[request->name].state.id();
    response->state.label = hw_components_info[request->name].state.label();
  }
  else
  {
    RCLCPP_ERROR(
      get_logger(), "hardware component with name '%s' does not exist", request->name.c_str());
    response->ok = false;
  }

  RCLCPP_DEBUG(get_logger(), "set hardware component state service finished");
}

std::vector<std::string> ControllerManager::get_controller_names()
{
  std::vector<std::string> names;

  // lock controllers
  std::lock_guard<std::recursive_mutex> guard(rt_controllers_wrapper_.controllers_lock_);
  for (const auto & controller : rt_controllers_wrapper_.get_updated_list(guard))
  {
    names.push_back(controller.info.name);
  }
  return names;
}

void ControllerManager::read(const rclcpp::Time & time, const rclcpp::Duration & period)
{
  periodicity_stats_.add_measurement(1.0 / period.seconds());
  const auto start_time = std::chrono::steady_clock::now();
  auto [result, failed_hardware_names] = resource_manager_->read(time, period);

  if (result != hardware_interface::return_type::OK)
  {
    rt_buffer_.deactivate_controllers_list.clear();
    // Determine controllers to stop
    for (const auto & hardware_name : failed_hardware_names)
    {
      auto controllers = resource_manager_->get_cached_controllers_to_hardware(hardware_name);
      rt_buffer_.deactivate_controllers_list.insert(
        rt_buffer_.deactivate_controllers_list.end(), controllers.begin(), controllers.end());
    }
    RCLCPP_ERROR(
      get_logger(),
      "Deactivating following hardware components as their read cycle resulted in an error: [ %s]",
      rt_buffer_.get_concatenated_string(failed_hardware_names).c_str());
    RCLCPP_ERROR_EXPRESSION(
      get_logger(), !rt_buffer_.deactivate_controllers_list.empty(),
      "Deactivating following controllers as their hardware components read cycle resulted in an "
      "error: [ %s]",
      rt_buffer_.get_concatenated_string(rt_buffer_.deactivate_controllers_list).c_str());
    std::vector<ControllerSpec> & rt_controller_list =
      rt_controllers_wrapper_.update_and_get_used_by_rt_list();
    perform_hardware_command_mode_change(
      rt_controller_list, {}, rt_buffer_.deactivate_controllers_list, "read");
    deactivate_controllers(rt_controller_list, rt_buffer_.deactivate_controllers_list);
    // TODO(destogl): do auto-start of broadcasters
  }
  execution_time_.read_time =
    std::chrono::duration<double, std::micro>(std::chrono::steady_clock::now() - start_time)
      .count();
}

void ControllerManager::manage_switch()
{
  std::unique_lock<std::mutex> guard(switch_params_.mutex, std::try_to_lock);
  if (!guard.owns_lock())
  {
    RCLCPP_DEBUG(get_logger(), "Unable to lock switch mutex. Retrying in next cycle.");
    return;
  }
  const auto start_time = std::chrono::steady_clock::now();
  // Ask hardware interfaces to change mode
  if (!resource_manager_->perform_command_mode_switch(
        switch_params_.activate_command_interface_request,
        switch_params_.deactivate_command_interface_request))
  {
    RCLCPP_ERROR(get_logger(), "Error while performing mode switch.");
  }
  execution_time_.switch_perform_mode_time =
    std::chrono::duration<double, std::micro>(std::chrono::steady_clock::now() - start_time)
      .count();

  std::vector<ControllerSpec> & rt_controller_list =
    rt_controllers_wrapper_.update_and_get_used_by_rt_list();

<<<<<<< HEAD
  deactivate_controllers(rt_controller_list, switch_params_.deactivate_request);

  switch_chained_mode(switch_params_.to_chained_mode_request, true);
  switch_chained_mode(switch_params_.from_chained_mode_request, false);

  // activate controllers once the switch is fully complete
  activate_controllers(rt_controller_list, switch_params_.activate_request);
=======
  const auto deact_start_time = std::chrono::steady_clock::now();
  deactivate_controllers(rt_controller_list, deactivate_request_);
  execution_time_.deactivation_time =
    std::chrono::duration<double, std::micro>(std::chrono::steady_clock::now() - deact_start_time)
      .count();

  const auto chain_start_time = std::chrono::steady_clock::now();
  switch_chained_mode(to_chained_mode_request_, true);
  switch_chained_mode(from_chained_mode_request_, false);
  RCLCPP_DEBUG(
    get_logger(),
    "Switching  %lu controllers to chained mode and %lu controllers from chained mode",
    to_chained_mode_request_.size(), from_chained_mode_request_.size());
  execution_time_.switch_chained_mode_time =
    std::chrono::duration<double, std::micro>(std::chrono::steady_clock::now() - chain_start_time)
      .count();

  // activate controllers once the switch is fully complete
  const auto act_start_time = std::chrono::steady_clock::now();
  if (!switch_params_.activate_asap)
  {
    activate_controllers(rt_controller_list, activate_request_);
  }
  else
  {
    // activate controllers as soon as their required joints are done switching
    activate_controllers_asap(rt_controller_list, activate_request_);
  }
  execution_time_.activation_time =
    std::chrono::duration<double, std::micro>(std::chrono::steady_clock::now() - act_start_time)
      .count();
>>>>>>> 6077af4a

  // All controllers switched --> switching done
  switch_params_.do_switch = false;
  switch_params_.cv.notify_all();
  execution_time_.switch_time =
    std::chrono::duration<double, std::micro>(std::chrono::steady_clock::now() - start_time)
      .count();
}

controller_interface::return_type ControllerManager::update(
  const rclcpp::Time & time, const rclcpp::Duration & period)
{
  const auto start_time = std::chrono::steady_clock::now();
  execution_time_.switch_time = 0.0;
  execution_time_.switch_chained_mode_time = 0.0;
  execution_time_.activation_time = 0.0;
  execution_time_.deactivation_time = 0.0;
  execution_time_.switch_perform_mode_time = 0.0;
  std::vector<ControllerSpec> & rt_controller_list =
    rt_controllers_wrapper_.update_and_get_used_by_rt_list();

  auto ret = controller_interface::return_type::OK;
  ++update_loop_counter_;
  update_loop_counter_ %= update_rate_;

  // Check for valid time
  if (!get_clock()->started())
  {
    if (time == rclcpp::Time(0, 0, this->get_trigger_clock()->get_clock_type()))
    {
      throw std::runtime_error(
        "No clock received, and time argument is zero. Check your controller_manager node's "
        "clock configuration (use_sim_time parameter) and if a valid clock source is "
        "available. Also pass a proper time argument to the update method.");
    }

    // this can happen with use_sim_time=true until the /clock is received
    rclcpp::Clock clock = rclcpp::Clock();
    RCLCPP_WARN_THROTTLE(
      get_logger(), clock, 1000,
      "No clock received, using time argument instead! Check your node's clock "
      "configuration (use_sim_time parameter) and if a valid clock source is available");
  }

  rt_buffer_.deactivate_controllers_list.clear();
  for (const auto & loaded_controller : rt_controller_list)
  {
    if (
      switch_params_.do_switch && !switch_params_.activate_asap &&
      switch_params_.skip_cycle(loaded_controller))
    {
      RCLCPP_DEBUG(
        get_logger(), "Skipping update for controller '%s' as it is being switched",
        loaded_controller.info.name.c_str());
      continue;
    }
    // TODO(v-lopez) we could cache this information
    // https://github.com/ros-controls/ros2_control/issues/153
    if (is_controller_active(*loaded_controller.c))
    {
      if (
        switch_params_.do_switch && loaded_controller.c->is_async() &&
        std::find(
          switch_params_.deactivate_request.begin(), switch_params_.deactivate_request.end(),
          loaded_controller.info.name) != switch_params_.deactivate_request.end())
      {
        RCLCPP_DEBUG(
          get_logger(), "Skipping update for async controller '%s' as it is being deactivated",
          loaded_controller.info.name.c_str());
        continue;
      }
      const auto controller_update_rate = loaded_controller.c->get_update_rate();
      const bool run_controller_at_cm_rate = (controller_update_rate >= update_rate_);
      const auto controller_period =
        run_controller_at_cm_rate ? period
                                  : rclcpp::Duration::from_seconds((1.0 / controller_update_rate));

      const bool first_update_cycle =
        (*loaded_controller.last_update_cycle_time ==
         rclcpp::Time(0, 0, this->get_trigger_clock()->get_clock_type()));
      const rclcpp::Time current_time = get_clock()->started() ? get_trigger_clock()->now() : time;
      const auto controller_actual_period =
        first_update_cycle ? controller_period
                           : (current_time - *loaded_controller.last_update_cycle_time);

      const double error_now =
        std::abs((controller_actual_period.seconds() * controller_update_rate) - 1.0);
      const double error_if_skipped = std::abs(
        ((controller_actual_period.seconds() + (1.0 / static_cast<double>(update_rate_))) *
         controller_update_rate) -
        1.0);
      const bool controller_go =
        run_controller_at_cm_rate ||
        (time == rclcpp::Time(0, 0, this->get_trigger_clock()->get_clock_type())) ||
        (error_now <= error_if_skipped) || first_update_cycle;

      RCLCPP_DEBUG(
        get_logger(), "update_loop_counter: '%d ' controller_go: '%s ' controller_name: '%s '",
        update_loop_counter_, controller_go ? "True" : "False",
        loaded_controller.info.name.c_str());

      if (controller_go)
      {
        auto controller_ret = controller_interface::return_type::OK;
        bool trigger_status = true;
        // Catch exceptions thrown by the controller update function
        try
        {
          const auto trigger_result =
            loaded_controller.c->trigger_update(this->now(), controller_actual_period);
          trigger_status = trigger_result.successful;
          controller_ret = trigger_result.result;
          if (trigger_status && trigger_result.execution_time.has_value())
          {
            loaded_controller.execution_time_statistics->add_measurement(
              static_cast<double>(trigger_result.execution_time.value().count()) / 1.e3);
          }
          if (!first_update_cycle && trigger_status && trigger_result.period.has_value())
          {
            loaded_controller.periodicity_statistics->add_measurement(
              1.0 / trigger_result.period.value().seconds());
          }
        }
        catch (const std::exception & e)
        {
          RCLCPP_ERROR(
            get_logger(), "Caught exception of type : %s while updating controller '%s': %s",
            typeid(e).name(), loaded_controller.info.name.c_str(), e.what());
          controller_ret = controller_interface::return_type::ERROR;
        }
        catch (...)
        {
          RCLCPP_ERROR(
            get_logger(), "Caught unknown exception while updating controller '%s'",
            loaded_controller.info.name.c_str());
          controller_ret = controller_interface::return_type::ERROR;
        }

        *loaded_controller.last_update_cycle_time = current_time;

        if (controller_ret != controller_interface::return_type::OK)
        {
          rt_buffer_.deactivate_controllers_list.push_back(loaded_controller.info.name);
          ret = controller_ret;
        }
      }
    }
  }
  if (!rt_buffer_.deactivate_controllers_list.empty())
  {
    rt_buffer_.fallback_controllers_list.clear();
    rt_buffer_.activate_controllers_using_interfaces_list.clear();

    for (const auto & failed_ctrl : rt_buffer_.deactivate_controllers_list)
    {
      auto ctrl_it = std::find_if(
        rt_controller_list.begin(), rt_controller_list.end(),
        std::bind(controller_name_compare, std::placeholders::_1, failed_ctrl));
      if (ctrl_it != rt_controller_list.end())
      {
        for (const auto & fallback_controller : ctrl_it->info.fallback_controllers_names)
        {
          rt_buffer_.fallback_controllers_list.push_back(fallback_controller);
          get_active_controllers_using_command_interfaces_of_controller(
            fallback_controller, rt_controller_list,
            rt_buffer_.activate_controllers_using_interfaces_list);
        }
      }
    }

    RCLCPP_ERROR(
      get_logger(), "Deactivating controllers : [ %s] as their update resulted in an error!",
      rt_buffer_.get_concatenated_string(rt_buffer_.deactivate_controllers_list).c_str());
    RCLCPP_ERROR_EXPRESSION(
      get_logger(), !rt_buffer_.activate_controllers_using_interfaces_list.empty(),
      "Deactivating controllers : [ %s] using the command interfaces needed for the fallback "
      "controllers to activate.",
      rt_buffer_.get_concatenated_string(rt_buffer_.activate_controllers_using_interfaces_list)
        .c_str());
    RCLCPP_ERROR_EXPRESSION(
      get_logger(), !rt_buffer_.fallback_controllers_list.empty(),
      "Activating fallback controllers : [ %s]",
      rt_buffer_.get_concatenated_string(rt_buffer_.fallback_controllers_list).c_str());
    std::for_each(
      rt_buffer_.activate_controllers_using_interfaces_list.begin(),
      rt_buffer_.activate_controllers_using_interfaces_list.end(),
      [this](const std::string & controller)
      { ros2_control::add_item(rt_buffer_.deactivate_controllers_list, controller); });

    // Retrieve the interfaces to start and stop from the hardware end
    perform_hardware_command_mode_change(
      rt_controller_list, rt_buffer_.fallback_controllers_list,
      rt_buffer_.deactivate_controllers_list, "update");
    deactivate_controllers(rt_controller_list, rt_buffer_.deactivate_controllers_list);
    if (!rt_buffer_.fallback_controllers_list.empty())
    {
      activate_controllers(rt_controller_list, rt_buffer_.fallback_controllers_list);
    }
    // To publish the activity of the failing controllers and the fallback controllers
    publish_activity();
  }
  resource_manager_->enforce_command_limits(period);

  // there are controllers to (de)activate
  if (switch_params_.do_switch && switch_params_.activate_asap)
  {
    manage_switch();
  }

  PUBLISH_ROS2_CONTROL_INTROSPECTION_DATA_ASYNC(hardware_interface::DEFAULT_REGISTRY_KEY);
  PUBLISH_ROS2_CONTROL_INTROSPECTION_DATA_ASYNC(hardware_interface::CM_STATISTICS_KEY);

  execution_time_.update_time =
    std::chrono::duration<double, std::micro>(std::chrono::steady_clock::now() - start_time)
      .count();

  return ret;
}

void ControllerManager::write(const rclcpp::Time & time, const rclcpp::Duration & period)
{
  const auto start_time = std::chrono::steady_clock::now();
  auto [result, failed_hardware_names] = resource_manager_->write(time, period);

  if (result == hardware_interface::return_type::ERROR)
  {
    rt_buffer_.deactivate_controllers_list.clear();
    // Determine controllers to stop
    for (const auto & hardware_name : failed_hardware_names)
    {
      auto controllers = resource_manager_->get_cached_controllers_to_hardware(hardware_name);
      rt_buffer_.deactivate_controllers_list.insert(
        rt_buffer_.deactivate_controllers_list.end(), controllers.begin(), controllers.end());
    }
    RCLCPP_ERROR(
      get_logger(),
      "Deactivating following hardware components as their write cycle resulted in an error: [ "
      "%s]",
      rt_buffer_.get_concatenated_string(failed_hardware_names).c_str());
    RCLCPP_ERROR_EXPRESSION(
      get_logger(), !rt_buffer_.deactivate_controllers_list.empty(),
      "Deactivating following controllers as their hardware components write cycle resulted in an "
      "error: [ %s]",
      rt_buffer_.get_concatenated_string(rt_buffer_.deactivate_controllers_list).c_str());
    std::vector<ControllerSpec> & rt_controller_list =
      rt_controllers_wrapper_.update_and_get_used_by_rt_list();

    perform_hardware_command_mode_change(
      rt_controller_list, {}, rt_buffer_.deactivate_controllers_list, "write");
    deactivate_controllers(rt_controller_list, rt_buffer_.deactivate_controllers_list);
    // TODO(destogl): do auto-start of broadcasters
  }
  else if (result == hardware_interface::return_type::DEACTIVATE)
  {
    rt_buffer_.deactivate_controllers_list.clear();
    auto loaded_controllers = get_loaded_controllers();
    // Only stop controllers with active command interfaces to the failed_hardware_names
    for (const auto & hardware_name : failed_hardware_names)
    {
      auto controllers = resource_manager_->get_cached_controllers_to_hardware(hardware_name);
      for (const auto & controller : controllers)
      {
        auto controller_spec = std::find_if(
          loaded_controllers.begin(), loaded_controllers.end(),
          [&](const controller_manager::ControllerSpec & spec)
          { return spec.c->get_name() == controller; });
        if (controller_spec == loaded_controllers.end())
        {
          RCLCPP_WARN(
            get_logger(),
            "Deactivate failed to find controller [%s] in loaded controllers. "
            "This can happen due to multiple returns of 'DEACTIVATE' from [%s] write()",
            controller.c_str(), hardware_name.c_str());
          continue;
        }
        std::vector<std::string> command_interface_names;
        extract_command_interfaces_for_controller(
          *controller_spec, resource_manager_, command_interface_names);
        // if this controller has command interfaces add it to the deactivate_controllers_list
        if (!command_interface_names.empty())
        {
          rt_buffer_.deactivate_controllers_list.push_back(controller);
        }
      }
    }
    RCLCPP_ERROR_EXPRESSION(
      get_logger(), !rt_buffer_.deactivate_controllers_list.empty(),
      "Deactivating controllers [%s] as their command interfaces are tied to DEACTIVATEing "
      "hardware components",
      rt_buffer_.get_concatenated_string(rt_buffer_.deactivate_controllers_list).c_str());
    std::vector<ControllerSpec> & rt_controller_list =
      rt_controllers_wrapper_.update_and_get_used_by_rt_list();

    perform_hardware_command_mode_change(
      rt_controller_list, {}, rt_buffer_.deactivate_controllers_list, "write");
    deactivate_controllers(rt_controller_list, rt_buffer_.deactivate_controllers_list);
  }
  execution_time_.write_time =
    std::chrono::duration<double, std::micro>(std::chrono::steady_clock::now() - start_time)
      .count();
  execution_time_.total_time =
    execution_time_.write_time + execution_time_.update_time + execution_time_.read_time;
  const double expected_cycle_time = 1.e6 / static_cast<double>(get_update_rate());
  if (execution_time_.total_time > expected_cycle_time && !use_sim_time_)
  {
    if (execution_time_.switch_time > 0.0)
    {
      RCLCPP_WARN_THROTTLE(
        get_logger(), *get_clock(), 1000,
        "Overrun might occur, Total time : %.3f us (Expected < %.3f us) --> Read time : %.3f us, "
        "Update time : %.3f us (Switch time : %.3f us (Switch chained mode time : %.3f us, perform "
        "mode change time : %.3f us, Activation time : %.3f us, Deactivation time : %.3f us)), "
        "Write "
        "time : %.3f us",
        execution_time_.total_time, expected_cycle_time, execution_time_.read_time,
        execution_time_.update_time, execution_time_.switch_time,
        execution_time_.switch_chained_mode_time, execution_time_.switch_perform_mode_time,
        execution_time_.activation_time, execution_time_.deactivation_time,
        execution_time_.write_time);
    }
    else
    {
      RCLCPP_WARN_THROTTLE(
        get_logger(), *get_clock(), 1000,
        "Overrun might occur, Total time : %.3f us (Expected < %.3f us) --> Read time : %.3f us, "
        "Update time : %.3f us, Write time : %.3f us",
        execution_time_.total_time, expected_cycle_time, execution_time_.read_time,
        execution_time_.update_time, execution_time_.write_time);
    }
  }
}

std::vector<ControllerSpec> &
ControllerManager::RTControllerListWrapper::update_and_get_used_by_rt_list()
{
  used_by_realtime_controllers_index_ = updated_controllers_index_;
  return controllers_lists_[used_by_realtime_controllers_index_];
}

std::vector<ControllerSpec> & ControllerManager::RTControllerListWrapper::get_unused_list(
  const std::lock_guard<std::recursive_mutex> &)
{
  if (!controllers_lock_.try_lock())
  {
    throw std::runtime_error("controllers_lock_ not owned by thread");
  }
  controllers_lock_.unlock();
  // Get the index to the outdated controller list
  int free_controllers_list = get_other_list(updated_controllers_index_);

  // Wait until the outdated controller list is not being used by the realtime thread
  wait_until_rt_not_using(free_controllers_list);
  return controllers_lists_[free_controllers_list];
}

const std::vector<ControllerSpec> & ControllerManager::RTControllerListWrapper::get_updated_list(
  const std::lock_guard<std::recursive_mutex> &) const
{
  if (!controllers_lock_.try_lock())
  {
    throw std::runtime_error("controllers_lock_ not owned by thread");
  }
  controllers_lock_.unlock();
  return controllers_lists_[updated_controllers_index_];
}

void ControllerManager::RTControllerListWrapper::switch_updated_list(
  const std::lock_guard<std::recursive_mutex> &)
{
  if (!controllers_lock_.try_lock())
  {
    throw std::runtime_error("controllers_lock_ not owned by thread");
  }
  controllers_lock_.unlock();
  int former_current_controllers_list_ = updated_controllers_index_;
  updated_controllers_index_ = get_other_list(former_current_controllers_list_);
  wait_until_rt_not_using(former_current_controllers_list_);
  if (on_switch_callback_)
  {
    on_switch_callback_();
  }
}

void ControllerManager::RTControllerListWrapper::set_on_switch_callback(
  std::function<void()> callback)
{
  std::lock_guard<std::recursive_mutex> guard(controllers_lock_);
  on_switch_callback_ = callback;
}

int ControllerManager::RTControllerListWrapper::get_other_list(int index) const
{
  return (index + 1) % 2;
}

void ControllerManager::RTControllerListWrapper::wait_until_rt_not_using(
  int index, std::chrono::microseconds sleep_period) const
{
  while (used_by_realtime_controllers_index_ == index)
  {
    if (!rclcpp::ok())
    {
      throw std::runtime_error("rclcpp interrupted");
    }
    std::this_thread::sleep_for(sleep_period);
  }
}

std::pair<std::string, std::string> ControllerManager::split_command_interface(
  const std::string & command_interface)
{
  auto index = command_interface.find('/');
  auto prefix = command_interface.substr(0, index);
  auto interface_type = command_interface.substr(index + 1, command_interface.size() - 1);
  return {prefix, interface_type};
}

unsigned int ControllerManager::get_update_rate() const { return update_rate_; }

rclcpp::Clock::SharedPtr ControllerManager::get_trigger_clock() const { return trigger_clock_; }

void ControllerManager::perform_hardware_command_mode_change(
  const std::vector<ControllerSpec> & rt_controller_list,
  const std::vector<std::string> & activate_controllers_list,
  const std::vector<std::string> & deactivate_controllers_list, const std::string & rt_cycle_name)
{
  rt_buffer_.interfaces_to_start.clear();
  rt_buffer_.interfaces_to_stop.clear();
  get_controller_list_command_interfaces(
    deactivate_controllers_list, rt_controller_list, resource_manager_,
    rt_buffer_.interfaces_to_stop);
  get_controller_list_command_interfaces(
    activate_controllers_list, rt_controller_list, resource_manager_,
    rt_buffer_.interfaces_to_start);
  if (!rt_buffer_.interfaces_to_stop.empty() || !rt_buffer_.interfaces_to_start.empty())
  {
    if (!(resource_manager_->prepare_command_mode_switch(
            rt_buffer_.interfaces_to_start, rt_buffer_.interfaces_to_stop) &&
          resource_manager_->perform_command_mode_switch(
            rt_buffer_.interfaces_to_start, rt_buffer_.interfaces_to_stop)))
    {
      RCLCPP_ERROR(
        get_logger(),
        "Error while attempting mode switch when deactivating controllers in %s cycle!",
        rt_cycle_name.c_str());
    }
  }
}

void ControllerManager::propagate_deactivation_of_chained_mode(
  const std::vector<ControllerSpec> & controllers)
{
  for (const auto & controller : controllers)
  {
    // get pointers to places in deactivate and activate lists ((de)activate lists have changed)
    auto deactivate_list_it = std::find(
      switch_params_.deactivate_request.begin(), switch_params_.deactivate_request.end(),
      controller.info.name);

    if (deactivate_list_it != switch_params_.deactivate_request.end())
    {
      // if controller is not active then skip adding following-controllers to "from" chained mode
      // request
      if (!is_controller_active(controller.c))
      {
        RCLCPP_DEBUG(
          get_logger(),
          "Controller with name '%s' can not be deactivated since is not active. "
          "The controller will be removed from the list later."
          "Skipping adding following controllers to 'from' chained mode request.",
          controller.info.name.c_str());
        break;
      }

      const auto ctrl_cmd_itf_names = controller.c->command_interface_configuration().names;
      const auto ctrl_state_itf_names = controller.c->state_interface_configuration().names;
      auto ctrl_itf_names = ctrl_cmd_itf_names;
      ctrl_itf_names.insert(
        ctrl_itf_names.end(), ctrl_state_itf_names.begin(), ctrl_state_itf_names.end());
      for (const auto & ctrl_itf_name : ctrl_itf_names)
      {
        // controller that 'cmd_tf_name' belongs to
        ControllersListIterator following_ctrl_it;
        if (is_interface_a_chained_interface(ctrl_itf_name, controllers, following_ctrl_it))
        {
          // currently iterated "controller" is preceding controller --> add following controller
          // with matching interface name to "from" chained mode list (if not already in it)
          if (
            std::find(
              switch_params_.from_chained_mode_request.begin(),
              switch_params_.from_chained_mode_request.end(),
              following_ctrl_it->info.name) == switch_params_.from_chained_mode_request.end())
          {
            switch_params_.from_chained_mode_request.push_back(following_ctrl_it->info.name);
            RCLCPP_DEBUG(
              get_logger(), "Adding controller '%s' in 'from chained mode' request.",
              following_ctrl_it->info.name.c_str());
          }
        }
      }
    }
  }
}

controller_interface::return_type ControllerManager::check_following_controllers_for_activate(
  const std::vector<ControllerSpec> & controllers, int strictness,
  const ControllersListIterator controller_it, std::string & message)
{
  // we assume that the controller exists is checked in advance
  RCLCPP_DEBUG(
    get_logger(), "Checking following controllers of preceding controller with name '%s'.",
    controller_it->info.name.c_str());

  const auto controller_cmd_interfaces = controller_it->c->command_interface_configuration().names;
  const auto controller_state_interfaces = controller_it->c->state_interface_configuration().names;
  // get all interfaces of the controller
  auto controller_interfaces = controller_cmd_interfaces;
  controller_interfaces.insert(
    controller_interfaces.end(), controller_state_interfaces.begin(),
    controller_state_interfaces.end());
  for (const auto & ctrl_itf_name : controller_interfaces)
  {
    RCLCPP_DEBUG(
      get_logger(), "Checking interface '%s' of controller '%s'.", ctrl_itf_name.c_str(),
      controller_it->info.name.c_str());
    ControllersListIterator following_ctrl_it;
    // Check if interface if reference interface and following controller exist.
    if (!is_interface_a_chained_interface(ctrl_itf_name, controllers, following_ctrl_it))
    {
      continue;
    }
    // TODO(destogl): performance of this code could be optimized by adding additional lists with
    // controllers that cache if the check has failed and has succeeded. Then the following would be
    // done only once per controller, otherwise in complex scenarios the same controller is checked
    // multiple times

    // check that all following controllers exits, are either: activated, will be activated, or
    // will not be deactivated
    RCLCPP_DEBUG(
      get_logger(), "Checking following controller with name '%s'.",
      following_ctrl_it->info.name.c_str());

    // check if following controller is chainable
    if (!following_ctrl_it->c->is_chainable())
    {
      message = fmt::format(
        FMT_COMPILE(
          "No state/reference interface from controller : '{}' exist, since the following "
          "controller with name '{}' is not chainable."),
        ctrl_itf_name, following_ctrl_it->info.name);
      RCLCPP_WARN(get_logger(), "%s", message.c_str());
      return controller_interface::return_type::ERROR;
    }

    if (is_controller_active(following_ctrl_it->c))
    {
      // will following controller be deactivated?
      if (
        std::find(
          switch_params_.deactivate_request.begin(), switch_params_.deactivate_request.end(),
          following_ctrl_it->info.name) != switch_params_.deactivate_request.end())
      {
        message = fmt::format(
          FMT_COMPILE(
            "The following controller with name '{}' is currently active but it is requested to "
            "be deactivated."),
          following_ctrl_it->info.name);
        RCLCPP_WARN(get_logger(), "%s", message.c_str());
        return controller_interface::return_type::ERROR;
      }
    }
    // check if following controller will not be activated
    else if (
      std::find(
        switch_params_.activate_request.begin(), switch_params_.activate_request.end(),
        following_ctrl_it->info.name) == switch_params_.activate_request.end())
    {
      message = fmt::format(
        FMT_COMPILE(
          "The following controller with name '{}' is currently inactive and it is not requested "
          "to be activated."),
        following_ctrl_it->info.name);
      RCLCPP_WARN(get_logger(), "%s", message.c_str());
      return controller_interface::return_type::ERROR;
    }

    // Trigger recursion to check all the following controllers only if they are OK, add this
    // controller update chained mode requests
    if (
      check_following_controllers_for_activate(
        controllers, strictness, following_ctrl_it, message) ==
      controller_interface::return_type::ERROR)
    {
      return controller_interface::return_type::ERROR;
    }

    // TODO(destogl): this should be discussed how to it the best - just a placeholder for now
    // else if (strictness ==
    //  controller_manager_msgs::srv::SwitchController::Request::MANIPULATE_CONTROLLERS_CHAIN)
    // {
    // // insert to the begin of activate request list to be activated before preceding controller
    //   switch_params_.activate_request.insert(switch_params_.activate_request.begin(),
    //   following_ctrl_name);
    // }
    if (!following_ctrl_it->c->is_in_chained_mode())
    {
      auto found_it = std::find(
        switch_params_.to_chained_mode_request.begin(),
        switch_params_.to_chained_mode_request.end(), following_ctrl_it->info.name);
      if (found_it == switch_params_.to_chained_mode_request.end())
      {
        // if it is a chainable controller, make the reference interfaces available on preactivation
        // (This is needed when you activate a couple of chainable controller altogether)
        // make all the exported interfaces of the controller available
        resource_manager_->make_controller_exported_state_interfaces_available(
          following_ctrl_it->info.name);
        if (
          std::find(
            controller_cmd_interfaces.begin(), controller_cmd_interfaces.end(), ctrl_itf_name) !=
          controller_cmd_interfaces.end())
        {
          resource_manager_->make_controller_reference_interfaces_available(
            following_ctrl_it->info.name);
          switch_params_.to_chained_mode_request.push_back(following_ctrl_it->info.name);
          RCLCPP_DEBUG(
            get_logger(), "Adding controller '%s' in 'to chained mode' request.",
            following_ctrl_it->info.name.c_str());
        }
      }
    }
    else
    {
      // Check if following controller is in 'from' chained mode list and remove it, if so
      auto found_it = std::find(
        switch_params_.from_chained_mode_request.begin(),
        switch_params_.from_chained_mode_request.end(), following_ctrl_it->info.name);
      if (found_it != switch_params_.from_chained_mode_request.end())
      {
        switch_params_.from_chained_mode_request.erase(found_it);
        RCLCPP_DEBUG(
          get_logger(),
          "Removing controller '%s' in 'from chained mode' request because it "
          "should stay in chained mode.",
          following_ctrl_it->info.name.c_str());
      }
    }
  }
  return controller_interface::return_type::OK;
};

controller_interface::return_type ControllerManager::check_preceding_controllers_for_deactivate(
  const std::vector<ControllerSpec> & controllers, int /*strictness*/,
  const ControllersListIterator controller_it, std::string & message)
{
  // if not chainable no need for any checks
  if (!controller_it->c->is_chainable())
  {
    return controller_interface::return_type::OK;
  }

  RCLCPP_DEBUG(
    get_logger(), "Checking preceding controller of following controller with name '%s'.",
    controller_it->info.name.c_str());

  auto preceding_controllers_list =
    controller_chained_state_interfaces_cache_[controller_it->info.name];
  preceding_controllers_list.insert(
    preceding_controllers_list.end(),
    controller_chained_reference_interfaces_cache_[controller_it->info.name].cbegin(),
    controller_chained_reference_interfaces_cache_[controller_it->info.name].cend());

  for (const auto & preceding_controller : preceding_controllers_list)
  {
    RCLCPP_DEBUG(get_logger(), "\t Preceding controller : '%s'.", preceding_controller.c_str());
    auto found_it = std::find_if(
      controllers.begin(), controllers.end(),
      std::bind(controller_name_compare, std::placeholders::_1, preceding_controller));

    if (found_it != controllers.end())
    {
      if (
        is_controller_inactive(found_it->c) &&
        std::find(
          switch_params_.activate_request.begin(), switch_params_.activate_request.end(),
          preceding_controller) != switch_params_.activate_request.end())
      {
        message = fmt::format(
          FMT_COMPILE(
            "Unable to deactivate controller with name '{}' because preceding controller with "
            "name '{}' is inactive and will be activated."),
          controller_it->info.name, preceding_controller);
        RCLCPP_WARN(get_logger(), "%s", message.c_str());
        return controller_interface::return_type::ERROR;
      }
      if (
        is_controller_active(found_it->c) &&
        std::find(
          switch_params_.deactivate_request.begin(), switch_params_.deactivate_request.end(),
          preceding_controller) == switch_params_.deactivate_request.end())
      {
        message = fmt::format(
          FMT_COMPILE(
            "Unable to deactivate controller with name '{}' because preceding controller with "
            "name '{}' is currently active and will not be deactivated."),
          controller_it->info.name, preceding_controller);
        RCLCPP_WARN(get_logger(), "%s", message.c_str());
        return controller_interface::return_type::ERROR;
      }
    }
  }

  // TODO(destogl): this should be discussed how to it the best - just a placeholder for now
  // else if (
  //  strictness ==
  //  controller_manager_msgs::srv::SwitchController::Request::MANIPULATE_CONTROLLERS_CHAIN)
  // {
  // // insert to the begin of activate request list to be activated before preceding
  // controller
  //   switch_params_.activate_request.insert(switch_params_.activate_request.begin(),
  //   preceding_ctrl_name);
  // }

  return controller_interface::return_type::OK;
}

controller_interface::return_type
ControllerManager::check_fallback_controllers_state_pre_activation(
  const std::vector<ControllerSpec> & controllers, const ControllersListIterator controller_it,
  std::string & message)
{
  for (const auto & fb_ctrl : controller_it->info.fallback_controllers_names)
  {
    auto fb_ctrl_it = std::find_if(
      controllers.begin(), controllers.end(),
      std::bind(controller_name_compare, std::placeholders::_1, fb_ctrl));
    if (fb_ctrl_it == controllers.end())
    {
      message = fmt::format(
        FMT_COMPILE(
          "Unable to find the fallback controller : '{}' of the controller : '{}' within the "
          "controller list"),
        fb_ctrl, controller_it->info.name);
      RCLCPP_ERROR(get_logger(), "%s", message.c_str());
      return controller_interface::return_type::ERROR;
    }
    else
    {
      if (!(is_controller_inactive(fb_ctrl_it->c) || is_controller_active(fb_ctrl_it->c)))
      {
        message = fmt::format(
          FMT_COMPILE(
            "Controller with name '{}' cannot be activated, as its fallback controller : '{}' need "
            "to be configured and be in inactive/active state!"),
          controller_it->info.name, fb_ctrl);
        RCLCPP_ERROR(get_logger(), "%s", message.c_str());
        return controller_interface::return_type::ERROR;
      }
      for (const auto & fb_cmd_itf : fb_ctrl_it->c->command_interface_configuration().names)
      {
        if (!resource_manager_->command_interface_is_available(fb_cmd_itf))
        {
          ControllersListIterator following_ctrl_it;
          if (is_interface_a_chained_interface(fb_cmd_itf, controllers, following_ctrl_it))
          {
            // if following_ctrl_it is inactive and it is in the fallback list of the
            // controller_it and then check it it's exported reference interface names list if
            // it's available
            if (is_controller_inactive(following_ctrl_it->c))
            {
              if (
                std::find(
                  controller_it->info.fallback_controllers_names.begin(),
                  controller_it->info.fallback_controllers_names.end(),
                  following_ctrl_it->info.name) !=
                controller_it->info.fallback_controllers_names.end())
              {
                const auto exported_ref_itfs =
                  resource_manager_->get_controller_reference_interface_names(
                    following_ctrl_it->info.name);
                if (
                  std::find(exported_ref_itfs.begin(), exported_ref_itfs.end(), fb_cmd_itf) ==
                  exported_ref_itfs.end())
                {
                  message = fmt::format(
                    FMT_COMPILE(
                      "Controller with name '{}' cannot be activated, as the command interface : "
                      "'{}' required by its fallback controller : '{}' is not exported by the "
                      "controller : '{}' in the current fallback list!"),
                    controller_it->info.name, fb_cmd_itf, fb_ctrl, following_ctrl_it->info.name);
                  RCLCPP_ERROR(get_logger(), "%s", message.c_str());
                  return controller_interface::return_type::ERROR;
                }
              }
              else
              {
                message = fmt::format(
                  FMT_COMPILE(
                    "Controller with name '{}' cannot be activated, as the command interface : "
                    "'{}' required by its fallback controller : '{}' is not available as the "
                    "controller is not in active state!. May be consider adding this controller to "
                    "the fallback list of the controller : '{}' or already have it activated."),
                  controller_it->info.name, fb_cmd_itf, fb_ctrl, following_ctrl_it->info.name);
                RCLCPP_ERROR(get_logger(), "%s", message.c_str());
                return controller_interface::return_type::ERROR;
              }
            }
          }
          else
          {
            message = fmt::format(
              FMT_COMPILE(
                "Controller with name '{}' cannot be activated, as not all of its fallback "
                "controller's : '{}' command interfaces are currently available!"),
              controller_it->info.name, fb_ctrl);
            RCLCPP_ERROR(get_logger(), "%s", message.c_str());
            return controller_interface::return_type::ERROR;
          }
        }
      }
      for (const auto & fb_state_itf : fb_ctrl_it->c->state_interface_configuration().names)
      {
        if (!resource_manager_->state_interface_is_available(fb_state_itf))
        {
          ControllersListIterator following_ctrl_it;
          if (is_interface_a_chained_interface(fb_state_itf, controllers, following_ctrl_it))
          {
            // if following_ctrl_it is inactive and it is in the fallback list of the
            // controller_it and then check it it's exported reference interface names list if
            // it's available
            if (is_controller_inactive(following_ctrl_it->c))
            {
              if (
                std::find(
                  controller_it->info.fallback_controllers_names.begin(),
                  controller_it->info.fallback_controllers_names.end(),
                  following_ctrl_it->info.name) !=
                controller_it->info.fallback_controllers_names.end())
              {
                const auto exported_state_itfs =
                  resource_manager_->get_controller_exported_state_interface_names(
                    following_ctrl_it->info.name);
                if (
                  std::find(exported_state_itfs.begin(), exported_state_itfs.end(), fb_state_itf) ==
                  exported_state_itfs.end())
                {
                  message = fmt::format(
                    FMT_COMPILE(
                      "Controller with name '{}' cannot be activated, as the state interface : "
                      "'{}' required by its fallback controller : '{}' is not exported by the "
                      "controller : '{}' in the current fallback list!"),
                    controller_it->info.name, fb_state_itf, fb_ctrl, following_ctrl_it->info.name);
                  RCLCPP_ERROR(get_logger(), "%s", message.c_str());
                  return controller_interface::return_type::ERROR;
                }
              }
              else
              {
                message = fmt::format(
                  FMT_COMPILE(
                    "Controller with name '{}' cannot be activated, as the state interface : '{}' "
                    "required by its fallback controller : '{}' is not available as the "
                    "controller is not in active state!. May be consider adding this controller to "
                    "the fallback list of the controller : '{}' or already have it activated."),
                  controller_it->info.name, fb_state_itf, fb_ctrl, following_ctrl_it->info.name);
                RCLCPP_ERROR(get_logger(), "%s", message.c_str());
                return controller_interface::return_type::ERROR;
              }
            }
          }
          else
          {
            message = fmt::format(
              FMT_COMPILE(
                "Controller with name '{}' cannot be activated, as not all of its fallback "
                "controller's : '{}' state interfaces are currently available!"),
              controller_it->info.name, fb_ctrl);
            RCLCPP_ERROR(get_logger(), "%s", message.c_str());
            return controller_interface::return_type::ERROR;
          }
        }
      }
    }
  }
  return controller_interface::return_type::OK;
}

void ControllerManager::publish_activity()
{
  controller_manager_msgs::msg::ControllerManagerActivity status_msg;
  status_msg.header.stamp = get_clock()->now();
  {
    // lock controllers
    std::lock_guard<std::recursive_mutex> guard(rt_controllers_wrapper_.controllers_lock_);
    const std::vector<ControllerSpec> & controllers =
      rt_controllers_wrapper_.get_updated_list(guard);
    for (const auto & controller : controllers)
    {
      controller_manager_msgs::msg::NamedLifecycleState lifecycle_info;
      lifecycle_info.name = controller.info.name;
      lifecycle_info.state.id = controller.c->get_lifecycle_state().id();
      lifecycle_info.state.label = controller.c->get_lifecycle_state().label();
      status_msg.controllers.push_back(lifecycle_info);
    }
  }
  {
    const auto hw_components_info = resource_manager_->get_components_status();
    for (const auto & [component_name, component_info] : hw_components_info)
    {
      controller_manager_msgs::msg::NamedLifecycleState lifecycle_info;
      lifecycle_info.name = component_name;
      lifecycle_info.state.id = component_info.state.id();
      lifecycle_info.state.label = component_info.state.label();
      status_msg.hardware_components.push_back(lifecycle_info);
    }
  }
  controller_manager_activity_publisher_->publish(status_msg);
}

controller_interface::return_type ControllerManager::check_for_interfaces_availability_to_activate(
  const std::vector<ControllerSpec> & controllers, const std::vector<std::string> activation_list,
  std::string & message)
{
  for (const auto & controller_name : activation_list)
  {
    auto controller_it = std::find_if(
      controllers.begin(), controllers.end(),
      std::bind(controller_name_compare, std::placeholders::_1, controller_name));
    if (controller_it == controllers.end())
    {
      message = fmt::format(
        FMT_COMPILE("Unable to find the controller : '{}' within the controller list"),
        controller_name);
      RCLCPP_ERROR(get_logger(), "%s", message.c_str());
      return controller_interface::return_type::ERROR;
    }
    const auto controller_cmd_interfaces =
      controller_it->c->command_interface_configuration().names;
    const auto controller_state_interfaces =
      controller_it->c->state_interface_configuration().names;

    // check if the interfaces are available in the first place
    for (const auto & cmd_itf : controller_cmd_interfaces)
    {
      if (!resource_manager_->command_interface_is_available(cmd_itf))
      {
        message = fmt::format(
          FMT_COMPILE(
            "Unable to activate controller '{}' since the "
            "command interface '{}' is not available."),
          controller_it->info.name, cmd_itf);
        RCLCPP_WARN(get_logger(), "%s", message.c_str());
        return controller_interface::return_type::ERROR;
      }
    }
    for (const auto & state_itf : controller_state_interfaces)
    {
      if (!resource_manager_->state_interface_is_available(state_itf))
      {
        message = fmt::format(
          FMT_COMPILE(
            "Unable to activate controller '{}' since the state interface '{}' is not available."),
          controller_it->info.name, state_itf);
        RCLCPP_WARN(get_logger(), "%s", message.c_str());
        return controller_interface::return_type::ERROR;
      }
    }
  }
  return controller_interface::return_type::OK;
}

void ControllerManager::controller_activity_diagnostic_callback(
  diagnostic_updater::DiagnosticStatusWrapper & stat)
{
  bool atleast_one_hw_active = false;
  const auto & hw_components_info = resource_manager_->get_components_status();
  for (const auto & [component_name, component_info] : hw_components_info)
  {
    if (component_info.state.id() == lifecycle_msgs::msg::State::PRIMARY_STATE_ACTIVE)
    {
      atleast_one_hw_active = true;
      break;
    }
  }
  // lock controllers
  std::lock_guard<std::recursive_mutex> guard(rt_controllers_wrapper_.controllers_lock_);
  const std::vector<ControllerSpec> & controllers = rt_controllers_wrapper_.get_updated_list(guard);
  bool all_active = true;
  const std::string periodicity_suffix = ".periodicity";
  const std::string exec_time_suffix = ".execution_time";
  const std::string state_suffix = ".state";

  if (cm_param_listener_->is_old(*params_))
  {
    *params_ = cm_param_listener_->get_params();
  }

  auto make_stats_string =
    [](const auto & statistics_data, const std::string & measurement_unit) -> std::string
  {
    std::ostringstream oss;
    oss << std::fixed << std::setprecision(2);
    oss << "Avg: " << statistics_data.average << " [" << statistics_data.min << " - "
        << statistics_data.max << "] " << measurement_unit
        << ", StdDev: " << statistics_data.standard_deviation;
    return oss.str();
  };

  // Variable to define the overall status of the controller diagnostics
  auto level = diagnostic_msgs::msg::DiagnosticStatus::OK;

  std::vector<std::string> high_exec_time_controllers;
  std::vector<std::string> bad_periodicity_async_controllers;
  for (size_t i = 0; i < controllers.size(); ++i)
  {
    const bool is_async = controllers[i].c->is_async();
    if (!is_controller_active(controllers[i].c))
    {
      all_active = false;
    }
    stat.add(
      controllers[i].info.name + state_suffix, controllers[i].c->get_lifecycle_state().label());
    if (is_controller_active(controllers[i].c))
    {
      const auto periodicity_stats = controllers[i].periodicity_statistics->get_statistics();
      const auto exec_time_stats = controllers[i].execution_time_statistics->get_statistics();
      stat.add(
        controllers[i].info.name + exec_time_suffix, make_stats_string(exec_time_stats, "us"));
      const bool publish_periodicity_stats =
        is_async || (controllers[i].c->get_update_rate() != this->get_update_rate());
      if (publish_periodicity_stats)
      {
        stat.add(
          controllers[i].info.name + periodicity_suffix,
          make_stats_string(periodicity_stats, "Hz") +
            " -> Desired : " + std::to_string(controllers[i].c->get_update_rate()) + " Hz");
        const double periodicity_error = std::abs(
          periodicity_stats.average - static_cast<double>(controllers[i].c->get_update_rate()));
        if (
          periodicity_error >
            params_->diagnostics.threshold.controllers.periodicity.mean_error.error ||
          periodicity_stats.standard_deviation >
            params_->diagnostics.threshold.controllers.periodicity.standard_deviation.error)
        {
          level = diagnostic_msgs::msg::DiagnosticStatus::ERROR;
          ros2_control::add_item(bad_periodicity_async_controllers, controllers[i].info.name);
        }
        else if (
          periodicity_error >
            params_->diagnostics.threshold.controllers.periodicity.mean_error.warn ||
          periodicity_stats.standard_deviation >
            params_->diagnostics.threshold.controllers.periodicity.standard_deviation.warn)
        {
          if (level != diagnostic_msgs::msg::DiagnosticStatus::ERROR)
          {
            level = diagnostic_msgs::msg::DiagnosticStatus::WARN;
          }
          ros2_control::add_item(bad_periodicity_async_controllers, controllers[i].info.name);
        }
      }
      const double max_exp_exec_time = is_async ? 1.e6 / controllers[i].c->get_update_rate() : 0.0;
      if (
        (exec_time_stats.average - max_exp_exec_time) >
          params_->diagnostics.threshold.controllers.execution_time.mean_error.error ||
        exec_time_stats.standard_deviation >
          params_->diagnostics.threshold.controllers.execution_time.standard_deviation.error)
      {
        level = diagnostic_msgs::msg::DiagnosticStatus::ERROR;
        high_exec_time_controllers.push_back(controllers[i].info.name);
      }
      else if (
        (exec_time_stats.average - max_exp_exec_time) >
          params_->diagnostics.threshold.controllers.execution_time.mean_error.warn ||
        exec_time_stats.standard_deviation >
          params_->diagnostics.threshold.controllers.execution_time.standard_deviation.warn)
      {
        if (level != diagnostic_msgs::msg::DiagnosticStatus::ERROR)
        {
          level = diagnostic_msgs::msg::DiagnosticStatus::WARN;
        }
        high_exec_time_controllers.push_back(controllers[i].info.name);
      }
    }
  }

  stat.summary(
    diagnostic_msgs::msg::DiagnosticStatus::OK,
    all_active ? "All controllers are active" : "Not all controllers are active");

  if (!high_exec_time_controllers.empty())
  {
    std::string high_exec_time_controllers_string;
    for (const auto & controller : high_exec_time_controllers)
    {
      high_exec_time_controllers_string.append(controller);
      high_exec_time_controllers_string.append(" ");
    }
    stat.mergeSummary(
      level,
      "\nHigh execution jitter or mean error : [ " + high_exec_time_controllers_string + "]");
  }
  if (!bad_periodicity_async_controllers.empty())
  {
    std::string bad_periodicity_async_controllers_string;
    for (const auto & controller : bad_periodicity_async_controllers)
    {
      bad_periodicity_async_controllers_string.append(controller);
      bad_periodicity_async_controllers_string.append(" ");
    }
    stat.mergeSummary(
      level, "\nHigh periodicity jitter or mean error : [ " +
               bad_periodicity_async_controllers_string + "]");
  }

  if (!atleast_one_hw_active)
  {
    stat.mergeSummary(
      diagnostic_msgs::msg::DiagnosticStatus::ERROR,
      "No hardware components are currently active to activate controllers");
  }
  else if (controllers.empty())
  {
    stat.mergeSummary(
      diagnostic_msgs::msg::DiagnosticStatus::WARN, "No controllers are currently loaded");
  }
}

void ControllerManager::hardware_components_diagnostic_callback(
  diagnostic_updater::DiagnosticStatusWrapper & stat)
{
  if (!is_resource_manager_initialized())
  {
    stat.summary(
      diagnostic_msgs::msg::DiagnosticStatus::ERROR, "Resource manager is not yet initialized!");
    return;
  }

  bool all_active = true;
  bool atleast_one_hw_active = false;
  const std::string read_cycle_suffix = ".read_cycle";
  const std::string write_cycle_suffix = ".write_cycle";
  const std::string state_suffix = ".state";
  const auto & hw_components_info = resource_manager_->get_components_status();
  for (const auto & [component_name, component_info] : hw_components_info)
  {
    if (component_info.state.id() != lifecycle_msgs::msg::State::PRIMARY_STATE_ACTIVE)
    {
      all_active = false;
    }
    else
    {
      atleast_one_hw_active = true;
    }
  }
  if (hw_components_info.empty())
  {
    stat.summary(
      diagnostic_msgs::msg::DiagnosticStatus::ERROR, "No hardware components are loaded!");
    return;
  }
  else if (!atleast_one_hw_active)
  {
    stat.summary(
      diagnostic_msgs::msg::DiagnosticStatus::WARN, "No hardware components are currently active");
    return;
  }

  stat.summary(
    diagnostic_msgs::msg::DiagnosticStatus::OK,
    all_active ? "All hardware components are active" : "Not all hardware components are active");

  if (cm_param_listener_->is_old(*params_))
  {
    *params_ = cm_param_listener_->get_params();
  }

  auto make_stats_string =
    [](const auto & statistics_data, const std::string & measurement_unit) -> std::string
  {
    std::ostringstream oss;
    oss << std::fixed << std::setprecision(2);
    oss << "Avg: " << statistics_data.average << " [" << statistics_data.min << " - "
        << statistics_data.max << "] " << measurement_unit
        << ", StdDev: " << statistics_data.standard_deviation;
    return oss.str();
  };

  // Variable to define the overall status of the controller diagnostics
  auto level = diagnostic_msgs::msg::DiagnosticStatus::OK;

  std::vector<std::string> high_exec_time_hw;
  std::vector<std::string> bad_periodicity_async_hw;

  for (const auto & [component_name, component_info] : hw_components_info)
  {
    stat.add(component_name + state_suffix, component_info.state.label());
    if (component_info.state.id() != lifecycle_msgs::msg::State::PRIMARY_STATE_ACTIVE)
    {
      all_active = false;
    }
    else
    {
      atleast_one_hw_active = true;
    }
    if (component_info.state.id() == lifecycle_msgs::msg::State::PRIMARY_STATE_ACTIVE)
    {
      auto update_stats =
        [&bad_periodicity_async_hw, &high_exec_time_hw, &stat, &make_stats_string, this](
          const std::string & comp_name, const auto & statistics,
          const std::string & statistics_type_suffix, auto & diag_level, const auto & comp_info,
          const auto & params)
      {
        if (!statistics)
        {
          return;
        }
        const bool is_async = comp_info.is_async;
        const std::string periodicity_suffix = ".periodicity";
        const std::string exec_time_suffix = ".execution_time";
        const auto periodicity_stats = statistics->periodicity.get_statistics();
        const auto exec_time_stats = statistics->execution_time.get_statistics();
        stat.add(
          comp_name + statistics_type_suffix + exec_time_suffix,
          make_stats_string(exec_time_stats, "us"));
        const bool publish_periodicity_stats =
          is_async || (comp_info.rw_rate != this->get_update_rate());
        if (publish_periodicity_stats)
        {
          stat.add(
            comp_name + statistics_type_suffix + periodicity_suffix,
            make_stats_string(periodicity_stats, "Hz") +
              " -> Desired : " + std::to_string(comp_info.rw_rate) + " Hz");
          const double periodicity_error =
            std::abs(periodicity_stats.average - static_cast<double>(comp_info.rw_rate));
          if (
            periodicity_error >
              params->diagnostics.threshold.hardware_components.periodicity.mean_error.error ||
            periodicity_stats.standard_deviation > params->diagnostics.threshold.hardware_components
                                                     .periodicity.standard_deviation.error)
          {
            diag_level = diagnostic_msgs::msg::DiagnosticStatus::ERROR;
            ros2_control::add_item(bad_periodicity_async_hw, comp_name);
          }
          else if (
            periodicity_error >
              params->diagnostics.threshold.hardware_components.periodicity.mean_error.warn ||
            periodicity_stats.standard_deviation >
              params->diagnostics.threshold.hardware_components.periodicity.standard_deviation.warn)
          {
            if (diag_level != diagnostic_msgs::msg::DiagnosticStatus::ERROR)
            {
              diag_level = diagnostic_msgs::msg::DiagnosticStatus::WARN;
            }
            ros2_control::add_item(bad_periodicity_async_hw, comp_name);
          }
        }
        const double max_exp_exec_time =
          is_async ? 1.e6 / static_cast<double>(comp_info.rw_rate) : 0.0;
        if (
          (exec_time_stats.average - max_exp_exec_time) >
            params->diagnostics.threshold.hardware_components.execution_time.mean_error.error ||
          exec_time_stats.standard_deviation > params->diagnostics.threshold.hardware_components
                                                 .execution_time.standard_deviation.error)
        {
          diag_level = diagnostic_msgs::msg::DiagnosticStatus::ERROR;
          high_exec_time_hw.push_back(comp_name);
        }
        else if (
          (exec_time_stats.average - max_exp_exec_time) >
            params->diagnostics.threshold.hardware_components.execution_time.mean_error.warn ||
          exec_time_stats.standard_deviation > params->diagnostics.threshold.hardware_components
                                                 .execution_time.standard_deviation.warn)
        {
          if (diag_level != diagnostic_msgs::msg::DiagnosticStatus::ERROR)
          {
            diag_level = diagnostic_msgs::msg::DiagnosticStatus::WARN;
          }
          high_exec_time_hw.push_back(comp_name);
        }
      };

      // For components : {actuator, sensor and system}
      update_stats(
        component_name, component_info.read_statistics, read_cycle_suffix, level, component_info,
        params_);
      // For components : {actuator and system}
      update_stats(
        component_name, component_info.write_statistics, write_cycle_suffix, level, component_info,
        params_);
    }
  }

  if (!high_exec_time_hw.empty())
  {
    std::string high_exec_time_hw_string;
    for (const auto & hw_comp : high_exec_time_hw)
    {
      high_exec_time_hw_string.append(hw_comp);
      high_exec_time_hw_string.append(" ");
    }
    stat.mergeSummary(
      level, "\nHigh execution jitter or mean error : [ " + high_exec_time_hw_string + "]");
  }
  if (!bad_periodicity_async_hw.empty())
  {
    std::string bad_periodicity_async_hw_string;
    for (const auto & hw_comp : bad_periodicity_async_hw)
    {
      bad_periodicity_async_hw_string.append(hw_comp);
      bad_periodicity_async_hw_string.append(" ");
    }
    stat.mergeSummary(
      level,
      "\nHigh periodicity jitter or mean error : [ " + bad_periodicity_async_hw_string + "]");
  }
}

void ControllerManager::controller_manager_diagnostic_callback(
  diagnostic_updater::DiagnosticStatusWrapper & stat)
{
  const std::string periodicity_stat_name = "periodicity";
  const auto cm_stats = periodicity_stats_.get_statistics();
  stat.add("update_rate", std::to_string(get_update_rate()));
  stat.add(periodicity_stat_name + ".average", std::to_string(cm_stats.average));
  stat.add(
    periodicity_stat_name + ".standard_deviation", std::to_string(cm_stats.standard_deviation));
  stat.add(periodicity_stat_name + ".min", std::to_string(cm_stats.min));
  stat.add(periodicity_stat_name + ".max", std::to_string(cm_stats.max));
  if (is_resource_manager_initialized())
  {
    stat.summary(diagnostic_msgs::msg::DiagnosticStatus::OK, "Controller Manager is running");
  }
  else
  {
    if (robot_description_.empty())
    {
      stat.summary(
        diagnostic_msgs::msg::DiagnosticStatus::WARN, "Waiting for robot description....");
    }
    else
    {
      stat.summary(
        diagnostic_msgs::msg::DiagnosticStatus::ERROR,
        "Resource Manager is not initialized properly!");
    }
  }

  const double periodicity_error = std::abs(cm_stats.average - get_update_rate());
  const std::string diag_summary = fmt::format(
    FMT_COMPILE("Controller Manager has bad periodicity : {} Hz. Expected consistent {} Hz"),
    cm_stats.average, get_update_rate());
  if (
    periodicity_error >
      params_->diagnostics.threshold.controller_manager.periodicity.mean_error.error ||
    cm_stats.standard_deviation >
      params_->diagnostics.threshold.controller_manager.periodicity.standard_deviation.error)
  {
    stat.mergeSummary(diagnostic_msgs::msg::DiagnosticStatus::ERROR, diag_summary);
  }
  else if (
    periodicity_error >
      params_->diagnostics.threshold.controller_manager.periodicity.mean_error.warn ||
    cm_stats.standard_deviation >
      params_->diagnostics.threshold.controller_manager.periodicity.standard_deviation.warn)
  {
    stat.mergeSummary(diagnostic_msgs::msg::DiagnosticStatus::WARN, diag_summary);
  }
}

void ControllerManager::update_list_with_controller_chain(
  const std::string & ctrl_name, std::vector<std::string>::iterator controller_iterator,
  bool append_to_controller)
{
  auto new_ctrl_it =
    std::find(ordered_controllers_names_.begin(), ordered_controllers_names_.end(), ctrl_name);
  if (new_ctrl_it == ordered_controllers_names_.end())
  {
    RCLCPP_DEBUG(get_logger(), "Adding controller chain : %s", ctrl_name.c_str());

    auto iterator = controller_iterator;
    for (const auto & ctrl : controller_chain_spec_[ctrl_name].following_controllers)
    {
      auto it =
        std::find(ordered_controllers_names_.begin(), ordered_controllers_names_.end(), ctrl);
      if (it != ordered_controllers_names_.end())
      {
        if (
          std::distance(ordered_controllers_names_.begin(), it) <
          std::distance(ordered_controllers_names_.begin(), iterator))
        {
          iterator = it;
        }
      }
    }
    for (const auto & ctrl : controller_chain_spec_[ctrl_name].preceding_controllers)
    {
      auto it =
        std::find(ordered_controllers_names_.begin(), ordered_controllers_names_.end(), ctrl);
      if (it != ordered_controllers_names_.end())
      {
        if (
          std::distance(ordered_controllers_names_.begin(), it) >
          std::distance(ordered_controllers_names_.begin(), iterator))
        {
          iterator = it;
        }
      }
    }

    if (append_to_controller)
    {
      ordered_controllers_names_.insert(iterator + 1, ctrl_name);
    }
    else
    {
      ordered_controllers_names_.insert(iterator, ctrl_name);
    }

    RCLCPP_DEBUG_EXPRESSION(
      get_logger(), !controller_chain_spec_[ctrl_name].following_controllers.empty(),
      "\t[%s] Following controllers : %ld", ctrl_name.c_str(),
      controller_chain_spec_[ctrl_name].following_controllers.size());
    for (const std::string & flwg_ctrl : controller_chain_spec_[ctrl_name].following_controllers)
    {
      new_ctrl_it =
        std::find(ordered_controllers_names_.begin(), ordered_controllers_names_.end(), ctrl_name);
      RCLCPP_DEBUG(get_logger(), "\t\t[%s] : %s", ctrl_name.c_str(), flwg_ctrl.c_str());
      update_list_with_controller_chain(flwg_ctrl, new_ctrl_it, true);
    }
    RCLCPP_DEBUG_EXPRESSION(
      get_logger(), !controller_chain_spec_[ctrl_name].preceding_controllers.empty(),
      "\t[%s] Preceding controllers : %ld", ctrl_name.c_str(),
      controller_chain_spec_[ctrl_name].preceding_controllers.size());
    for (const std::string & preced_ctrl : controller_chain_spec_[ctrl_name].preceding_controllers)
    {
      new_ctrl_it =
        std::find(ordered_controllers_names_.begin(), ordered_controllers_names_.end(), ctrl_name);
      RCLCPP_DEBUG(get_logger(), "\t\t[%s]: %s", ctrl_name.c_str(), preced_ctrl.c_str());
      update_list_with_controller_chain(preced_ctrl, new_ctrl_it, false);
    }
  }
}

rclcpp::NodeOptions ControllerManager::determine_controller_node_options(
  const ControllerSpec & controller) const
{
  auto check_for_element = [](const auto & list, const auto & element)
  { return std::find(list.begin(), list.end(), element) != list.end(); };

  rclcpp::NodeOptions controller_node_options = controller.c->define_custom_node_options();
  std::vector<std::string> node_options_arguments = controller_node_options.arguments();

  for (const std::string & arg : cm_node_options_.arguments())
  {
    if (
      arg.find("__ns") != std::string::npos || arg.find("__node") != std::string::npos ||
      arg.find("robot_description") != std::string::npos)
    {
      if (
        node_options_arguments.back() == RCL_REMAP_FLAG ||
        node_options_arguments.back() == RCL_SHORT_REMAP_FLAG ||
        node_options_arguments.back() == RCL_PARAM_FLAG ||
        node_options_arguments.back() == RCL_SHORT_PARAM_FLAG)
      {
        node_options_arguments.pop_back();
      }
      continue;
    }

    node_options_arguments.push_back(arg);
  }

  // Add deprecation notice if the arguments are from the controller_manager node
  if (
    check_for_element(node_options_arguments, RCL_REMAP_FLAG) ||
    check_for_element(node_options_arguments, RCL_SHORT_REMAP_FLAG))
  {
    RCLCPP_WARN(
      get_logger(),
      "The use of remapping arguments to the controller_manager node is deprecated. Please use the "
      "'--controller-ros-args' argument of the spawner to pass remapping arguments to the "
      "controller node.");
  }

  for (const auto & parameters_file : controller.info.parameters_files)
  {
    if (!check_for_element(node_options_arguments, RCL_ROS_ARGS_FLAG))
    {
      node_options_arguments.push_back(RCL_ROS_ARGS_FLAG);
    }
    node_options_arguments.push_back(RCL_PARAM_FILE_FLAG);
    node_options_arguments.push_back(parameters_file);
  }

  // ensure controller's `use_sim_time` parameter matches controller_manager's
  if (use_sim_time_)
  {
    if (!check_for_element(node_options_arguments, RCL_ROS_ARGS_FLAG))
    {
      node_options_arguments.push_back(RCL_ROS_ARGS_FLAG);
    }
    node_options_arguments.push_back(RCL_PARAM_FLAG);
    node_options_arguments.push_back("use_sim_time:=true");
  }

  // Add options parsed through the spawner
  if (
    !controller.info.node_options_args.empty() &&
    !check_for_element(controller.info.node_options_args, RCL_ROS_ARGS_FLAG))
  {
    node_options_arguments.push_back(RCL_ROS_ARGS_FLAG);
  }
  for (const auto & arg : controller.info.node_options_args)
  {
    node_options_arguments.push_back(arg);
  }

  std::string arguments;
  arguments.reserve(1000);
  for (const auto & arg : node_options_arguments)
  {
    arguments.append(arg);
    arguments.append(" ");
  }
  RCLCPP_INFO(
    get_logger(), "Controller '%s' node arguments: %s", controller.info.name.c_str(),
    arguments.c_str());

  controller_node_options = controller_node_options.arguments(node_options_arguments);
  controller_node_options.use_global_arguments(false);
  return controller_node_options;
}

void ControllerManager::cleanup_controller_exported_interfaces(const ControllerSpec & controller)
{
  if (!is_controller_active(controller.c) && controller.c->is_chainable())
  {
    RCLCPP_DEBUG(
      get_logger(), "Removing controller '%s' exported interfaces from resource manager.",
      controller.info.name.c_str());
    resource_manager_->remove_controller_exported_state_interfaces(controller.info.name);
    resource_manager_->remove_controller_reference_interfaces(controller.info.name);
  }
}

}  // namespace controller_manager<|MERGE_RESOLUTION|>--- conflicted
+++ resolved
@@ -1981,11 +1981,10 @@
   }
   switch_params_.do_switch = true;
   // wait until switch is finished
-<<<<<<< HEAD
   if (switch_params_.activate_asap)
   {
     RCLCPP_DEBUG(get_logger(), "Requested atomic controller switch from realtime loop");
-    std::unique_lock<std::mutex> switch_params_guard(switch_params_.mutex);
+    std::unique_lock<std::mutex> switch_params_guard(switch_params_.mutex, std::defer_lock);
     if (!switch_params_.cv.wait_for(
           switch_params_guard, switch_params_.timeout,
           [this] { return !switch_params_.do_switch; }))
@@ -2003,19 +2002,6 @@
     RCLCPP_INFO(get_logger(), "Requested controller switch from non-realtime loop");
     // This should work as the realtime thread operation is read-only operation
     manage_switch();
-=======
-  RCLCPP_DEBUG(get_logger(), "Requested atomic controller switch from realtime loop");
-  std::unique_lock<std::mutex> switch_params_guard(switch_params_.mutex, std::defer_lock);
-  if (!switch_params_.cv.wait_for(
-        switch_params_guard, switch_params_.timeout, [this] { return !switch_params_.do_switch; }))
-  {
-    message = fmt::format(
-      FMT_COMPILE("Switch controller timed out after {} seconds!"),
-      static_cast<double>(switch_params_.timeout.count()) / 1e9);
-    RCLCPP_ERROR(get_logger(), "%s", message.c_str());
-    clear_requests();
-    return controller_interface::return_type::ERROR;
->>>>>>> 6077af4a
   }
 
   // copy the controllers spec from the used to the unused list
@@ -2897,24 +2883,15 @@
   std::vector<ControllerSpec> & rt_controller_list =
     rt_controllers_wrapper_.update_and_get_used_by_rt_list();
 
-<<<<<<< HEAD
+  const auto deact_start_time = std::chrono::steady_clock::now();
   deactivate_controllers(rt_controller_list, switch_params_.deactivate_request);
-
-  switch_chained_mode(switch_params_.to_chained_mode_request, true);
-  switch_chained_mode(switch_params_.from_chained_mode_request, false);
-
-  // activate controllers once the switch is fully complete
-  activate_controllers(rt_controller_list, switch_params_.activate_request);
-=======
-  const auto deact_start_time = std::chrono::steady_clock::now();
-  deactivate_controllers(rt_controller_list, deactivate_request_);
   execution_time_.deactivation_time =
     std::chrono::duration<double, std::micro>(std::chrono::steady_clock::now() - deact_start_time)
       .count();
 
   const auto chain_start_time = std::chrono::steady_clock::now();
-  switch_chained_mode(to_chained_mode_request_, true);
-  switch_chained_mode(from_chained_mode_request_, false);
+  switch_chained_mode(switch_params_.to_chained_mode_request, true);
+  switch_chained_mode(switch_params_.from_chained_mode_request, false);
   RCLCPP_DEBUG(
     get_logger(),
     "Switching  %lu controllers to chained mode and %lu controllers from chained mode",
@@ -2925,19 +2902,10 @@
 
   // activate controllers once the switch is fully complete
   const auto act_start_time = std::chrono::steady_clock::now();
-  if (!switch_params_.activate_asap)
-  {
-    activate_controllers(rt_controller_list, activate_request_);
-  }
-  else
-  {
-    // activate controllers as soon as their required joints are done switching
-    activate_controllers_asap(rt_controller_list, activate_request_);
-  }
+  activate_controllers(rt_controller_list, switch_params_.activate_request);
   execution_time_.activation_time =
     std::chrono::duration<double, std::micro>(std::chrono::steady_clock::now() - act_start_time)
       .count();
->>>>>>> 6077af4a
 
   // All controllers switched --> switching done
   switch_params_.do_switch = false;
