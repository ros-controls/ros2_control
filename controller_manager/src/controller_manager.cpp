// Copyright 2020 Open Source Robotics Foundation, Inc.
//
// Licensed under the Apache License, Version 2.0 (the "License");
// you may not use this file except in compliance with the License.
// You may obtain a copy of the License at
//
//     http://www.apache.org/licenses/LICENSE-2.0
//
// Unless required by applicable law or agreed to in writing, software
// distributed under the License is distributed on an "AS IS" BASIS,
// WITHOUT WARRANTIES OR CONDITIONS OF ANY KIND, either express or implied.
// See the License for the specific language governing permissions and
// limitations under the License.

#include "controller_manager/controller_manager.hpp"

#include <list>
#include <memory>
#include <string>
#include <vector>

#include "controller_interface/controller_interface.hpp"

#include "controller_manager/controller_loader_pluginlib.hpp"
#include "controller_manager_msgs/srv/switch_controller.hpp"

#include "lifecycle_msgs/msg/state.hpp"
#include "rclcpp/rclcpp.hpp"

namespace controller_manager
{

inline bool is_controller_running(controller_interface::ControllerInterface & controller)
{
  return controller.get_lifecycle_node()->get_current_state().id() ==
         lifecycle_msgs::msg::State::PRIMARY_STATE_ACTIVE;
}

bool controller_name_compare(const ControllerSpec & a, const std::string & name)
{
  return a.info.name == name;
}

rclcpp::NodeOptions get_cm_node_options()
{
  rclcpp::NodeOptions node_options;
  // Required for getting types of controllers to be loaded via service call
  node_options.allow_undeclared_parameters(true);
  return node_options;
}

ControllerManager::ControllerManager(
  std::shared_ptr<hardware_interface::RobotHardware> hw,
  std::shared_ptr<rclcpp::executor::Executor> executor,
  const std::string & manager_node_name)
: rclcpp::Node(manager_node_name, get_cm_node_options()),
  hw_(hw),
  executor_(executor),
  // add pluginlib loader by default
  loaders_({std::make_shared<ControllerLoaderPluginlib>()})
{
  using namespace std::placeholders;
  list_controllers_service_ = create_service<controller_manager_msgs::srv::ListControllers>(
    "~/list_controllers", std::bind(
      &ControllerManager::list_controllers_srv_cb, this, _1,
      _2));
  list_controller_types_service_ =
    create_service<controller_manager_msgs::srv::ListControllerTypes>(
    "~/list_controller_types", std::bind(
      &ControllerManager::list_controller_types_srv_cb, this, _1,
      _2));
  load_controller_service_ = create_service<controller_manager_msgs::srv::LoadController>(
    "~/load_controller", std::bind(
      &ControllerManager::load_controller_service_cb, this, _1,
      _2));
  reload_controller_libraries_service_ =
    create_service<controller_manager_msgs::srv::ReloadControllerLibraries>(
    "~/reload_controller_libraries", std::bind(
      &ControllerManager::reload_controller_libraries_service_cb, this, _1,
      _2));
  switch_controller_service_ = create_service<controller_manager_msgs::srv::SwitchController>(
    "~/switch_controller", std::bind(
      &ControllerManager::switch_controller_service_cb, this, _1,
      _2));
  unload_controller_service_ = create_service<controller_manager_msgs::srv::UnloadController>(
    "~/unload_controller", std::bind(
      &ControllerManager::unload_controller_service_cb, this, _1,
      _2));
}

controller_interface::ControllerInterfaceSharedPtr ControllerManager::load_controller(
  const std::string & controller_name,
  const std::string & controller_type)
{
  RCLCPP_INFO(get_logger(), "Loading controller '%s'\n", controller_name.c_str());

  auto it = std::find_if(
    loaders_.cbegin(), loaders_.cend(),
    [&](auto loader)
    {return loader->is_available(controller_type);});

  controller_interface::ControllerInterfaceSharedPtr controller(nullptr);
  if (it != loaders_.cend()) {
    controller = (*it)->create(controller_type);
  } else {
    const std::string error_msg("Loader for controller '" + controller_name + "' not found\n");
    RCLCPP_ERROR(get_logger(), "%s", error_msg.c_str());
    throw std::runtime_error(error_msg);
  }
  ControllerSpec controller_spec;
  controller_spec.c = controller;
  controller_spec.info.name = controller_name;
  controller_spec.info.type = controller_type;

  return add_controller_impl(controller_spec);
}

controller_interface::ControllerInterfaceSharedPtr ControllerManager::load_controller(
  const std::string & controller_name)
{
  const std::string param_name = controller_name + ".type";
  std::string controller_type;

  // We cannot declare the parameters for the controllers that will be loaded in the future,
  // because they are plugins and we cannot be aware of all of them.
  // So when we're told to load a controller by name, we need to declare the parameter if
  // we haven't done so, and then read it.

  // Check if parameter has been declared
  if (!has_parameter(param_name)) {
    declare_parameter(param_name, rclcpp::ParameterValue());
  }
  if (!get_parameter(param_name, controller_type)) {
    RCLCPP_ERROR(get_logger(), "'type' param not defined for %s", controller_name.c_str());
    return nullptr;
  }
  return load_controller(controller_name, controller_type);
}

controller_interface::return_type ControllerManager::unload_controller(
  const std::string & controller_name)
{
  std::lock_guard<std::recursive_mutex> guard(rt_controllers_wrapper_.controllers_lock_);
  std::vector<ControllerSpec> & to = rt_controllers_wrapper_.get_unused_list(guard);
  const std::vector<ControllerSpec> & from = rt_controllers_wrapper_.get_updated_list(guard);

  // Transfers the running controllers over, skipping the one to be removed and the running ones.
  to = from;

  auto found_it = std::find_if(
    to.begin(), to.end(),
    std::bind(controller_name_compare, std::placeholders::_1, controller_name));
  if (found_it == to.end()) {
    // Fails if we could not remove the controllers
    to.clear();
    RCLCPP_ERROR(
      get_logger(),
      "Could not unload controller with name '%s' because no controller with this name exists",
      controller_name.c_str());
    return controller_interface::return_type::ERROR;
  }

  auto & controller = *found_it;

  if (is_controller_running(*controller.c)) {
    to.clear();
    RCLCPP_ERROR(
      get_logger(),
      "Could not unload controller with name '%s' because it is still running",
      controller_name.c_str());
    return controller_interface::return_type::ERROR;
  }

  RCLCPP_DEBUG(get_logger(), "Cleanup controller");
  controller.c->get_lifecycle_node()->cleanup();
  executor_->remove_node(controller.c->get_lifecycle_node()->get_node_base_interface());
  to.erase(found_it);

  // Destroys the old controllers list when the realtime thread is finished with it.
  RCLCPP_DEBUG(get_logger(), "Realtime switches over to new controller list");
  rt_controllers_wrapper_.switch_updated_list(guard);
  std::vector<ControllerSpec> & new_unused_list = rt_controllers_wrapper_.get_unused_list(
    guard);
  RCLCPP_DEBUG(get_logger(), "Destruct controller");
  new_unused_list.clear();
  RCLCPP_DEBUG(get_logger(), "Destruct controller finished");

  RCLCPP_DEBUG(get_logger(), "Successfully unloaded controller '%s'", controller_name.c_str());
  return controller_interface::return_type::SUCCESS;
}

std::vector<ControllerSpec> ControllerManager::get_loaded_controllers() const
{
  std::lock_guard<std::recursive_mutex> guard(rt_controllers_wrapper_.controllers_lock_);
  return rt_controllers_wrapper_.get_updated_list(guard);
}

void ControllerManager::register_controller_loader(ControllerLoaderInterfaceSharedPtr loader)
{
  loaders_.push_back(loader);
}

controller_interface::return_type ControllerManager::switch_controller(
  const std::vector<std::string> & start_controllers,
  const std::vector<std::string> & stop_controllers,
  int strictness,
  bool start_asap,
  const rclcpp::Duration & timeout)
{
  switch_params_ = SwitchParams();

  if (!stop_request_.empty() || !start_request_.empty()) {
    RCLCPP_FATAL(
      get_logger(),
      "The internal stop and start request lists are not empty at the beginning of the "
      "switchController() call. This should not happen.");
  }

  if (strictness == 0) {
    RCLCPP_WARN(
      get_logger(), "Controller Manager: To switch controllers you need to specify a "
      "strictness level of controller_manager_msgs::SwitchController::STRICT "
      "(%d) or ::BEST_EFFORT (%d). Defaulting to ::BEST_EFFORT.",
      controller_manager_msgs::srv::SwitchController::Request::STRICT,
      controller_manager_msgs::srv::SwitchController::Request::BEST_EFFORT);
    strictness = controller_manager_msgs::srv::SwitchController::Request::BEST_EFFORT;
  }

  RCLCPP_DEBUG(get_logger(), "switching controllers:");
  for (const auto & controller : start_controllers) {
    RCLCPP_DEBUG(get_logger(), "- starting controller '%s'", controller.c_str());
  }
  for (const auto & controller : stop_controllers) {
    RCLCPP_DEBUG(get_logger(), "- stopping controller '%s'", controller.c_str());
  }

  const auto list_controllers = [this, strictness](const std::vector<std::string> & controller_list,
      std::vector<std::string> & request_list,
      const std::string & action)
    {
      // lock controllers
      std::lock_guard<std::recursive_mutex> guard(rt_controllers_wrapper_.controllers_lock_);

      // list all controllers to stop/start
      for (const auto & controller : controller_list) {
        const auto & updated_controllers = rt_controllers_wrapper_.get_updated_list(guard);

        auto found_it = std::find_if(
          updated_controllers.begin(), updated_controllers.end(),
          std::bind(controller_name_compare, std::placeholders::_1, controller));

        if (found_it == updated_controllers.end()) {
          if (strictness == controller_manager_msgs::srv::SwitchController::Request::STRICT) {
            RCLCPP_ERROR(
              get_logger(),
              "Could not %s controller with name '%s' because no controller with this name exists",
              action.c_str(),
              controller.c_str());
            return controller_interface::return_type::ERROR;
          }
          RCLCPP_DEBUG(
            get_logger(),
            "Could not %s controller with name '%s' because no controller with this name exists",
            action.c_str(),
            controller.c_str());
        } else {
          RCLCPP_DEBUG(
            get_logger(),
            "Found controller '%s' that needs to be %sed in list of controllers",
            controller.c_str(),
            action.c_str());
          request_list.push_back(controller);
        }
      }
      RCLCPP_DEBUG(
        get_logger(), "%s request vector has size %i",
        action.c_str(), (int)request_list.size());

      return controller_interface::return_type::SUCCESS;
    };

  // list all controllers to stop
  auto ret = list_controllers(stop_controllers, stop_request_, "stop");
  if (ret != controller_interface::return_type::SUCCESS) {
    stop_request_.clear();
    return ret;
  }

  // list all controllers to start
  ret = list_controllers(start_controllers, start_request_, "start");
  if (ret != controller_interface::return_type::SUCCESS) {
    stop_request_.clear();
    start_request_.clear();
    return ret;
  }

#ifdef TODO_IMPLEMENT_RESOURCE_CHECKING
  // Do the resource management checking
  std::list<hardware_interface::ControllerInfo> info_list;
  switch_start_list_.clear();
  switch_stop_list_.clear();
#endif

  // lock controllers
  std::lock_guard<std::recursive_mutex> guard(rt_controllers_wrapper_.controllers_lock_);

  const std::vector<ControllerSpec> & controllers =
    rt_controllers_wrapper_.get_updated_list(guard);

  for (const auto & controller : controllers) {
    auto stop_list_it = std::find(
      stop_request_.begin(), stop_request_.end(), controller.info.name);
    bool in_stop_list = stop_list_it != stop_request_.end();

    auto start_list_it = std::find(
      start_request_.begin(), start_request_.end(), controller.info.name);
    bool in_start_list = start_list_it != start_request_.end();

    const bool is_running = is_controller_running(*controller.c);

    auto handle_conflict = [&](const std::string & msg)
      {
        if (strictness == controller_manager_msgs::srv::SwitchController::Request::STRICT) {
          RCLCPP_ERROR_STREAM(
            get_logger(),
            msg);
          stop_request_.clear();
          start_request_.clear();
          return controller_interface::return_type::ERROR;
        }
        RCLCPP_DEBUG_STREAM(
          get_logger(),
          "Could not stop controller '" << controller.info.name <<
            "' since it is not running");
        return controller_interface::return_type::SUCCESS;
      };
    if (!is_running && in_stop_list) {      // check for double stop
      auto ret = handle_conflict(
        "Could not stop controller '" + controller.info.name +
        "' since it is not running");
      if (ret != controller_interface::return_type::SUCCESS) {
        return ret;
      }
      in_stop_list = false;
      stop_request_.erase(stop_list_it);
    }

    if (is_running && !in_stop_list && in_start_list) {  // check for doubled start
      auto ret = handle_conflict(
        "Could not start controller '" + controller.info.name +
        "' since it is already running");
      if (ret != controller_interface::return_type::SUCCESS) {
        return ret;
      }
      in_start_list = false;
      start_request_.erase(start_list_it);
    }

#ifdef TODO_IMPLEMENT_RESOURCE_CHECKING
    if (is_running && in_stop_list && !in_start_list) {  // running and real stop
      switch_stop_list_.push_back(info);
    } else if (!is_running && !in_stop_list && in_start_list) {  // start, but no restart
      switch_start_list_.push_back(info);
    }

    bool add_to_list = is_running;
    if (in_stop_list) {
      add_to_list = false;
    }
    if (in_start_list) {
      add_to_list = true;
    }

    if (add_to_list) {
      info_list.push_back(info);
    }
#endif
  }

#ifdef TODO_IMPLEMENT_RESOURCE_CHECKING
  bool in_conflict = robot_hw_->checkForConflict(info_list);
  if (in_conflict) {
    RCLCPP_ERROR(get_logger(), "Could not switch controllers, due to resource conflict");
    stop_request_.clear();
    start_request_.clear();
    return controller_interface::return_type::ERROR;
  }

  if (!robot_hw_->prepareSwitch(switch_start_list_, switch_stop_list_)) {
    RCLCPP_ERROR(
      get_logger(),
      "Could not switch controllers. The hardware interface combination "
      "for the requested controllers is unfeasible.");
    stop_request_.clear();
    start_request_.clear();
    return controller_interface::return_type::ERROR;
  }
#endif

  if (start_request_.empty() && stop_request_.empty()) {
    RCLCPP_INFO(get_logger(), "Empty start and stop list, not requesting switch");
    return controller_interface::return_type::SUCCESS;
  }

  // start the atomic controller switching
  switch_params_.strictness = strictness;
  switch_params_.start_asap = start_asap;
  switch_params_.init_time = rclcpp::Clock().now();
  switch_params_.timeout = timeout;
  switch_params_.do_switch = true;

  // wait until switch is finished
  RCLCPP_DEBUG(get_logger(), "Request atomic controller switch from realtime loop");
  while (rclcpp::ok() && switch_params_.do_switch) {
    if (!rclcpp::ok()) {
      return controller_interface::return_type::ERROR;
    }
    std::this_thread::sleep_for(std::chrono::microseconds(100));
  }
  start_request_.clear();
  stop_request_.clear();

  RCLCPP_DEBUG(get_logger(), "Successfully switched controllers");
  return controller_interface::return_type::SUCCESS;
}

controller_interface::ControllerInterfaceSharedPtr
ControllerManager::add_controller_impl(
  const ControllerSpec & controller)
{
  // lock controllers
  std::lock_guard<std::recursive_mutex> guard(rt_controllers_wrapper_.controllers_lock_);

  std::vector<ControllerSpec> & to = rt_controllers_wrapper_.get_unused_list(guard);
  const std::vector<ControllerSpec> & from = rt_controllers_wrapper_.get_updated_list(guard);

  // Copy all controllers from the 'from' list to the 'to' list
  to = from;

  auto found_it = std::find_if(
    to.begin(), to.end(),
    std::bind(controller_name_compare, std::placeholders::_1, controller.info.name));
  // Checks that we're not duplicating controllers
  if (found_it != to.end()) {
    to.clear();
    RCLCPP_ERROR(
      get_logger(),
      "A controller named '%s' was already loaded inside the controller manager",
      controller.info.name.c_str());
    return nullptr;
  }

  controller.c->init(hw_, controller.info.name);

  // TODO(v-lopez) this should only be done if controller_manager is configured.
  // Probably the whole load_controller part should fail if the controller_manager
  // is not configured, should it implement a LifecycleNodeInterface
  // https://github.com/ros-controls/ros2_control/issues/152
  controller.c->get_lifecycle_node()->configure();
  executor_->add_node(controller.c->get_lifecycle_node()->get_node_base_interface());
  to.emplace_back(controller);

  // Destroys the old controllers list when the realtime thread is finished with it.
  RCLCPP_DEBUG(get_logger(), "Realtime switches over to new controller list");
  rt_controllers_wrapper_.switch_updated_list(guard);
  RCLCPP_DEBUG(get_logger(), "Destruct controller");
  std::vector<ControllerSpec> & new_unused_list = rt_controllers_wrapper_.get_unused_list(
    guard);
  new_unused_list.clear();
  RCLCPP_DEBUG(get_logger(), "Destruct controller finished");

  return to.back().c;
}

void ControllerManager::manage_switch()
{
#ifdef TODO_IMPLEMENT_RESOURCE_CHECKING
  // switch hardware interfaces (if any)
  if (!switch_params_.started) {
    robot_hw_->doSwitch(switch_start_list_, switch_stop_list_);
    switch_params_.started = true;
  }
#endif

  stop_controllers();

  // start controllers once the switch is fully complete
  if (!switch_params_.start_asap) {
    start_controllers();
  } else {
    // start controllers as soon as their required joints are done switching
    start_controllers_asap();
  }
}

void ControllerManager::stop_controllers()
{
  std::vector<ControllerSpec> & rt_controller_list =
    rt_controllers_wrapper_.update_and_get_used_by_rt_list();
  // stop controllers
  for (const auto & request : stop_request_) {
    auto found_it = std::find_if(
      rt_controller_list.begin(), rt_controller_list.end(),
      std::bind(controller_name_compare, std::placeholders::_1, request));
    if (found_it == rt_controller_list.end()) {
      RCLCPP_ERROR(
        get_logger(),
        "Got request to stop controller %s but it is not in the realtime controller list",
        request.c_str());
      continue;
    }
    auto controller = found_it->c;
    if (is_controller_running(*controller)) {
      const auto new_state = controller->get_lifecycle_node()->deactivate();
      if (new_state.id() != lifecycle_msgs::msg::State::PRIMARY_STATE_INACTIVE) {
        RCLCPP_ERROR(
          get_logger(),
          "After deactivating, controller %s is in state %s, expected Inactive",
          request.c_str(),
          new_state.label().c_str());
      }
    }
  }
}

void ControllerManager::start_controllers()
{
#ifdef TODO_IMPLEMENT_RESOURCE_CHECKING
  // start controllers
  if (robot_hw_->switchResult() == hardware_interface::RobotHW::SwitchState::DONE) {
    for (const auto & request : start_request_) {
      request->startRequest(time);
    }

    switch_params_.do_switch = false;
  } else if (// NOLINT
    (robot_hw_->switchResult() == hardware_interface::RobotHW::SwitchState::ERROR) ||
    (switch_params_.timeout > 0.0 &&
    (time - switch_params_.init_time).toSec() > switch_params_.timeout))
  {
    // abort controllers in case of error or timeout (if set)
    for (const auto & request : start_request_) {
      request->abortRequest(time);
    }

    switch_params_.do_switch = false;
  } else {
    // wait controllers
    for (const auto & request : start_request_) {
      request->waitRequest(time);
    }
  }
#else
  //  Dummy implementation, replace with the code above when migrated
  std::vector<ControllerSpec> & rt_controller_list =
    rt_controllers_wrapper_.update_and_get_used_by_rt_list();
  for (const auto & request : start_request_) {
    auto found_it = std::find_if(
      rt_controller_list.begin(), rt_controller_list.end(),
      std::bind(controller_name_compare, std::placeholders::_1, request));
    if (found_it == rt_controller_list.end()) {
      RCLCPP_ERROR(
        get_logger(),
        "Got request to start controller %s but it is not in the realtime controller list",
        request.c_str());
      continue;
    }
    auto controller = found_it->c;
    const auto new_state = controller->get_lifecycle_node()->activate();
    if (new_state.id() != lifecycle_msgs::msg::State::PRIMARY_STATE_ACTIVE) {
      RCLCPP_ERROR(
        get_logger(),
        "After activating, controller %s is in state %s, expected Active",
        controller->get_lifecycle_node()->get_name(),
        new_state.label().c_str());
    }
  }
  // All controllers started, switching done
  switch_params_.do_switch = false;
#endif
}

void ControllerManager::start_controllers_asap()
{
#ifdef TODO_IMPLEMENT_RESOURCE_CHECKING
  // start controllers if possible
  for (const auto & request : start_request_) {
    if (!isControllerRunning(*request)) {
      // find the info from this controller
      for (const auto & controller : controllers_lists_[current_controllers_list_]) {
        if (request == controller.c.get()) {
          // ready to start
          if (robot_hw_->switchResult(controller.info) ==
            hardware_interface::RobotHW::SwitchState::DONE)
          {
            request->startRequest(time);
          } else if ((robot_hw_->switchResult(controller.info) == // NOLINT
            hardware_interface::RobotHW::SwitchState::ERROR) ||
            (switch_params_.timeout > 0.0 &&
            (time - switch_params_.init_time).toSec() > switch_params_.timeout)) // NOLINT
          {
            // abort on error or timeout (if set)
            request->abortRequest(time);
          } else {
            // controller is waiting
            request->waitRequest(time);
          }
        }
        continue;
      }
    }
  }

  // all needed controllers started or aborted, switch done
  if (std::all_of(
      start_request_.begin(), start_request_.end(),
      [](controller_interface::ControllerBase * request) {
        return request->isRunning() || request->isAborted();
      }))
  {
    switch_params_.do_switch = false;
  }
#else
  //  Dummy implementation, replace with the code above when migrated
  start_controllers();
#endif
}

void ControllerManager::list_controllers_srv_cb(
  const std::shared_ptr<controller_manager_msgs::srv::ListControllers::Request>,
  std::shared_ptr<controller_manager_msgs::srv::ListControllers::Response> response)
{
  // lock services
  RCLCPP_DEBUG(get_logger(), "list controller service called");
  std::lock_guard<std::mutex> services_guard(services_lock_);
  RCLCPP_DEBUG(get_logger(), "list controller service locked");

  // lock controllers
  std::lock_guard<std::recursive_mutex> guard(rt_controllers_wrapper_.controllers_lock_);
  const std::vector<ControllerSpec> & controllers =
    rt_controllers_wrapper_.get_updated_list(guard);
  response->controller.resize(controllers.size());

  for (size_t i = 0; i < controllers.size(); ++i) {
    controller_manager_msgs::msg::ControllerState & cs = response->controller[i];
    cs.name = controllers[i].info.name;
    cs.type = controllers[i].info.type;
    cs.state = controllers[i].c->get_lifecycle_node()->get_current_state().label();

#ifdef TODO_IMPLEMENT_RESOURCE_CHECKING
    cs.claimed_resources.clear();
    typedef std::vector<hardware_interface::InterfaceResources> ClaimedResVec;
    typedef ClaimedResVec::const_iterator ClaimedResIt;
    const ClaimedResVec & c_resources = controllers[i].info.claimed_resources;
    for (const auto & c_resource : c_resources) {
      controller_manager_msgs::HardwareInterfaceResources iface_res;
      iface_res.hardware_interface = c_resource.hardware_interface;
      std::copy(
        c_resource.resources.begin(), c_resource.resources.end(),
        std::back_inserter(iface_res.resources));
      cs.claimed_resources.push_back(iface_res);
    }
#endif
  }

  RCLCPP_DEBUG(get_logger(), "list controller service finished");
}

void ControllerManager::list_controller_types_srv_cb(
  const std::shared_ptr<controller_manager_msgs::srv::ListControllerTypes::Request>,
  std::shared_ptr<controller_manager_msgs::srv::ListControllerTypes::Response> response)
{
  // lock services
  RCLCPP_DEBUG(get_logger(), "list types service called");
  std::lock_guard<std::mutex> guard(services_lock_);
  RCLCPP_DEBUG(get_logger(), "list types service locked");

  for (const auto & controller_loader : loaders_) {
    std::vector<std::string> cur_types = controller_loader->get_declared_classes();
    for (const auto & cur_type : cur_types) {
      response->types.push_back(cur_type);
      response->base_classes.push_back(controller_loader->get_name());
      RCLCPP_INFO(get_logger(), cur_type);
    }
  }

  RCLCPP_DEBUG(get_logger(), "list types service finished");
}

void ControllerManager::load_controller_service_cb(
  const std::shared_ptr<controller_manager_msgs::srv::LoadController::Request> request,
  std::shared_ptr<controller_manager_msgs::srv::LoadController::Response> response)
{
  // lock services
  RCLCPP_DEBUG(get_logger(), "loading service called for controller '%s' ", request->name.c_str());
  std::lock_guard<std::mutex> guard(services_lock_);
  RCLCPP_DEBUG(get_logger(), "loading service locked");

  response->ok = load_controller(request->name).get();

  RCLCPP_DEBUG(
    get_logger(), "loading service finished for controller '%s' ",
    request->name.c_str());
}

void ControllerManager::reload_controller_libraries_service_cb(
  const std::shared_ptr<controller_manager_msgs::srv::ReloadControllerLibraries::Request> request,
  std::shared_ptr<controller_manager_msgs::srv::ReloadControllerLibraries::Response> response)
{
  // lock services
  RCLCPP_DEBUG(get_logger(), "reload libraries service called");
  std::lock_guard<std::mutex> guard(services_lock_);
  RCLCPP_DEBUG(get_logger(), "reload libraries service locked");

  // only reload libraries if no controllers are running
  std::vector<std::string> loaded_controllers, running_controllers;
  loaded_controllers = get_controller_names();
  {
    // lock controllers
    std::lock_guard<std::recursive_mutex> guard(rt_controllers_wrapper_.controllers_lock_);
    for (const auto & controller : rt_controllers_wrapper_.get_updated_list(guard)) {
      if (is_controller_running(*controller.c)) {
        running_controllers.push_back(controller.info.name);
      }
    }
  }
  if (!running_controllers.empty() && !request->force_kill) {
    RCLCPP_ERROR(
      get_logger(), "Controller manager: Cannot reload controller libraries because"
      " there are still %i controllers running",
      (int)running_controllers.size());
    response->ok = false;
    return;
  }

  // stop running controllers if requested
  if (!loaded_controllers.empty()) {
    RCLCPP_INFO(get_logger(), "Controller manager: Stopping all running controllers");
    std::vector<std::string> empty;
    if (switch_controller(
        empty, running_controllers,
        controller_manager_msgs::srv::SwitchController::Request::BEST_EFFORT) !=
      controller_interface::return_type::SUCCESS)
    {
      RCLCPP_ERROR(
        get_logger(),
        "Controller manager: Cannot reload controller libraries because failed to stop "
        "running controllers");
      response->ok = false;
      return;
    }
    for (const auto & controller : loaded_controllers) {
      if (unload_controller(controller) != controller_interface::return_type::SUCCESS) {
        RCLCPP_ERROR(
          get_logger(), "Controller manager: Cannot reload controller libraries because "
          "failed to unload controller '%s'",
          controller.c_str());
        response->ok = false;
        return;
      }
    }
    loaded_controllers = get_controller_names();
  }
  assert(loaded_controllers.empty());

  // Force a reload on all the PluginLoaders (internally, this recreates the plugin loaders)
  for (const auto & controller_loader : loaders_) {
    controller_loader->reload();
    RCLCPP_INFO(
      get_logger(), "Controller manager: reloaded controller libraries for '%s'",
      controller_loader->get_name().c_str());
  }

  response->ok = true;

  RCLCPP_DEBUG(get_logger(), "reload libraries service finished");
}

void ControllerManager::switch_controller_service_cb(
  const std::shared_ptr<controller_manager_msgs::srv::SwitchController::Request> request,
  std::shared_ptr<controller_manager_msgs::srv::SwitchController::Response> response)
{
  // lock services
  RCLCPP_DEBUG(get_logger(), "switching service called");
  std::lock_guard<std::mutex> guard(services_lock_);
  RCLCPP_DEBUG(get_logger(), "switching service locked");

  response->ok = switch_controller(
    request->start_controllers, request->stop_controllers, request->strictness,
    request->start_asap, request->timeout) == controller_interface::return_type::SUCCESS;

  RCLCPP_DEBUG(get_logger(), "switching service finished");
}

void ControllerManager::unload_controller_service_cb(
  const std::shared_ptr<controller_manager_msgs::srv::UnloadController::Request> request,
  std::shared_ptr<controller_manager_msgs::srv::UnloadController::Response> response)
{
  // lock services
  RCLCPP_DEBUG(
    get_logger(), "unloading service called for controller '%s' ",
    request->name.c_str());
  std::lock_guard<std::mutex> guard(services_lock_);
  RCLCPP_DEBUG(get_logger(), "unloading service locked");

  response->ok = unload_controller(request->name) == controller_interface::return_type::SUCCESS;

  RCLCPP_DEBUG(
    get_logger(), "unloading service finished for controller '%s' ",
    request->name.c_str());
}

std::vector<std::string> ControllerManager::get_controller_names()
{
  std::vector<std::string> names;

  // lock controllers
  std::lock_guard<std::recursive_mutex> guard(rt_controllers_wrapper_.controllers_lock_);
  for (const auto & controller : rt_controllers_wrapper_.get_updated_list(guard)) {
    names.push_back(controller.info.name);
  }
  return names;
}

controller_interface::return_type
ControllerManager::update()
{
  std::vector<ControllerSpec> & rt_controller_list =
    rt_controllers_wrapper_.update_and_get_used_by_rt_list();

  auto ret = controller_interface::return_type::SUCCESS;
  for (auto loaded_controller : rt_controller_list) {
    // TODO(v-lopez) we could cache this information
    // https://github.com/ros-controls/ros2_control/issues/153
    if (is_controller_running(*loaded_controller.c)) {
      auto controller_ret = loaded_controller.c->update();
      if (controller_ret != controller_interface::return_type::SUCCESS) {
        ret = controller_ret;
      }
    }
  }

  // there are controllers to start/stop
  if (switch_params_.do_switch) {
    manage_switch();
  }
  return ret;
}

<<<<<<< HEAD
ControllerManagerNewWithManager::ControllerManagerNewWithManager(
  std::shared_ptr<resource_manager::ResourceManager> resource_manager,
  std::shared_ptr<rclcpp::executor::Executor> executor)
: resource_manager_(resource_manager),
  executor_(executor),
  // add pluginlib loader by default
  loaders_({std::make_shared<ControllerLoaderPluginlibNewComponents>()})
{
}

std::shared_ptr<controller_interface::ControllerInterfaceNewComponents>
ControllerManagerNewWithManager::load_controller(
  const std::string & controller_name,
  const std::string & controller_type)
{
  RCLCPP_INFO(rclcpp::get_logger("ControllerManager"), "Loading controller '%s'\n", controller_name.c_str());

  auto it = std::find_if(
    loaders_.cbegin(), loaders_.cend(),
                         [&](auto loader)
                         {return loader->is_available(controller_type);});

  std::shared_ptr<controller_interface::ControllerInterfaceNewComponents> controller(nullptr);
  if (it != loaders_.cend()) {
    controller = (*it)->create_new_components(controller_type);
  } else {
    const std::string error_msg("Loader for controller '" + controller_name + "' not found\n");
    RCLCPP_ERROR(rclcpp::get_logger("ControllerManager"), "%s", error_msg.c_str());
    throw std::runtime_error(error_msg);
  }

  return add_controller_impl(controller, controller_name);
}

std::shared_ptr<controller_interface::ControllerInterfaceNewComponents>
ControllerManagerNewWithManager::add_controller_impl(
  std::shared_ptr<controller_interface::ControllerInterfaceNewComponents> controller,
  const std::string & controller_name)
{
  controller->init(resource_manager_, controller_name);
  executor_->add_node(controller->get_lifecycle_node()->get_node_base_interface());

  loaded_controllers_.emplace_back(controller);
  return loaded_controllers_.back();
}

controller_interface::return_type
ControllerManagerNewWithManager::update()
{
  auto ret = controller_interface::return_type::SUCCESS;
  for (auto loaded_controller : loaded_controllers_) {
    RCLCPP_INFO(rclcpp::get_logger("ControllerManager"), "Updating controllers..");
    RCLCPP_INFO(rclcpp::get_logger("ControllerManager"), "Loaded controller state ist active: "
     + loaded_controller->get_lifecycle_node()->get_current_state().label());
    auto controller_ret = loaded_controller->update();
    if (controller_ret != controller_interface::return_type::SUCCESS) {
      ret = controller_ret;
    }
  }

  return ret;
}

controller_interface::return_type
ControllerManagerNewWithManager::configure() const
{
  auto ret = controller_interface::return_type::SUCCESS;
  for (auto loaded_controller : loaded_controllers_) {
    auto controller_state = loaded_controller->get_lifecycle_node()->configure();
    if (controller_state.id() != lifecycle_msgs::msg::State::PRIMARY_STATE_INACTIVE) {
      ret = controller_interface::return_type::ERROR;
    }
  }

  return ret;
}

controller_interface::return_type
ControllerManagerNewWithManager::activate() const
{
  auto ret = controller_interface::return_type::SUCCESS;
  for (auto loaded_controller : loaded_controllers_) {
    auto controller_state = loaded_controller->get_lifecycle_node()->activate();
    if (controller_state.id() != lifecycle_msgs::msg::State::PRIMARY_STATE_ACTIVE) {
      ret = controller_interface::return_type::ERROR;
    }
  }

  return ret;
=======
std::vector<ControllerSpec> &
ControllerManager::RTControllerListWrapper::update_and_get_used_by_rt_list()
{
  used_by_realtime_controllers_index_ = updated_controllers_index_;
  return controllers_lists_[used_by_realtime_controllers_index_];
}

std::vector<ControllerSpec> &
ControllerManager::RTControllerListWrapper::get_unused_list(
  const std::lock_guard<std::recursive_mutex> &)
{
  assert(controllers_lock_.try_lock());
  controllers_lock_.unlock();
  // Get the index to the outdated controller list
  int free_controllers_list = get_other_list(updated_controllers_index_);

  // Wait until the outdated controller list is not being used by the realtime thread
  wait_until_rt_not_using(free_controllers_list);
  return controllers_lists_[free_controllers_list];
}

const std::vector<ControllerSpec> & ControllerManager::RTControllerListWrapper::get_updated_list(
  const std::lock_guard<std::recursive_mutex> &) const
{
  assert(controllers_lock_.try_lock());
  controllers_lock_.unlock();
  return controllers_lists_[updated_controllers_index_];
}

void ControllerManager::RTControllerListWrapper::switch_updated_list(
  const std::lock_guard<std::recursive_mutex> &)
{
  assert(controllers_lock_.try_lock());
  controllers_lock_.unlock();
  int former_current_controllers_list_ = updated_controllers_index_;
  updated_controllers_index_ = get_other_list(former_current_controllers_list_);
  wait_until_rt_not_using(former_current_controllers_list_);
}

int ControllerManager::RTControllerListWrapper::get_other_list(int index) const
{
  return (index + 1) % 2;
}

void ControllerManager::RTControllerListWrapper::wait_until_rt_not_using(
  int index,
  std::chrono::microseconds sleep_period)
const
{
  while (used_by_realtime_controllers_index_ == index) {
    if (!rclcpp::ok()) {
      throw std::runtime_error("rclcpp interrupted");
    }
    std::this_thread::sleep_for(sleep_period);
  }
>>>>>>> 7a8db3d8
}

}  // namespace controller_manager<|MERGE_RESOLUTION|>--- conflicted
+++ resolved
@@ -847,7 +847,62 @@
   return ret;
 }
 
-<<<<<<< HEAD
+std::vector<ControllerSpec> &
+ControllerManager::RTControllerListWrapper::update_and_get_used_by_rt_list()
+{
+  used_by_realtime_controllers_index_ = updated_controllers_index_;
+  return controllers_lists_[used_by_realtime_controllers_index_];
+}
+
+std::vector<ControllerSpec> &
+ControllerManager::RTControllerListWrapper::get_unused_list(
+  const std::lock_guard<std::recursive_mutex> &)
+{
+  assert(controllers_lock_.try_lock());
+  controllers_lock_.unlock();
+  // Get the index to the outdated controller list
+  int free_controllers_list = get_other_list(updated_controllers_index_);
+
+  // Wait until the outdated controller list is not being used by the realtime thread
+  wait_until_rt_not_using(free_controllers_list);
+  return controllers_lists_[free_controllers_list];
+}
+
+const std::vector<ControllerSpec> & ControllerManager::RTControllerListWrapper::get_updated_list(
+  const std::lock_guard<std::recursive_mutex> &) const
+{
+  assert(controllers_lock_.try_lock());
+  controllers_lock_.unlock();
+  return controllers_lists_[updated_controllers_index_];
+}
+
+void ControllerManager::RTControllerListWrapper::switch_updated_list(
+  const std::lock_guard<std::recursive_mutex> &)
+{
+  assert(controllers_lock_.try_lock());
+  controllers_lock_.unlock();
+  int former_current_controllers_list_ = updated_controllers_index_;
+  updated_controllers_index_ = get_other_list(former_current_controllers_list_);
+  wait_until_rt_not_using(former_current_controllers_list_);
+}
+
+int ControllerManager::RTControllerListWrapper::get_other_list(int index) const
+{
+  return (index + 1) % 2;
+}
+
+void ControllerManager::RTControllerListWrapper::wait_until_rt_not_using(
+  int index,
+  std::chrono::microseconds sleep_period)
+const
+{
+  while (used_by_realtime_controllers_index_ == index) {
+    if (!rclcpp::ok()) {
+      throw std::runtime_error("rclcpp interrupted");
+    }
+    std::this_thread::sleep_for(sleep_period);
+  }
+
 ControllerManagerNewWithManager::ControllerManagerNewWithManager(
   std::shared_ptr<resource_manager::ResourceManager> resource_manager,
   std::shared_ptr<rclcpp::executor::Executor> executor)
@@ -937,63 +992,6 @@
   }
 
   return ret;
-=======
-std::vector<ControllerSpec> &
-ControllerManager::RTControllerListWrapper::update_and_get_used_by_rt_list()
-{
-  used_by_realtime_controllers_index_ = updated_controllers_index_;
-  return controllers_lists_[used_by_realtime_controllers_index_];
-}
-
-std::vector<ControllerSpec> &
-ControllerManager::RTControllerListWrapper::get_unused_list(
-  const std::lock_guard<std::recursive_mutex> &)
-{
-  assert(controllers_lock_.try_lock());
-  controllers_lock_.unlock();
-  // Get the index to the outdated controller list
-  int free_controllers_list = get_other_list(updated_controllers_index_);
-
-  // Wait until the outdated controller list is not being used by the realtime thread
-  wait_until_rt_not_using(free_controllers_list);
-  return controllers_lists_[free_controllers_list];
-}
-
-const std::vector<ControllerSpec> & ControllerManager::RTControllerListWrapper::get_updated_list(
-  const std::lock_guard<std::recursive_mutex> &) const
-{
-  assert(controllers_lock_.try_lock());
-  controllers_lock_.unlock();
-  return controllers_lists_[updated_controllers_index_];
-}
-
-void ControllerManager::RTControllerListWrapper::switch_updated_list(
-  const std::lock_guard<std::recursive_mutex> &)
-{
-  assert(controllers_lock_.try_lock());
-  controllers_lock_.unlock();
-  int former_current_controllers_list_ = updated_controllers_index_;
-  updated_controllers_index_ = get_other_list(former_current_controllers_list_);
-  wait_until_rt_not_using(former_current_controllers_list_);
-}
-
-int ControllerManager::RTControllerListWrapper::get_other_list(int index) const
-{
-  return (index + 1) % 2;
-}
-
-void ControllerManager::RTControllerListWrapper::wait_until_rt_not_using(
-  int index,
-  std::chrono::microseconds sleep_period)
-const
-{
-  while (used_by_realtime_controllers_index_ == index) {
-    if (!rclcpp::ok()) {
-      throw std::runtime_error("rclcpp interrupted");
-    }
-    std::this_thread::sleep_for(sleep_period);
-  }
->>>>>>> 7a8db3d8
 }
 
 }  // namespace controller_manager