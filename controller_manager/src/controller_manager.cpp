// Copyright 2020 Open Source Robotics Foundation, Inc.
//
// Licensed under the Apache License, Version 2.0 (the "License");
// you may not use this file except in compliance with the License.
// You may obtain a copy of the License at
//
//     http://www.apache.org/licenses/LICENSE-2.0
//
// Unless required by applicable law or agreed to in writing, software
// distributed under the License is distributed on an "AS IS" BASIS,
// WITHOUT WARRANTIES OR CONDITIONS OF ANY KIND, either express or implied.
// See the License for the specific language governing permissions and
// limitations under the License.

#include "controller_manager/controller_manager.hpp"

#include <list>
#include <memory>
#include <string>
#include <utility>
#include <vector>

#include "controller_interface/controller_interface_base.hpp"
#include "controller_manager_msgs/msg/hardware_component_state.hpp"
#include "hardware_interface/types/lifecycle_state_names.hpp"
#include "lifecycle_msgs/msg/state.hpp"
#include "rclcpp/rclcpp.hpp"
#include "rclcpp/version.h"
#include "rclcpp_lifecycle/state.hpp"

namespace  // utility
{
static constexpr const char * kControllerInterfaceNamespace = "controller_interface";
static constexpr const char * kControllerInterfaceClassName =
  "controller_interface::ControllerInterface";
static constexpr const char * kChainableControllerInterfaceClassName =
  "controller_interface::ChainableControllerInterface";

// Changed services history QoS to keep all so we don't lose any client service calls
// \note The versions conditioning is added here to support the source-compatibility with Humble
#if RCLCPP_VERSION_MAJOR >= 17
rclcpp::QoS qos_services =
  rclcpp::QoS(rclcpp::QoSInitialization(RMW_QOS_POLICY_HISTORY_KEEP_ALL, 1))
    .reliable()
    .durability_volatile();
#else
static const rmw_qos_profile_t qos_services = {
  RMW_QOS_POLICY_HISTORY_KEEP_ALL,
  1,  // message queue depth
  RMW_QOS_POLICY_RELIABILITY_RELIABLE,
  RMW_QOS_POLICY_DURABILITY_VOLATILE,
  RMW_QOS_DEADLINE_DEFAULT,
  RMW_QOS_LIFESPAN_DEFAULT,
  RMW_QOS_POLICY_LIVELINESS_SYSTEM_DEFAULT,
  RMW_QOS_LIVELINESS_LEASE_DURATION_DEFAULT,
  false};
#endif

inline bool is_controller_inactive(const controller_interface::ControllerInterfaceBase & controller)
{
  return controller.get_state().id() == lifecycle_msgs::msg::State::PRIMARY_STATE_INACTIVE;
}

inline bool is_controller_inactive(
  const controller_interface::ControllerInterfaceBaseSharedPtr & controller)
{
  return is_controller_inactive(*controller);
}

inline bool is_controller_active(const controller_interface::ControllerInterfaceBase & controller)
{
  return controller.get_state().id() == lifecycle_msgs::msg::State::PRIMARY_STATE_ACTIVE;
}

inline bool is_controller_active(
  const controller_interface::ControllerInterfaceBaseSharedPtr & controller)
{
  return is_controller_active(*controller);
}

bool controller_name_compare(const controller_manager::ControllerSpec & a, const std::string & name)
{
  return a.info.name == name;
}

/// Checks if an interface belongs to a controller based on its prefix.
/**
 * A State/Command interface can be provided by a controller in which case is called
 * "internal state/reference" interface. This means that the @interface_name starts with the name of
 * a controller.
 *
 * \param[in] interface_name to be found in the map.
 * \param[in] controllers list of controllers to compare their names to interface's prefix.
 * \param[out] following_controller_it iterator to the following controller that reference interface
 * @interface_name belongs to.
 * \return true if interface has a controller name as prefix, false otherwise.
 */
bool is_interface_a_chained_interface(
  const std::string interface_name,
  const std::vector<controller_manager::ControllerSpec> & controllers,
  controller_manager::ControllersListIterator & following_controller_it)
{
  auto split_pos = interface_name.find_first_of('/');
  if (split_pos == std::string::npos)  // '/' exist in the string (should be always false)
  {
    RCLCPP_FATAL(
      rclcpp::get_logger("ControllerManager::utils"),
      "Character '/', was not find in the interface name '%s'. This should never happen. "
      "Stop the controller manager immediately and restart it.",
      interface_name.c_str());
    throw std::runtime_error("Mismatched interface name. See the FATAL message above.");
  }

  auto interface_prefix = interface_name.substr(0, split_pos);
  following_controller_it = std::find_if(
    controllers.begin(), controllers.end(),
    std::bind(controller_name_compare, std::placeholders::_1, interface_prefix));

  RCLCPP_DEBUG(
    rclcpp::get_logger("ControllerManager::utils"),
    "Deduced interface prefix '%s' - searching for the controller with the same name.",
    interface_prefix.c_str());

  if (following_controller_it == controllers.end())
  {
    RCLCPP_DEBUG(
      rclcpp::get_logger("ControllerManager::utils"),
      "Required interface '%s' with prefix '%s' is not a chained interface.",
      interface_name.c_str(), interface_prefix.c_str());

    return false;
  }
  return true;
}

bool is_interface_exported_from_controller(
  const std::string & interface_name, const std::string & controller_name)
{
  auto split_pos = interface_name.find_first_of('/');
  if (split_pos == std::string::npos)  // '/' exist in the string (should be always false)
  {
    RCLCPP_FATAL(
      rclcpp::get_logger("ControllerManager::utils"),
      "Character '/', was not find in the interface name '%s'. This should never happen. "
      "Stop the controller manager immediately and restart it.",
      interface_name.c_str());
    throw std::runtime_error("Mismatched interface name. See the FATAL message above.");
  }

  auto interface_prefix = interface_name.substr(0, split_pos);
  if (controller_name.compare(interface_prefix) == 0)
  {
    return true;
  }
  else
  {
    return false;
  }
}

bool is_controller_internal_state_interfaces_inuse_by_other_controllers(
  const std::string & controller_name,
  const std::vector<controller_manager::ControllerSpec> & controllers,
  std::vector<std::string> blacklist)
{
  for (const auto & controller : controllers)
  {
    auto blacklist_it = std::find(blacklist.begin(), blacklist.end(), controller.info.name);
    if (blacklist_it != blacklist.end() || controller_name.compare(controller.info.name) == 0)
    {
      continue;
    }
    if (!is_controller_active(controller.c))
    {
      continue;
    }
    auto controller_internal_state_interfaces = controller.c->state_interface_configuration().names;
    for (const auto & ctrl_itf_name : controller_internal_state_interfaces)
    {
      if (is_interface_exported_from_controller(ctrl_itf_name, controller_name))
      {
        return true;
      }
    }
  }
  return false;
}

template <typename T>
void add_element_to_list(std::vector<T> & list, const T & element)
{
  if (std::find(list.begin(), list.end(), element) == list.end())
  {
    // Only add to the list if it doesn't exist
    list.push_back(element);
  }
}

template <typename T>
void remove_element_from_list(std::vector<T> & list, const T & element)
{
  auto itr = std::find(list.begin(), list.end(), element);
  if (itr != list.end())
  {
    list.erase(itr);
  }
}

void controller_chain_spec_cleanup(
  std::unordered_map<std::string, controller_manager::ControllerChainSpec> & ctrl_chain_spec,
  const std::string & controller)
{
  const auto following_controllers = ctrl_chain_spec[controller].following_controllers;
  const auto preceding_controllers = ctrl_chain_spec[controller].preceding_controllers;
  for (const auto & flwg_ctrl : following_controllers)
  {
    remove_element_from_list(ctrl_chain_spec[flwg_ctrl].preceding_controllers, controller);
  }
  for (const auto & preced_ctrl : preceding_controllers)
  {
    remove_element_from_list(ctrl_chain_spec[preced_ctrl].following_controllers, controller);
  }
  ctrl_chain_spec.erase(controller);
}
}  // namespace

namespace controller_manager
{
rclcpp::NodeOptions get_cm_node_options()
{
  rclcpp::NodeOptions node_options;
  // Required for getting types of controllers to be loaded via service call
  node_options.allow_undeclared_parameters(true);
  node_options.automatically_declare_parameters_from_overrides(true);
  return node_options;
}

ControllerManager::ControllerManager(
  std::shared_ptr<rclcpp::Executor> executor, const std::string & manager_node_name,
  const std::string & node_namespace, const rclcpp::NodeOptions & options)
: rclcpp::Node(manager_node_name, node_namespace, options),
  resource_manager_(std::make_unique<hardware_interface::ResourceManager>(
    update_rate_, this->get_node_clock_interface())),
  diagnostics_updater_(this),
  executor_(executor),
  loader_(std::make_shared<pluginlib::ClassLoader<controller_interface::ControllerInterface>>(
    kControllerInterfaceNamespace, kControllerInterfaceClassName)),
  chainable_loader_(
    std::make_shared<pluginlib::ClassLoader<controller_interface::ChainableControllerInterface>>(
      kControllerInterfaceNamespace, kChainableControllerInterfaceClassName))
{
  if (!get_parameter("update_rate", update_rate_))
  {
    RCLCPP_WARN(get_logger(), "'update_rate' parameter not set, using default value.");
  }

  robot_description_ = "";
  // TODO(destogl): remove support at the end of 2023
  get_parameter("robot_description", robot_description_);
  if (robot_description_.empty())
  {
    subscribe_to_robot_description_topic();
  }
  else
  {
    RCLCPP_WARN(
      get_logger(),
      "[Deprecated] Passing the robot description parameter directly to the control_manager node "
      "is deprecated. Use the 'robot_description' topic from 'robot_state_publisher' instead.");
    init_resource_manager(robot_description_);
    init_services();
  }

  diagnostics_updater_.setHardwareID("ros2_control");
  diagnostics_updater_.add(
    "Controllers Activity", this, &ControllerManager::controller_activity_diagnostic_callback);
}

ControllerManager::ControllerManager(
  std::unique_ptr<hardware_interface::ResourceManager> resource_manager,
  std::shared_ptr<rclcpp::Executor> executor, const std::string & manager_node_name,
  const std::string & node_namespace, const rclcpp::NodeOptions & options)
: rclcpp::Node(manager_node_name, node_namespace, options),
  resource_manager_(std::move(resource_manager)),
  diagnostics_updater_(this),
  executor_(executor),
  loader_(std::make_shared<pluginlib::ClassLoader<controller_interface::ControllerInterface>>(
    kControllerInterfaceNamespace, kControllerInterfaceClassName)),
  chainable_loader_(
    std::make_shared<pluginlib::ClassLoader<controller_interface::ChainableControllerInterface>>(
      kControllerInterfaceNamespace, kChainableControllerInterfaceClassName))
{
  if (!get_parameter("update_rate", update_rate_))
  {
    RCLCPP_WARN(get_logger(), "'update_rate' parameter not set, using default value.");
  }

  if (resource_manager_->is_urdf_already_loaded())
  {
    init_services();
  }
  subscribe_to_robot_description_topic();

  diagnostics_updater_.setHardwareID("ros2_control");
  diagnostics_updater_.add(
    "Controllers Activity", this, &ControllerManager::controller_activity_diagnostic_callback);
}

void ControllerManager::subscribe_to_robot_description_topic()
{
  // set QoS to transient local to get messages that have already been published
  // (if robot state publisher starts before controller manager)
  robot_description_subscription_ = create_subscription<std_msgs::msg::String>(
    "robot_description", rclcpp::QoS(1).transient_local(),
    std::bind(&ControllerManager::robot_description_callback, this, std::placeholders::_1));
  RCLCPP_INFO(
    get_logger(), "Subscribing to '%s' topic for robot description.",
    robot_description_subscription_->get_topic_name());
}

void ControllerManager::robot_description_callback(const std_msgs::msg::String & robot_description)
{
  RCLCPP_INFO(get_logger(), "Received robot description from topic.");
  RCLCPP_DEBUG(
    get_logger(), "'Content of robot description file: %s", robot_description.data.c_str());
  // TODO(mamueluth): errors should probably be caught since we don't want controller_manager node
  // to die if a non valid urdf is passed. However, should maybe be fine tuned.
  try
  {
    robot_description_ = robot_description.data;
    if (resource_manager_->is_urdf_already_loaded())
    {
      RCLCPP_WARN(
        get_logger(),
        "ResourceManager has already loaded an urdf file. Ignoring attempt to reload a robot "
        "description file.");
      return;
    }
    init_resource_manager(robot_description_);
    init_services();
  }
  catch (std::runtime_error & e)
  {
    RCLCPP_ERROR_STREAM(
      get_logger(),
      "The published robot description file (urdf) seems not to be genuine. The following error "
      "was caught:"
        << e.what());
  }
}

void ControllerManager::init_resource_manager(const std::string & robot_description)
{
  // TODO(destogl): manage this when there is an error - CM should not die because URDF is wrong...
  resource_manager_->load_urdf(robot_description);

  // Get all components and if they are not defined in parameters activate them automatically
  auto components_to_activate = resource_manager_->get_components_status();

  using lifecycle_msgs::msg::State;

  auto set_components_to_state =
    [&](const std::string & parameter_name, rclcpp_lifecycle::State state)
  {
    std::vector<std::string> components_to_set = std::vector<std::string>({});
    if (get_parameter(parameter_name, components_to_set))
    {
      for (const auto & component : components_to_set)
      {
        if (component.empty())
        {
          continue;
        }
        if (components_to_activate.find(component) == components_to_activate.end())
        {
          RCLCPP_WARN(
            get_logger(), "Hardware component '%s' is unknown, therefore not set in '%s' state.",
            component.c_str(), state.label().c_str());
        }
        else
        {
          RCLCPP_INFO(
            get_logger(), "Setting component '%s' to '%s' state.", component.c_str(),
            state.label().c_str());
          resource_manager_->set_component_state(component, state);
          components_to_activate.erase(component);
        }
      }
    }
  };

  // unconfigured (loaded only)
  set_components_to_state(
    "hardware_components_initial_state.unconfigured",
    rclcpp_lifecycle::State(
      State::PRIMARY_STATE_UNCONFIGURED, hardware_interface::lifecycle_state_names::UNCONFIGURED));

  // inactive (configured)
  set_components_to_state(
    "hardware_components_initial_state.inactive",
    rclcpp_lifecycle::State(
      State::PRIMARY_STATE_INACTIVE, hardware_interface::lifecycle_state_names::INACTIVE));

  // activate all other components
  for (const auto & [component, state] : components_to_activate)
  {
    rclcpp_lifecycle::State active_state(
      State::PRIMARY_STATE_ACTIVE, hardware_interface::lifecycle_state_names::ACTIVE);
    resource_manager_->set_component_state(component, active_state);
  }
}

void ControllerManager::init_services()
{
  // TODO(anyone): Due to issues with the MutliThreadedExecutor, this control loop does not rely on
  // the executor (see issue #260).
  // deterministic_callback_group_ = create_callback_group(
  //   rclcpp::CallbackGroupType::MutuallyExclusive);
  best_effort_callback_group_ = create_callback_group(rclcpp::CallbackGroupType::MutuallyExclusive);

  using namespace std::placeholders;
  list_controllers_service_ = create_service<controller_manager_msgs::srv::ListControllers>(
    "~/list_controllers", std::bind(&ControllerManager::list_controllers_srv_cb, this, _1, _2),
    qos_services, best_effort_callback_group_);
  list_controller_types_service_ =
    create_service<controller_manager_msgs::srv::ListControllerTypes>(
      "~/list_controller_types",
      std::bind(&ControllerManager::list_controller_types_srv_cb, this, _1, _2), qos_services,
      best_effort_callback_group_);
  load_controller_service_ = create_service<controller_manager_msgs::srv::LoadController>(
    "~/load_controller", std::bind(&ControllerManager::load_controller_service_cb, this, _1, _2),
    qos_services, best_effort_callback_group_);
  configure_controller_service_ = create_service<controller_manager_msgs::srv::ConfigureController>(
    "~/configure_controller",
    std::bind(&ControllerManager::configure_controller_service_cb, this, _1, _2), qos_services,
    best_effort_callback_group_);
  reload_controller_libraries_service_ =
    create_service<controller_manager_msgs::srv::ReloadControllerLibraries>(
      "~/reload_controller_libraries",
      std::bind(&ControllerManager::reload_controller_libraries_service_cb, this, _1, _2),
      qos_services, best_effort_callback_group_);
  switch_controller_service_ = create_service<controller_manager_msgs::srv::SwitchController>(
    "~/switch_controller",
    std::bind(&ControllerManager::switch_controller_service_cb, this, _1, _2), qos_services,
    best_effort_callback_group_);
  unload_controller_service_ = create_service<controller_manager_msgs::srv::UnloadController>(
    "~/unload_controller",
    std::bind(&ControllerManager::unload_controller_service_cb, this, _1, _2), qos_services,
    best_effort_callback_group_);
  list_hardware_components_service_ =
    create_service<controller_manager_msgs::srv::ListHardwareComponents>(
      "~/list_hardware_components",
      std::bind(&ControllerManager::list_hardware_components_srv_cb, this, _1, _2), qos_services,
      best_effort_callback_group_);
  list_hardware_interfaces_service_ =
    create_service<controller_manager_msgs::srv::ListHardwareInterfaces>(
      "~/list_hardware_interfaces",
      std::bind(&ControllerManager::list_hardware_interfaces_srv_cb, this, _1, _2), qos_services,
      best_effort_callback_group_);
  set_hardware_component_state_service_ =
    create_service<controller_manager_msgs::srv::SetHardwareComponentState>(
      "~/set_hardware_component_state",
      std::bind(&ControllerManager::set_hardware_component_state_srv_cb, this, _1, _2),
      qos_services, best_effort_callback_group_);
}

controller_interface::ControllerInterfaceBaseSharedPtr ControllerManager::load_controller(
  const std::string & controller_name, const std::string & controller_type)
{
  RCLCPP_INFO(get_logger(), "Loading controller '%s'", controller_name.c_str());

  if (
    !loader_->isClassAvailable(controller_type) &&
    !chainable_loader_->isClassAvailable(controller_type))
  {
    RCLCPP_ERROR(
      get_logger(), "Loader for controller '%s' (type '%s') not found.", controller_name.c_str(),
      controller_type.c_str());
    RCLCPP_INFO(get_logger(), "Available classes:");
    for (const auto & available_class : loader_->getDeclaredClasses())
    {
      RCLCPP_INFO(get_logger(), "  %s", available_class.c_str());
    }
    for (const auto & available_class : chainable_loader_->getDeclaredClasses())
    {
      RCLCPP_INFO(get_logger(), "  %s", available_class.c_str());
    }
    return nullptr;
  }
  RCLCPP_DEBUG(get_logger(), "Loader for controller '%s' found.", controller_name.c_str());

  controller_interface::ControllerInterfaceBaseSharedPtr controller;

  try
  {
    if (loader_->isClassAvailable(controller_type))
    {
      controller = loader_->createSharedInstance(controller_type);
    }
    if (chainable_loader_->isClassAvailable(controller_type))
    {
      controller = chainable_loader_->createSharedInstance(controller_type);
    }
  }
  catch (const pluginlib::CreateClassException & e)
  {
    RCLCPP_ERROR(
      get_logger(), "Error happened during creation of controller '%s' with type '%s':\n%s",
      controller_name.c_str(), controller_type.c_str(), e.what());
    return nullptr;
  }

  ControllerSpec controller_spec;
  controller_spec.c = controller;
  controller_spec.info.name = controller_name;
  controller_spec.info.type = controller_type;
  controller_spec.next_update_cycle_time = std::make_shared<rclcpp::Time>(
    0, 0, this->get_node_clock_interface()->get_clock()->get_clock_type());

  // We have to fetch the parameters_file at the time of loading the controller, because this way we
  // can load them at the creation of the LifeCycleNode and this helps in using the features such as
  // read_only params, dynamic maps lists etc
  // Now check if the parameters_file parameter exist
  const std::string param_name = controller_name + ".params_file";
  std::string parameters_file;

  // Check if parameter has been declared
  if (!has_parameter(param_name))
  {
    declare_parameter(param_name, rclcpp::ParameterType::PARAMETER_STRING);
  }
  if (get_parameter(param_name, parameters_file) && !parameters_file.empty())
  {
    controller_spec.info.parameters_file = parameters_file;
  }

  return add_controller_impl(controller_spec);
}

controller_interface::ControllerInterfaceBaseSharedPtr ControllerManager::load_controller(
  const std::string & controller_name)
{
  const std::string param_name = controller_name + ".type";
  std::string controller_type;

  // We cannot declare the parameters for the controllers that will be loaded in the future,
  // because they are plugins and we cannot be aware of all of them.
  // So when we're told to load a controller by name, we need to declare the parameter if
  // we haven't done so, and then read it.

  // Check if parameter has been declared
  if (!has_parameter(param_name))
  {
    declare_parameter(param_name, rclcpp::ParameterType::PARAMETER_STRING);
  }
  if (!get_parameter(param_name, controller_type))
  {
    RCLCPP_ERROR(
      get_logger(), "The 'type' param was not defined for '%s'.", controller_name.c_str());
    return nullptr;
  }
  return load_controller(controller_name, controller_type);
}

controller_interface::return_type ControllerManager::unload_controller(
  const std::string & controller_name)
{
  std::lock_guard<std::recursive_mutex> guard(rt_controllers_wrapper_.controllers_lock_);
  std::vector<ControllerSpec> & to = rt_controllers_wrapper_.get_unused_list(guard);
  const std::vector<ControllerSpec> & from = rt_controllers_wrapper_.get_updated_list(guard);

  // Transfers the active controllers over, skipping the one to be removed and the active ones.
  to = from;

  auto found_it = std::find_if(
    to.begin(), to.end(),
    std::bind(controller_name_compare, std::placeholders::_1, controller_name));
  if (found_it == to.end())
  {
    // Fails if we could not remove the controllers
    to.clear();
    RCLCPP_ERROR(
      get_logger(),
      "Could not unload controller with name '%s' because no controller with this name exists",
      controller_name.c_str());
    return controller_interface::return_type::ERROR;
  }

  auto & controller = *found_it;

  if (is_controller_active(*controller.c))
  {
    to.clear();
    RCLCPP_ERROR(
      get_logger(), "Could not unload controller with name '%s' because it is still active",
      controller_name.c_str());
    return controller_interface::return_type::ERROR;
  }
  if (controller.c->is_async())
  {
    RCLCPP_DEBUG(
      get_logger(), "Removing controller '%s' from the list of async controllers",
      controller_name.c_str());
    async_controller_threads_.erase(controller_name);
  }

  RCLCPP_DEBUG(get_logger(), "Cleanup controller");
  controller_chain_spec_cleanup(controller_chain_spec_, controller_name);
  // TODO(destogl): remove reference interface if chainable; i.e., add a separate method for
  // cleaning-up controllers?
  if (is_controller_inactive(*controller.c))
  {
    RCLCPP_DEBUG(
      get_logger(), "Controller '%s' is cleaned-up before unloading!", controller_name.c_str());
    // TODO(destogl): remove reference interface if chainable; i.e., add a separate method for
    // cleaning-up controllers?
    try
    {
      const auto new_state = controller.c->get_node()->cleanup();
      if (new_state.id() != lifecycle_msgs::msg::State::PRIMARY_STATE_UNCONFIGURED)
      {
        RCLCPP_WARN(
          get_logger(), "Failed to clean-up the controller '%s' before unloading!",
          controller_name.c_str());
      }
    }
    catch (const std::exception & e)
    {
      RCLCPP_ERROR(
        get_logger(), "Failed to clean-up the controller '%s' before unloading: %s",
        controller_name.c_str(), e.what());
    }
    catch (...)
    {
      RCLCPP_ERROR(
        get_logger(), "Failed to clean-up the controller '%s' before unloading",
        controller_name.c_str());
    }
  }
  executor_->remove_node(controller.c->get_node()->get_node_base_interface());
  to.erase(found_it);

  // Destroys the old controllers list when the realtime thread is finished with it.
  RCLCPP_DEBUG(get_logger(), "Realtime switches over to new controller list");
  rt_controllers_wrapper_.switch_updated_list(guard);
  std::vector<ControllerSpec> & new_unused_list = rt_controllers_wrapper_.get_unused_list(guard);
  RCLCPP_DEBUG(get_logger(), "Destruct controller");
  new_unused_list.clear();
  RCLCPP_DEBUG(get_logger(), "Destruct controller finished");

  RCLCPP_DEBUG(get_logger(), "Successfully unloaded controller '%s'", controller_name.c_str());

  return controller_interface::return_type::OK;
}

std::vector<ControllerSpec> ControllerManager::get_loaded_controllers() const
{
  std::lock_guard<std::recursive_mutex> guard(rt_controllers_wrapper_.controllers_lock_);
  return rt_controllers_wrapper_.get_updated_list(guard);
}

controller_interface::return_type ControllerManager::configure_controller(
  const std::string & controller_name)
{
  RCLCPP_INFO(get_logger(), "Configuring controller '%s'", controller_name.c_str());

  const auto & controllers = get_loaded_controllers();

  auto found_it = std::find_if(
    controllers.begin(), controllers.end(),
    std::bind(controller_name_compare, std::placeholders::_1, controller_name));

  if (found_it == controllers.end())
  {
    RCLCPP_ERROR(
      get_logger(),
      "Could not configure controller with name '%s' because no controller with this name exists",
      controller_name.c_str());
    return controller_interface::return_type::ERROR;
  }
  auto controller = found_it->c;

  auto state = controller->get_state();
  if (
    state.id() == lifecycle_msgs::msg::State::PRIMARY_STATE_ACTIVE ||
    state.id() == lifecycle_msgs::msg::State::PRIMARY_STATE_FINALIZED)
  {
    RCLCPP_ERROR(
      get_logger(), "Controller '%s' can not be configured from '%s' state.",
      controller_name.c_str(), state.label().c_str());
    return controller_interface::return_type::ERROR;
  }

  auto new_state = controller->get_state();
  if (state.id() == lifecycle_msgs::msg::State::PRIMARY_STATE_INACTIVE)
  {
    RCLCPP_DEBUG(
      get_logger(), "Controller '%s' is cleaned-up before configuring", controller_name.c_str());
    // TODO(destogl): remove reference interface if chainable; i.e., add a separate method for
    // cleaning-up controllers?
    try
    {
      new_state = controller->get_node()->cleanup();
      if (new_state.id() != lifecycle_msgs::msg::State::PRIMARY_STATE_UNCONFIGURED)
      {
        RCLCPP_ERROR(
          get_logger(), "Controller '%s' can not be cleaned-up before configuring",
          controller_name.c_str());
        return controller_interface::return_type::ERROR;
      }
    }
    catch (...)
    {
      RCLCPP_ERROR(
        get_logger(), "Caught exception while cleaning-up controller '%s' before configuring",
        controller_name.c_str());
      return controller_interface::return_type::ERROR;
    }
  }

  try
  {
    new_state = controller->configure();
    if (new_state.id() != lifecycle_msgs::msg::State::PRIMARY_STATE_INACTIVE)
    {
      RCLCPP_ERROR(
        get_logger(), "After configuring, controller '%s' is in state '%s' , expected inactive.",
        controller_name.c_str(), new_state.label().c_str());
      return controller_interface::return_type::ERROR;
    }
  }
  catch (const std::exception & e)
  {
    RCLCPP_ERROR(
      get_logger(), "Caught exception while configuring controller '%s': %s",
      controller_name.c_str(), e.what());
    return controller_interface::return_type::ERROR;
  }
  catch (...)
  {
    RCLCPP_ERROR(
      get_logger(), "Caught unknown exception while configuring controller '%s'",
      controller_name.c_str());
    return controller_interface::return_type::ERROR;
  }

  // ASYNCHRONOUS CONTROLLERS: Start background thread for update
  if (controller->is_async())
  {
    async_controller_threads_.emplace(
      controller_name, std::make_unique<ControllerThreadWrapper>(controller, update_rate_));
  }

  const auto controller_update_rate = controller->get_update_rate();
  const auto cm_update_rate = get_update_rate();
  if (controller_update_rate > cm_update_rate)
  {
    RCLCPP_WARN(
      get_logger(),
      "The controller : %s update rate : %d Hz should be less than or equal to controller "
      "manager's update rate : %d Hz!. The controller will be updated at controller_manager's "
      "update rate.",
      controller_name.c_str(), controller_update_rate, cm_update_rate);
  }
  else if (cm_update_rate % controller_update_rate != 0)
  {
    RCLCPP_WARN(
      get_logger(),
      "The controller : %s update cycles won't be triggered at a constant period : %f sec, as the "
      "controller's update rate : %d Hz is not a perfect divisor of the controller manager's "
      "update rate : %d Hz!.",
      controller_name.c_str(), 1.0 / controller_update_rate, controller_update_rate,
      cm_update_rate);
  }

  // CHAINABLE CONTROLLERS: get reference interfaces from chainable controllers
  if (controller->is_chainable())
  {
    RCLCPP_DEBUG(
      get_logger(),
      "Controller '%s' is chainable. Interfaces are being exported to resource manager.",
      controller_name.c_str());
    auto internal_state_interfaces = controller->export_internal_state_interfaces();
    auto ref_interfaces = controller->export_reference_interfaces();
    if (ref_interfaces.empty() && internal_state_interfaces.empty())
    {
      // TODO(destogl): Add test for this!
      RCLCPP_ERROR(
        get_logger(),
        "Controller '%s' is chainable, but does not export any internal state or reference "
        "interfaces.",
        controller_name.c_str());
      return controller_interface::return_type::ERROR;
    }
    resource_manager_->import_controller_reference_interfaces(controller_name, ref_interfaces);
    resource_manager_->import_controller_internal_state_interfaces(
      controller_name, internal_state_interfaces);
  }

  // let's update the list of following and preceding controllers
  const auto cmd_itfs = controller->command_interface_configuration().names;
  const auto state_itfs = controller->state_interface_configuration().names;
  for (const auto & cmd_itf : cmd_itfs)
  {
    controller_manager::ControllersListIterator ctrl_it;
    if (is_interface_a_chained_interface(cmd_itf, controllers, ctrl_it))
    {
      add_element_to_list(
        controller_chain_spec_[controller_name].following_controllers, ctrl_it->info.name);
      add_element_to_list(
        controller_chain_spec_[ctrl_it->info.name].preceding_controllers, controller_name);
    }
  }
  // This is needed when we start exporting the state interfaces from the controllers
  for (const auto & state_itf : state_itfs)
  {
    controller_manager::ControllersListIterator ctrl_it;
    if (is_interface_a_chained_interface(state_itf, controllers, ctrl_it))
    {
      add_element_to_list(
        controller_chain_spec_[controller_name].preceding_controllers, ctrl_it->info.name);
      add_element_to_list(
        controller_chain_spec_[ctrl_it->info.name].following_controllers, controller_name);
    }
  }

  // Now let's reorder the controllers
  // lock controllers
  std::lock_guard<std::recursive_mutex> guard(rt_controllers_wrapper_.controllers_lock_);
  std::vector<ControllerSpec> & to = rt_controllers_wrapper_.get_unused_list(guard);
  const std::vector<ControllerSpec> & from = rt_controllers_wrapper_.get_updated_list(guard);

  // Copy all controllers from the 'from' list to the 'to' list
  to = from;
  std::vector<ControllerSpec> sorted_list;

  // clear the list before reordering it again
  ordered_controllers_names_.clear();
  for (const auto & [ctrl_name, chain_spec] : controller_chain_spec_)
  {
    auto it =
      std::find(ordered_controllers_names_.begin(), ordered_controllers_names_.end(), ctrl_name);
    if (it == ordered_controllers_names_.end())
    {
      update_list_with_controller_chain(ctrl_name, ordered_controllers_names_.end(), false);
    }
  }

  std::vector<ControllerSpec> new_list;
  for (const auto & ctrl : ordered_controllers_names_)
  {
    auto controller_it = std::find_if(
      to.begin(), to.end(), std::bind(controller_name_compare, std::placeholders::_1, ctrl));
    if (controller_it != to.end())
    {
      new_list.push_back(*controller_it);
    }
  }

  to = new_list;
  RCLCPP_DEBUG(get_logger(), "Reordered controllers list is:");
  for (const auto & ctrl : to)
  {
    RCLCPP_DEBUG(this->get_logger(), "\t%s", ctrl.info.name.c_str());
  }

  // switch lists
  rt_controllers_wrapper_.switch_updated_list(guard);
  // clear unused list
  rt_controllers_wrapper_.get_unused_list(guard).clear();

  return controller_interface::return_type::OK;
}

void ControllerManager::clear_requests()
{
  deactivate_request_.clear();
  activate_request_.clear();
  // Set these interfaces as unavailable when clearing requests to avoid leaving them in available
  // state without the controller being in active state
  for (const auto & controller_name : to_chained_mode_request_)
  {
    resource_manager_->make_controller_internal_state_interfaces_unavailable(controller_name);
    resource_manager_->make_controller_reference_interfaces_unavailable(controller_name);
  }
  to_chained_mode_request_.clear();
  from_chained_mode_request_.clear();
  to_use_references_from_subscribers_.clear();
  activate_command_interface_request_.clear();
  deactivate_command_interface_request_.clear();
}

controller_interface::return_type ControllerManager::switch_controller(
  const std::vector<std::string> & activate_controllers,
  const std::vector<std::string> & deactivate_controllers, int strictness, bool activate_asap,
  const rclcpp::Duration & timeout)
{
  switch_params_ = SwitchParams();

  if (!deactivate_request_.empty() || !activate_request_.empty())
  {
    RCLCPP_FATAL(
      get_logger(),
      "The internal deactivate and activate request lists are not empty at the beginning of the "
      "switch_controller() call. This should never happen.");
    throw std::runtime_error("CM's internal state is not correct. See the FATAL message above.");
  }
  if (
    !deactivate_command_interface_request_.empty() || !activate_command_interface_request_.empty())
  {
    RCLCPP_FATAL(
      get_logger(),
      "The internal deactivate and activat requests command interface lists are not empty at the "
      "switch_controller() call. This should never happen.");
    throw std::runtime_error("CM's internal state is not correct. See the FATAL message above.");
  }
  if (!from_chained_mode_request_.empty() || !to_chained_mode_request_.empty())
  {
    RCLCPP_FATAL(
      get_logger(),
      "The internal 'from' and 'to' chained mode requests are not empty at the "
      "switch_controller() call. This should never happen.");
    throw std::runtime_error("CM's internal state is not correct. See the FATAL message above.");
  }
  if (strictness == 0)
  {
    RCLCPP_WARN(
      get_logger(),
      "Controller Manager: to switch controllers you need to specify a "
      "strictness level of controller_manager_msgs::SwitchController::STRICT "
      "(%d) or ::BEST_EFFORT (%d). Defaulting to ::BEST_EFFORT",
      controller_manager_msgs::srv::SwitchController::Request::STRICT,
      controller_manager_msgs::srv::SwitchController::Request::BEST_EFFORT);
    strictness = controller_manager_msgs::srv::SwitchController::Request::BEST_EFFORT;
  }

  RCLCPP_DEBUG(get_logger(), "Activating controllers:");
  for (const auto & controller : activate_controllers)
  {
    RCLCPP_DEBUG(get_logger(), " - %s", controller.c_str());
  }
  RCLCPP_DEBUG(get_logger(), "Deactivating controllers:");
  for (const auto & controller : deactivate_controllers)
  {
    RCLCPP_DEBUG(get_logger(), " - %s", controller.c_str());
  }

  const auto list_controllers = [this, strictness](
                                  const std::vector<std::string> & controller_list,
                                  std::vector<std::string> & request_list,
                                  const std::string & action)
  {
    // lock controllers
    std::lock_guard<std::recursive_mutex> guard(rt_controllers_wrapper_.controllers_lock_);

    // list all controllers to (de)activate
    for (const auto & controller : controller_list)
    {
      const auto & updated_controllers = rt_controllers_wrapper_.get_updated_list(guard);

      auto found_it = std::find_if(
        updated_controllers.begin(), updated_controllers.end(),
        std::bind(controller_name_compare, std::placeholders::_1, controller));

      if (found_it == updated_controllers.end())
      {
        RCLCPP_WARN(
          get_logger(),
          "Could not '%s' controller with name '%s' because no controller with this name exists",
          action.c_str(), controller.c_str());
        if (strictness == controller_manager_msgs::srv::SwitchController::Request::STRICT)
        {
          RCLCPP_ERROR(get_logger(), "Aborting, no controller is switched! ('STRICT' switch)");
          return controller_interface::return_type::ERROR;
        }
      }
      else
      {
        RCLCPP_DEBUG(
          get_logger(), "Found controller '%s' that needs to be %sed in list of controllers",
          controller.c_str(), action.c_str());
        request_list.push_back(controller);
      }
    }
    RCLCPP_DEBUG(
      get_logger(), "'%s' request vector has size %i", action.c_str(), (int)request_list.size());

    return controller_interface::return_type::OK;
  };

  // list all controllers to deactivate (check if all controllers exist)
  auto ret = list_controllers(deactivate_controllers, deactivate_request_, "deactivate");
  if (ret != controller_interface::return_type::OK)
  {
    deactivate_request_.clear();
    return ret;
  }

  // list all controllers to activate (check if all controllers exist)
  ret = list_controllers(activate_controllers, activate_request_, "activate");
  if (ret != controller_interface::return_type::OK)
  {
    deactivate_request_.clear();
    activate_request_.clear();
    return ret;
  }

  // lock controllers
  std::lock_guard<std::recursive_mutex> guard(rt_controllers_wrapper_.controllers_lock_);

  const std::vector<ControllerSpec> & controllers = rt_controllers_wrapper_.get_updated_list(guard);

  // if a preceding controller is deactivated, all first-level controllers should be switched 'from'
  // chained mode
  propagate_deactivation_of_chained_mode(controllers);

  // check if controllers should be switched 'to' chained mode when controllers are activated
  for (auto ctrl_it = activate_request_.begin(); ctrl_it != activate_request_.end(); ++ctrl_it)
  {
    auto controller_it = std::find_if(
      controllers.begin(), controllers.end(),
      std::bind(controller_name_compare, std::placeholders::_1, *ctrl_it));
    controller_interface::return_type status = controller_interface::return_type::OK;

    // if controller is not inactive then do not do any following-controllers checks
    if (!is_controller_inactive(controller_it->c))
    {
      RCLCPP_WARN(
        get_logger(),
        "Controller with name '%s' is not inactive so its following "
        "controllers do not have to be checked, because it cannot be activated.",
        controller_it->info.name.c_str());
      status = controller_interface::return_type::ERROR;
    }
    else
    {
      status = check_following_controllers_for_activate(controllers, strictness, controller_it);
    }

    if (status != controller_interface::return_type::OK)
    {
      RCLCPP_WARN(
        get_logger(),
        "Could not activate controller with name '%s'. Check above warnings for more details. "
        "Check the state of the controllers and their required interfaces using "
        "`ros2 control list_controllers -v` CLI to get more information.",
        (*ctrl_it).c_str());
      if (strictness == controller_manager_msgs::srv::SwitchController::Request::BEST_EFFORT)
      {
        // TODO(destogl): automatic manipulation of the chain:
        // || strictness ==
        //  controller_manager_msgs::srv::SwitchController::Request::MANIPULATE_CONTROLLERS_CHAIN);
        // remove controller that can not be activated from the activation request and step-back
        // iterator to correctly step to the next element in the list in the loop
        activate_request_.erase(ctrl_it);
        --ctrl_it;
      }
      if (strictness == controller_manager_msgs::srv::SwitchController::Request::STRICT)
      {
        RCLCPP_ERROR(get_logger(), "Aborting, no controller is switched! (::STRICT switch)");
        // reset all lists
        clear_requests();
        return controller_interface::return_type::ERROR;
      }
    }
  }

  // check if controllers should be deactivated if used in chained mode
  for (auto ctrl_it = deactivate_request_.begin(); ctrl_it != deactivate_request_.end(); ++ctrl_it)
  {
    auto controller_it = std::find_if(
      controllers.begin(), controllers.end(),
      std::bind(controller_name_compare, std::placeholders::_1, *ctrl_it));
    controller_interface::return_type status = controller_interface::return_type::OK;

    // if controller is not active then skip preceding-controllers checks
    if (!is_controller_active(controller_it->c))
    {
      RCLCPP_WARN(
        get_logger(), "Controller with name '%s' can not be deactivated since it is not active.",
        controller_it->info.name.c_str());
      status = controller_interface::return_type::ERROR;
    }
    else
    {
      status = check_preceeding_controllers_for_deactivate(controllers, strictness, controller_it);
    }

    if (status != controller_interface::return_type::OK)
    {
      RCLCPP_WARN(
        get_logger(),
        "Could not deactivate controller with name '%s'. Check above warnings for more details. "
        "Check the state of the controllers and their required interfaces using "
        "`ros2 control list_controllers -v` CLI to get more information.",
        (*ctrl_it).c_str());
      if (strictness == controller_manager_msgs::srv::SwitchController::Request::BEST_EFFORT)
      {
        // remove controller that can not be activated from the activation request and step-back
        // iterator to correctly step to the next element in the list in the loop
        deactivate_request_.erase(ctrl_it);
        --ctrl_it;
      }
      if (strictness == controller_manager_msgs::srv::SwitchController::Request::STRICT)
      {
        RCLCPP_ERROR(get_logger(), "Aborting, no controller is switched! (::STRICT switch)");
        // reset all lists
        clear_requests();
        return controller_interface::return_type::ERROR;
      }
    }
  }

  // Check after the check if the activate and deactivate list is empty or not
  if (activate_request_.empty() && deactivate_request_.empty())
  {
    RCLCPP_INFO(get_logger(), "Empty activate and deactivate list, not requesting switch");
    clear_requests();
    return controller_interface::return_type::OK;
  }

  for (const auto & controller : controllers)
  {
    auto to_chained_mode_list_it = std::find(
      to_chained_mode_request_.begin(), to_chained_mode_request_.end(), controller.info.name);
    bool in_to_chained_mode_list = to_chained_mode_list_it != to_chained_mode_request_.end();

    auto from_chained_mode_list_it = std::find(
      from_chained_mode_request_.begin(), from_chained_mode_request_.end(), controller.info.name);
    bool in_from_chained_mode_list = from_chained_mode_list_it != from_chained_mode_request_.end();

    auto to_use_ref_from_sub_it = std::find(
      to_use_references_from_subscribers_.begin(), to_use_references_from_subscribers_.end(),
      controller.info.name);
    bool in_to_use_ref_from_sub_list =
      to_use_ref_from_sub_it != to_use_references_from_subscribers_.end();

    auto deactivate_list_it =
      std::find(deactivate_request_.begin(), deactivate_request_.end(), controller.info.name);
    bool in_deactivate_list = deactivate_list_it != deactivate_request_.end();

    const bool is_active = is_controller_active(*controller.c);
    const bool is_inactive = is_controller_inactive(*controller.c);

    // restart controllers that need to switch their 'chained mode' - add to (de)activate lists
    if (in_to_chained_mode_list || in_from_chained_mode_list || in_to_use_ref_from_sub_list)
    {
      if (is_active && !in_deactivate_list)
      {
        deactivate_request_.push_back(controller.info.name);
        activate_request_.push_back(controller.info.name);
      }
    }

    // get pointers to places in deactivate and activate lists ((de)activate lists have changed)
    deactivate_list_it =
      std::find(deactivate_request_.begin(), deactivate_request_.end(), controller.info.name);
    in_deactivate_list = deactivate_list_it != deactivate_request_.end();

    auto activate_list_it =
      std::find(activate_request_.begin(), activate_request_.end(), controller.info.name);
    bool in_activate_list = activate_list_it != activate_request_.end();

    auto handle_conflict = [&](const std::string & msg)
    {
      if (strictness == controller_manager_msgs::srv::SwitchController::Request::STRICT)
      {
        RCLCPP_ERROR(get_logger(), "%s", msg.c_str());
        deactivate_request_.clear();
        deactivate_command_interface_request_.clear();
        activate_request_.clear();
        activate_command_interface_request_.clear();
        to_chained_mode_request_.clear();
        from_chained_mode_request_.clear();
        return controller_interface::return_type::ERROR;
      }
      RCLCPP_WARN(get_logger(), "%s", msg.c_str());
      return controller_interface::return_type::OK;
    };

    // check for double stop
    if (!is_active && in_deactivate_list)
    {
      auto conflict_status = handle_conflict(
        "Could not deactivate controller '" + controller.info.name + "' since it is not active");
      if (conflict_status != controller_interface::return_type::OK)
      {
        return conflict_status;
      }
      in_deactivate_list = false;
      deactivate_request_.erase(deactivate_list_it);
    }

    // check for doubled activation
    if (is_active && !in_deactivate_list && in_activate_list)
    {
      auto conflict_status = handle_conflict(
        "Could not activate controller '" + controller.info.name + "' since it is already active");
      if (conflict_status != controller_interface::return_type::OK)
      {
        return conflict_status;
      }
      in_activate_list = false;
      activate_request_.erase(activate_list_it);
    }

    // check for illegal activation of an unconfigured/finalized controller
    if (!is_inactive && !in_deactivate_list && in_activate_list)
    {
      auto conflict_status = handle_conflict(
        "Could not activate controller '" + controller.info.name +
        "' since it is not in inactive state");
      if (conflict_status != controller_interface::return_type::OK)
      {
        return conflict_status;
      }
      in_activate_list = false;
      activate_request_.erase(activate_list_it);
    }

    const auto extract_interfaces_for_controller =
      [this](const ControllerSpec ctrl, std::vector<std::string> & request_interface_list)
    {
      auto command_interface_config = ctrl.c->command_interface_configuration();
      std::vector<std::string> command_interface_names = {};
      if (command_interface_config.type == controller_interface::interface_configuration_type::ALL)
      {
        command_interface_names = resource_manager_->available_command_interfaces();
      }
      if (
        command_interface_config.type ==
        controller_interface::interface_configuration_type::INDIVIDUAL)
      {
        command_interface_names = command_interface_config.names;
      }
      request_interface_list.insert(
        request_interface_list.end(), command_interface_names.begin(),
        command_interface_names.end());
    };

    if (in_activate_list)
    {
      extract_interfaces_for_controller(controller, activate_command_interface_request_);
    }
    if (in_deactivate_list)
    {
      extract_interfaces_for_controller(controller, deactivate_command_interface_request_);
    }

    // cache mapping between hardware and controllers for stopping when read/write error happens
    // TODO(destogl): This caching approach is suboptimal because the cache can fast become
    // outdated. Keeping it up to date is not easy because of stopping controllers from multiple
    // threads maybe we should not at all cache this but always search for the related controllers
    // to a hardware when error in hardware happens
    if (in_activate_list)
    {
      std::vector<std::string> interface_names = {};

      auto command_interface_config = controller.c->command_interface_configuration();
      if (command_interface_config.type == controller_interface::interface_configuration_type::ALL)
      {
        interface_names = resource_manager_->available_command_interfaces();
      }
      if (
        command_interface_config.type ==
        controller_interface::interface_configuration_type::INDIVIDUAL)
      {
        interface_names = command_interface_config.names;
      }

      std::vector<std::string> interfaces = {};
      auto state_interface_config = controller.c->state_interface_configuration();
      if (state_interface_config.type == controller_interface::interface_configuration_type::ALL)
      {
        interfaces = resource_manager_->available_state_interfaces();
      }
      if (
        state_interface_config.type ==
        controller_interface::interface_configuration_type::INDIVIDUAL)
      {
        interfaces = state_interface_config.names;
      }

      interface_names.insert(interface_names.end(), interfaces.begin(), interfaces.end());

      resource_manager_->cache_controller_to_hardware(controller.info.name, interface_names);
    }
  }

  if (activate_request_.empty() && deactivate_request_.empty())
  {
    RCLCPP_INFO(get_logger(), "Empty activate and deactivate list, not requesting switch");
    clear_requests();
    return controller_interface::return_type::OK;
  }

  RCLCPP_DEBUG(get_logger(), "Request for command interfaces from activating controllers:");
  for (const auto & interface : activate_command_interface_request_)
  {
    RCLCPP_DEBUG(get_logger(), " - %s", interface.c_str());
  }
  RCLCPP_DEBUG(get_logger(), "Release of command interfaces from deactivating controllers:");
  for (const auto & interface : deactivate_command_interface_request_)
  {
    RCLCPP_DEBUG(get_logger(), " - %s", interface.c_str());
  }

  if (
    !activate_command_interface_request_.empty() || !deactivate_command_interface_request_.empty())
  {
    if (!resource_manager_->prepare_command_mode_switch(
          activate_command_interface_request_, deactivate_command_interface_request_))
    {
      RCLCPP_ERROR(
        get_logger(),
        "Could not switch controllers since prepare command mode switch was rejected.");
      clear_requests();
      return controller_interface::return_type::ERROR;
    }
  }

  // start the atomic controller switching
  switch_params_.strictness = strictness;
  switch_params_.activate_asap = activate_asap;
  switch_params_.init_time = rclcpp::Clock().now();
  switch_params_.timeout = timeout;
  switch_params_.do_switch = true;

  // wait until switch is finished
  RCLCPP_DEBUG(get_logger(), "Requested atomic controller switch from realtime loop");
  while (rclcpp::ok() && switch_params_.do_switch)
  {
    if (!rclcpp::ok())
    {
      return controller_interface::return_type::ERROR;
    }
    std::this_thread::sleep_for(std::chrono::microseconds(100));
  }

  // copy the controllers spec from the used to the unused list
  std::vector<ControllerSpec> & to = rt_controllers_wrapper_.get_unused_list(guard);
  to = controllers;

  // update the claimed interface controller info
  for (auto & controller : to)
  {
    if (is_controller_active(controller.c))
    {
      auto command_interface_config = controller.c->command_interface_configuration();
      if (command_interface_config.type == controller_interface::interface_configuration_type::ALL)
      {
        controller.info.claimed_interfaces = resource_manager_->available_command_interfaces();
      }
      if (
        command_interface_config.type ==
        controller_interface::interface_configuration_type::INDIVIDUAL)
      {
        controller.info.claimed_interfaces = command_interface_config.names;
      }
    }
    else
    {
      controller.info.claimed_interfaces.clear();
    }
  }

  // switch lists
  rt_controllers_wrapper_.switch_updated_list(guard);
  // clear unused list
  rt_controllers_wrapper_.get_unused_list(guard).clear();

  clear_requests();

  RCLCPP_DEBUG(get_logger(), "Successfully switched controllers");
  return controller_interface::return_type::OK;
}

controller_interface::ControllerInterfaceBaseSharedPtr ControllerManager::add_controller_impl(
  const ControllerSpec & controller)
{
  // lock controllers
  std::lock_guard<std::recursive_mutex> guard(rt_controllers_wrapper_.controllers_lock_);

  std::vector<ControllerSpec> & to = rt_controllers_wrapper_.get_unused_list(guard);
  const std::vector<ControllerSpec> & from = rt_controllers_wrapper_.get_updated_list(guard);

  // Copy all controllers from the 'from' list to the 'to' list
  to = from;

  auto found_it = std::find_if(
    to.begin(), to.end(),
    std::bind(controller_name_compare, std::placeholders::_1, controller.info.name));
  // Checks that we're not duplicating controllers
  if (found_it != to.end())
  {
    to.clear();
    RCLCPP_ERROR(
      get_logger(), "A controller named '%s' was already loaded inside the controller manager",
      controller.info.name.c_str());
    return nullptr;
  }

  const rclcpp::NodeOptions controller_node_options = determine_controller_node_options(controller);
  // Catch whatever exception the controller might throw
  try
  {
    if (
      controller.c->init(
        controller.info.name, robot_description_, get_update_rate(), get_namespace(),
        controller_node_options) == controller_interface::return_type::ERROR)
    {
      to.clear();
      RCLCPP_ERROR(
        get_logger(), "Could not initialize the controller named '%s'",
        controller.info.name.c_str());
      return nullptr;
    }
  }
  catch (const std::exception & e)
  {
    to.clear();
    RCLCPP_ERROR(
      get_logger(), "Caught exception while initializing controller '%s': %s",
      controller.info.name.c_str(), e.what());
    return nullptr;
  }
  catch (...)
  {
    to.clear();
    RCLCPP_ERROR(
      get_logger(), "Caught unknown exception while initializing controller '%s'",
      controller.info.name.c_str());
    return nullptr;
  }

  // initialize the data for the controller chain spec once it is loaded. It is needed, so when we
  // sort the controllers later, they will be added to the list
  controller_chain_spec_[controller.info.name] = ControllerChainSpec();

  executor_->add_node(controller.c->get_node()->get_node_base_interface());
  to.emplace_back(controller);

  // Destroys the old controllers list when the realtime thread is finished with it.
  RCLCPP_DEBUG(get_logger(), "Realtime switches over to new controller list");
  rt_controllers_wrapper_.switch_updated_list(guard);
  RCLCPP_DEBUG(get_logger(), "Destruct controller");
  std::vector<ControllerSpec> & new_unused_list = rt_controllers_wrapper_.get_unused_list(guard);
  new_unused_list.clear();
  RCLCPP_DEBUG(get_logger(), "Destruct controller finished");

  return to.back().c;
}

void ControllerManager::deactivate_controllers(
  const std::vector<ControllerSpec> & rt_controller_list,
  const std::vector<std::string> controllers_to_deactivate)
{
  // deactivate controllers
  for (const auto & controller_name : controllers_to_deactivate)
  {
    auto found_it = std::find_if(
      rt_controller_list.begin(), rt_controller_list.end(),
      std::bind(controller_name_compare, std::placeholders::_1, controller_name));
    if (found_it == rt_controller_list.end())
    {
      RCLCPP_ERROR(
        get_logger(),
        "Got request to deactivate controller '%s' but it is not in the realtime controller list",
        controller_name.c_str());
      continue;
    }
    auto controller = found_it->c;
    if (is_controller_active(*controller))
    {
      try
      {
        const auto new_state = controller->get_node()->deactivate();
        controller->release_interfaces();

        // if it is a chainable controller, make the reference interfaces unavailable on
        // deactivation
        if (controller->is_chainable())
        {
          resource_manager_->make_controller_reference_interfaces_unavailable(controller_name);
        }
        if (new_state.id() != lifecycle_msgs::msg::State::PRIMARY_STATE_INACTIVE)
        {
          RCLCPP_ERROR(
            get_logger(), "After deactivating, controller '%s' is in state '%s', expected Inactive",
            controller_name.c_str(), new_state.label().c_str());
        }
      }
      catch (const std::exception & e)
      {
<<<<<<< HEAD
        controller->toggle_references_from_subscribers(true);
        resource_manager_->make_controller_internal_state_interfaces_unavailable(controller_name);
        resource_manager_->make_controller_reference_interfaces_unavailable(controller_name);
=======
        RCLCPP_ERROR(
          get_logger(), "Caught exception while deactivating the  controller '%s': %s",
          controller_name.c_str(), e.what());
        continue;
>>>>>>> c935b502
      }
      catch (...)
      {
        RCLCPP_ERROR(
          get_logger(), "Caught unknown exception while deactivating the controller '%s'",
          controller_name.c_str());
        continue;
      }
    }
  }
}

void ControllerManager::switch_chained_mode(
  const std::vector<std::string> & chained_mode_switch_list, bool to_chained_mode)
{
  std::vector<ControllerSpec> & rt_controller_list =
    rt_controllers_wrapper_.update_and_get_used_by_rt_list();

  for (const auto & controller_name : chained_mode_switch_list)
  {
    auto found_it = std::find_if(
      rt_controller_list.begin(), rt_controller_list.end(),
      std::bind(controller_name_compare, std::placeholders::_1, controller_name));
    if (found_it == rt_controller_list.end())
    {
      RCLCPP_FATAL(
        get_logger(),
        "Got request to turn %s chained mode for controller '%s', but controller is not in the "
        "realtime controller list. (This should never happen!)",
        (to_chained_mode ? "ON" : "OFF"), controller_name.c_str());
      continue;
    }
    auto controller = found_it->c;
    if (!is_controller_active(*controller))
    {
      if (!controller->set_chained_mode(to_chained_mode))
      {
        RCLCPP_ERROR(
          get_logger(),
          "Got request to turn %s chained mode for controller '%s', but controller refused to do "
          "it! The control will probably not work as expected. Try to restart all controllers. "
          "If "
          "the error persist check controllers' individual configuration.",
          (to_chained_mode ? "ON" : "OFF"), controller_name.c_str());
      }
    }
    else
    {
      RCLCPP_FATAL(
        get_logger(),
        "Got request to turn %s chained mode for controller '%s', but this can not happen if "
        "controller is in '%s' state. (This should never happen!)",
        (to_chained_mode ? "ON" : "OFF"), controller_name.c_str(),
        hardware_interface::lifecycle_state_names::ACTIVE);
    }
  }
}

void ControllerManager::activate_controllers(
  const std::vector<ControllerSpec> & rt_controller_list,
  const std::vector<std::string> controllers_to_activate)
{
  for (const auto & controller_name : controllers_to_activate)
  {
    auto found_it = std::find_if(
      rt_controller_list.begin(), rt_controller_list.end(),
      std::bind(controller_name_compare, std::placeholders::_1, controller_name));
    if (found_it == rt_controller_list.end())
    {
      RCLCPP_ERROR(
        get_logger(),
        "Got request to activate controller '%s' but it is not in the realtime controller list",
        controller_name.c_str());
      continue;
    }
    auto controller = found_it->c;
    // reset the next update cycle time for newly activated controllers
    *found_it->next_update_cycle_time =
      rclcpp::Time(0, 0, this->get_node_clock_interface()->get_clock()->get_clock_type());

    bool assignment_successful = true;
    // assign command interfaces to the controller
    auto command_interface_config = controller->command_interface_configuration();
    // default to controller_interface::configuration_type::NONE
    std::vector<std::string> command_interface_names = {};
    if (command_interface_config.type == controller_interface::interface_configuration_type::ALL)
    {
      command_interface_names = resource_manager_->available_command_interfaces();
    }
    if (
      command_interface_config.type ==
      controller_interface::interface_configuration_type::INDIVIDUAL)
    {
      command_interface_names = command_interface_config.names;
    }
    std::vector<hardware_interface::LoanedCommandInterface> command_loans;
    command_loans.reserve(command_interface_names.size());
    for (const auto & command_interface : command_interface_names)
    {
      if (resource_manager_->command_interface_is_claimed(command_interface))
      {
        RCLCPP_ERROR(
          get_logger(),
          "Resource conflict for controller '%s'. Command interface '%s' is already claimed.",
          controller_name.c_str(), command_interface.c_str());
        assignment_successful = false;
        break;
      }
      try
      {
        command_loans.emplace_back(resource_manager_->claim_command_interface(command_interface));
      }
      catch (const std::exception & e)
      {
        RCLCPP_ERROR(
          get_logger(), "Can't activate controller '%s': %s", controller_name.c_str(), e.what());
        assignment_successful = false;
        break;
      }
    }
    // something went wrong during command interfaces, go skip the controller
    if (!assignment_successful)
    {
      continue;
    }

    // assign state interfaces to the controller
    auto state_interface_config = controller->state_interface_configuration();
    // default to controller_interface::configuration_type::NONE
    std::vector<std::string> state_interface_names = {};
    if (state_interface_config.type == controller_interface::interface_configuration_type::ALL)
    {
      state_interface_names = resource_manager_->available_state_interfaces();
    }
    if (
      state_interface_config.type == controller_interface::interface_configuration_type::INDIVIDUAL)
    {
      state_interface_names = state_interface_config.names;
    }
    std::vector<hardware_interface::LoanedStateInterface> state_loans;
    state_loans.reserve(state_interface_names.size());
    for (const auto & state_interface : state_interface_names)
    {
      try
      {
        state_loans.emplace_back(resource_manager_->claim_state_interface(state_interface));
      }
      catch (const std::exception & e)
      {
        RCLCPP_ERROR(
          get_logger(), "Can't activate controller '%s': %s", controller_name.c_str(), e.what());
        assignment_successful = false;
        break;
      }
    }
    // something went wrong during state interfaces, go skip the controller
    if (!assignment_successful)
    {
      continue;
    }
    controller->assign_interfaces(std::move(command_loans), std::move(state_loans));

<<<<<<< HEAD
    // enable references from the controller interfaces
    controller->toggle_references_from_subscribers(false);
    const auto new_state = controller->get_node()->activate();
    if (new_state.id() != lifecycle_msgs::msg::State::PRIMARY_STATE_ACTIVE)
=======
    try
    {
      const auto new_state = controller->get_node()->activate();
      if (new_state.id() != lifecycle_msgs::msg::State::PRIMARY_STATE_ACTIVE)
      {
        RCLCPP_ERROR(
          get_logger(),
          "After activation, controller '%s' is in state '%s' (%d), expected '%s' (%d).",
          controller->get_node()->get_name(), new_state.label().c_str(), new_state.id(),
          hardware_interface::lifecycle_state_names::ACTIVE,
          lifecycle_msgs::msg::State::PRIMARY_STATE_ACTIVE);
      }
    }
    catch (const std::exception & e)
>>>>>>> c935b502
    {
      RCLCPP_ERROR(
        get_logger(), "Caught exception while activating the controller '%s': %s",
        controller_name.c_str(), e.what());
      continue;
    }
    catch (...)
    {
      RCLCPP_ERROR(
        get_logger(), "Caught unknown exception while activating the controller '%s'",
        controller_name.c_str());
      continue;
    }

    // if it is a chainable controller, make the reference interfaces available on activation
    if (controller->is_chainable())
    {
      // make all the exported interfaces of the controller available
      resource_manager_->make_controller_internal_state_interfaces_available(controller_name);
      resource_manager_->make_controller_reference_interfaces_available(controller_name);
    }

    if (controller->is_async())
    {
      async_controller_threads_.at(controller_name)->activate();
    }
  }
}

void ControllerManager::activate_controllers_asap(
  const std::vector<ControllerSpec> & rt_controller_list,
  const std::vector<std::string> controllers_to_activate)
{
  //  https://github.com/ros-controls/ros2_control/issues/263
  activate_controllers(rt_controller_list, controllers_to_activate);
}

void ControllerManager::list_controllers_srv_cb(
  const std::shared_ptr<controller_manager_msgs::srv::ListControllers::Request>,
  std::shared_ptr<controller_manager_msgs::srv::ListControllers::Response> response)
{
  // lock services
  RCLCPP_DEBUG(get_logger(), "list controller service called");
  std::lock_guard<std::mutex> services_guard(services_lock_);
  RCLCPP_DEBUG(get_logger(), "list controller service locked");

  // lock controllers
  std::lock_guard<std::recursive_mutex> guard(rt_controllers_wrapper_.controllers_lock_);
  const std::vector<ControllerSpec> & controllers = rt_controllers_wrapper_.get_updated_list(guard);
  // create helper containers to create chained controller connections
  std::unordered_map<std::string, std::vector<std::string>> controller_chain_interface_map;
  std::unordered_map<std::string, std::set<std::string>> controller_chain_map;
  std::vector<size_t> chained_controller_indices;
  for (size_t i = 0; i < controllers.size(); ++i)
  {
    controller_chain_map[controllers[i].info.name] = {};
  }

  response->controller.reserve(controllers.size());
  for (size_t i = 0; i < controllers.size(); ++i)
  {
    controller_manager_msgs::msg::ControllerState controller_state;

    controller_state.name = controllers[i].info.name;
    controller_state.type = controllers[i].info.type;
    controller_state.claimed_interfaces = controllers[i].info.claimed_interfaces;
    controller_state.state = controllers[i].c->get_state().label();
    controller_state.is_chainable = controllers[i].c->is_chainable();
    controller_state.is_chained = controllers[i].c->is_in_chained_mode();

    // Get information about interfaces if controller are in 'inactive' or 'active' state
    if (is_controller_active(controllers[i].c) || is_controller_inactive(controllers[i].c))
    {
      auto command_interface_config = controllers[i].c->command_interface_configuration();
      if (command_interface_config.type == controller_interface::interface_configuration_type::ALL)
      {
        controller_state.required_command_interfaces = resource_manager_->command_interface_keys();
      }
      else if (
        command_interface_config.type ==
        controller_interface::interface_configuration_type::INDIVIDUAL)
      {
        controller_state.required_command_interfaces = command_interface_config.names;
      }

      auto state_interface_config = controllers[i].c->state_interface_configuration();
      if (state_interface_config.type == controller_interface::interface_configuration_type::ALL)
      {
        controller_state.required_state_interfaces = resource_manager_->state_interface_keys();
      }
      else if (
        state_interface_config.type ==
        controller_interface::interface_configuration_type::INDIVIDUAL)
      {
        controller_state.required_state_interfaces = state_interface_config.names;
      }
      // check for chained interfaces
      for (const auto & interface : controller_state.required_command_interfaces)
      {
        auto prefix_interface_type_pair = split_command_interface(interface);
        auto prefix = prefix_interface_type_pair.first;
        auto interface_type = prefix_interface_type_pair.second;
        if (controller_chain_map.find(prefix) != controller_chain_map.end())
        {
          controller_chain_map[controller_state.name].insert(prefix);
          controller_chain_interface_map[controller_state.name].push_back(interface_type);
        }
      }
      // check reference interfaces only if controller is inactive or active
      if (controllers[i].c->is_chainable())
      {
        auto references =
          resource_manager_->get_controller_reference_interface_names(controllers[i].info.name);
        auto internal_state_interfaces =
          resource_manager_->get_controller_internal_state_interface_names(
            controllers[i].info.name);
        controller_state.reference_interfaces.reserve(references.size());
        controller_state.internal_state_interfaces.reserve(internal_state_interfaces.size());
        for (const auto & reference : references)
        {
          const std::string prefix_name = controllers[i].c->get_node()->get_name();
          const std::string interface_name = reference.substr(prefix_name.size() + 1);
          controller_state.reference_interfaces.push_back(interface_name);
        }
        for (const auto & estimate : internal_state_interfaces)
        {
          const std::string prefix_name = controllers[i].c->get_node()->get_name();
          const std::string interface_name = estimate.substr(prefix_name.size() + 1);
          controller_state.internal_state_interfaces.push_back(interface_name);
        }
      }
    }
    response->controller.push_back(controller_state);
    // keep track of controllers that are part of a chain
    if (
      !controller_chain_interface_map[controller_state.name].empty() ||
      controllers[i].c->is_chainable())
    {
      chained_controller_indices.push_back(i);
    }
  }

  // create chain connections for all controllers in a chain
  for (const auto & index : chained_controller_indices)
  {
    auto & controller_state = response->controller[index];
    auto chained_set = controller_chain_map[controller_state.name];
    for (const auto & chained_name : chained_set)
    {
      controller_manager_msgs::msg::ChainConnection connection;
      connection.name = chained_name;
      connection.reference_interfaces = controller_chain_interface_map[controller_state.name];
      controller_state.chain_connections.push_back(connection);
    }
  }

  RCLCPP_DEBUG(get_logger(), "list controller service finished");
}

void ControllerManager::list_controller_types_srv_cb(
  const std::shared_ptr<controller_manager_msgs::srv::ListControllerTypes::Request>,
  std::shared_ptr<controller_manager_msgs::srv::ListControllerTypes::Response> response)
{
  // lock services
  RCLCPP_DEBUG(get_logger(), "list types service called");
  std::lock_guard<std::mutex> guard(services_lock_);
  RCLCPP_DEBUG(get_logger(), "list types service locked");

  auto cur_types = loader_->getDeclaredClasses();
  for (const auto & cur_type : cur_types)
  {
    response->types.push_back(cur_type);
    response->base_classes.push_back(kControllerInterfaceClassName);
    RCLCPP_DEBUG(get_logger(), "%s", cur_type.c_str());
  }
  cur_types = chainable_loader_->getDeclaredClasses();
  for (const auto & cur_type : cur_types)
  {
    response->types.push_back(cur_type);
    response->base_classes.push_back(kChainableControllerInterfaceClassName);
    RCLCPP_DEBUG(get_logger(), "%s", cur_type.c_str());
  }

  RCLCPP_DEBUG(get_logger(), "list types service finished");
}

void ControllerManager::load_controller_service_cb(
  const std::shared_ptr<controller_manager_msgs::srv::LoadController::Request> request,
  std::shared_ptr<controller_manager_msgs::srv::LoadController::Response> response)
{
  // lock services
  RCLCPP_DEBUG(get_logger(), "loading service called for controller '%s' ", request->name.c_str());
  std::lock_guard<std::mutex> guard(services_lock_);
  RCLCPP_DEBUG(get_logger(), "loading service locked");

  response->ok = load_controller(request->name).get() != nullptr;

  RCLCPP_DEBUG(
    get_logger(), "loading service finished for controller '%s' ", request->name.c_str());
}

void ControllerManager::configure_controller_service_cb(
  const std::shared_ptr<controller_manager_msgs::srv::ConfigureController::Request> request,
  std::shared_ptr<controller_manager_msgs::srv::ConfigureController::Response> response)
{
  // lock services
  RCLCPP_DEBUG(
    get_logger(), "configuring service called for controller '%s' ", request->name.c_str());
  std::lock_guard<std::mutex> guard(services_lock_);
  RCLCPP_DEBUG(get_logger(), "configuring service locked");

  response->ok = configure_controller(request->name) == controller_interface::return_type::OK;

  RCLCPP_DEBUG(
    get_logger(), "configuring service finished for controller '%s' ", request->name.c_str());
}

void ControllerManager::reload_controller_libraries_service_cb(
  const std::shared_ptr<controller_manager_msgs::srv::ReloadControllerLibraries::Request> request,
  std::shared_ptr<controller_manager_msgs::srv::ReloadControllerLibraries::Response> response)
{
  // lock services
  RCLCPP_DEBUG(get_logger(), "reload libraries service called");
  std::lock_guard<std::mutex> guard(services_lock_);
  RCLCPP_DEBUG(get_logger(), "reload libraries service locked");

  // only reload libraries if no controllers are active
  std::vector<std::string> loaded_controllers, active_controllers;
  loaded_controllers = get_controller_names();
  {
    // lock controllers
    std::lock_guard<std::recursive_mutex> ctrl_guard(rt_controllers_wrapper_.controllers_lock_);
    for (const auto & controller : rt_controllers_wrapper_.get_updated_list(ctrl_guard))
    {
      if (is_controller_active(*controller.c))
      {
        active_controllers.push_back(controller.info.name);
      }
    }
  }
  if (!active_controllers.empty() && !request->force_kill)
  {
    RCLCPP_ERROR(
      get_logger(),
      "Controller manager: Cannot reload controller libraries because"
      " there are still %i active controllers",
      (int)active_controllers.size());
    response->ok = false;
    return;
  }

  // stop active controllers if requested
  if (!loaded_controllers.empty())
  {
    RCLCPP_INFO(get_logger(), "Controller manager: Stopping all active controllers");
    std::vector<std::string> empty;
    if (
      switch_controller(
        empty, active_controllers,
        controller_manager_msgs::srv::SwitchController::Request::BEST_EFFORT) !=
      controller_interface::return_type::OK)
    {
      RCLCPP_ERROR(
        get_logger(),
        "Controller manager: Cannot reload controller libraries because failed to stop "
        "active controllers");
      response->ok = false;
      return;
    }
    for (const auto & controller : loaded_controllers)
    {
      if (unload_controller(controller) != controller_interface::return_type::OK)
      {
        RCLCPP_ERROR(
          get_logger(),
          "Controller manager: Cannot reload controller libraries because "
          "failed to unload controller '%s'",
          controller.c_str());
        response->ok = false;
        return;
      }
    }
    loaded_controllers = get_controller_names();
  }
  assert(loaded_controllers.empty());

  // Force a reload on all the PluginLoaders (internally, this recreates the plugin loaders)
  loader_ = std::make_shared<pluginlib::ClassLoader<controller_interface::ControllerInterface>>(
    kControllerInterfaceNamespace, kControllerInterfaceClassName);
  chainable_loader_ =
    std::make_shared<pluginlib::ClassLoader<controller_interface::ChainableControllerInterface>>(
      kControllerInterfaceNamespace, kChainableControllerInterfaceClassName);
  RCLCPP_INFO(
    get_logger(), "Controller manager: reloaded controller libraries for '%s'",
    kControllerInterfaceNamespace);

  response->ok = true;

  RCLCPP_DEBUG(get_logger(), "reload libraries service finished");
}

void ControllerManager::switch_controller_service_cb(
  const std::shared_ptr<controller_manager_msgs::srv::SwitchController::Request> request,
  std::shared_ptr<controller_manager_msgs::srv::SwitchController::Response> response)
{
  // lock services
  RCLCPP_DEBUG(get_logger(), "switching service called");
  std::lock_guard<std::mutex> guard(services_lock_);
  RCLCPP_DEBUG(get_logger(), "switching service locked");

  response->ok =
    switch_controller(
      request->activate_controllers, request->deactivate_controllers, request->strictness,
      request->activate_asap, request->timeout) == controller_interface::return_type::OK;

  RCLCPP_DEBUG(get_logger(), "switching service finished");
}

void ControllerManager::unload_controller_service_cb(
  const std::shared_ptr<controller_manager_msgs::srv::UnloadController::Request> request,
  std::shared_ptr<controller_manager_msgs::srv::UnloadController::Response> response)
{
  // lock services
  RCLCPP_DEBUG(
    get_logger(), "unloading service called for controller '%s' ", request->name.c_str());
  std::lock_guard<std::mutex> guard(services_lock_);
  RCLCPP_DEBUG(get_logger(), "unloading service locked");

  response->ok = unload_controller(request->name) == controller_interface::return_type::OK;

  RCLCPP_DEBUG(
    get_logger(), "unloading service finished for controller '%s' ", request->name.c_str());
}

void ControllerManager::list_hardware_components_srv_cb(
  const std::shared_ptr<controller_manager_msgs::srv::ListHardwareComponents::Request>,
  std::shared_ptr<controller_manager_msgs::srv::ListHardwareComponents::Response> response)
{
  RCLCPP_DEBUG(get_logger(), "list hardware components service called");
  std::lock_guard<std::mutex> guard(services_lock_);
  RCLCPP_DEBUG(get_logger(), "list hardware components service locked");

  auto hw_components_info = resource_manager_->get_components_status();

  response->component.reserve(hw_components_info.size());

  for (const auto & [component_name, component_info] : hw_components_info)
  {
    auto component = controller_manager_msgs::msg::HardwareComponentState();
    component.name = component_name;
    component.type = component_info.type;
    component.plugin_name = component_info.plugin_name;
    component.state.id = component_info.state.id();
    component.state.label = component_info.state.label();

    component.command_interfaces.reserve(component_info.command_interfaces.size());
    for (const auto & interface : component_info.command_interfaces)
    {
      controller_manager_msgs::msg::HardwareInterface hwi;
      hwi.name = interface;
      hwi.is_available = resource_manager_->command_interface_is_available(interface);
      hwi.is_claimed = resource_manager_->command_interface_is_claimed(interface);
      // TODO(destogl): Add here mapping to controller that has claimed or
      // can be claiming this interface
      // Those should be two variables
      // if (hwi.is_claimed)
      // {
      //   for (const auto & controller : controllers_that_use_interface(interface))
      //   {
      //     if (is_controller_active(controller))
      //     {
      //       hwi.is_claimed_by = controller;
      //     }
      //   }
      // }
      // hwi.is_used_by = controllers_that_use_interface(interface);
      component.command_interfaces.push_back(hwi);
    }

    component.state_interfaces.reserve(component_info.state_interfaces.size());
    for (const auto & interface : component_info.state_interfaces)
    {
      controller_manager_msgs::msg::HardwareInterface hwi;
      hwi.name = interface;
      hwi.is_available = resource_manager_->state_interface_is_available(interface);
      hwi.is_claimed = false;
      component.state_interfaces.push_back(hwi);
    }

    response->component.push_back(component);
  }

  RCLCPP_DEBUG(get_logger(), "list hardware components service finished");
}

void ControllerManager::list_hardware_interfaces_srv_cb(
  const std::shared_ptr<controller_manager_msgs::srv::ListHardwareInterfaces::Request>,
  std::shared_ptr<controller_manager_msgs::srv::ListHardwareInterfaces::Response> response)
{
  RCLCPP_DEBUG(get_logger(), "list hardware interfaces service called");
  std::lock_guard<std::mutex> guard(services_lock_);
  RCLCPP_DEBUG(get_logger(), "list hardware interfaces service locked");

  auto state_interface_names = resource_manager_->state_interface_keys();
  for (const auto & state_interface_name : state_interface_names)
  {
    controller_manager_msgs::msg::HardwareInterface hwi;
    hwi.name = state_interface_name;
    hwi.is_available = resource_manager_->state_interface_is_available(state_interface_name);
    hwi.is_claimed = false;
    response->state_interfaces.push_back(hwi);
  }
  auto command_interface_names = resource_manager_->command_interface_keys();
  for (const auto & command_interface_name : command_interface_names)
  {
    controller_manager_msgs::msg::HardwareInterface hwi;
    hwi.name = command_interface_name;
    hwi.is_available = resource_manager_->command_interface_is_available(command_interface_name);
    hwi.is_claimed = resource_manager_->command_interface_is_claimed(command_interface_name);
    response->command_interfaces.push_back(hwi);
  }

  RCLCPP_DEBUG(get_logger(), "list hardware interfaces service finished");
}

void ControllerManager::set_hardware_component_state_srv_cb(
  const std::shared_ptr<controller_manager_msgs::srv::SetHardwareComponentState::Request> request,
  std::shared_ptr<controller_manager_msgs::srv::SetHardwareComponentState::Response> response)
{
  RCLCPP_DEBUG(get_logger(), "set hardware component state service called");
  std::lock_guard<std::mutex> guard(services_lock_);
  RCLCPP_DEBUG(get_logger(), "set hardware component state service locked");

  RCLCPP_DEBUG(get_logger(), "set hardware component state '%s'", request->name.c_str());

  auto hw_components_info = resource_manager_->get_components_status();
  if (hw_components_info.find(request->name) != hw_components_info.end())
  {
    rclcpp_lifecycle::State target_state(
      request->target_state.id,
      // the ternary operator is needed because label in State constructor cannot be an empty string
      request->target_state.label.empty() ? "-" : request->target_state.label);
    response->ok =
      (resource_manager_->set_component_state(request->name, target_state) ==
       hardware_interface::return_type::OK);
    hw_components_info = resource_manager_->get_components_status();
    response->state.id = hw_components_info[request->name].state.id();
    response->state.label = hw_components_info[request->name].state.label();
  }
  else
  {
    RCLCPP_ERROR(
      get_logger(), "hardware component with name '%s' does not exist", request->name.c_str());
    response->ok = false;
  }

  RCLCPP_DEBUG(get_logger(), "set hardware component state service finished");
}

std::vector<std::string> ControllerManager::get_controller_names()
{
  std::vector<std::string> names;

  // lock controllers
  std::lock_guard<std::recursive_mutex> guard(rt_controllers_wrapper_.controllers_lock_);
  for (const auto & controller : rt_controllers_wrapper_.get_updated_list(guard))
  {
    names.push_back(controller.info.name);
  }
  return names;
}

void ControllerManager::read(const rclcpp::Time & time, const rclcpp::Duration & period)
{
  auto [ok, failed_hardware_names] = resource_manager_->read(time, period);

  if (!ok)
  {
    std::vector<std::string> stop_request = {};
    // Determine controllers to stop
    for (const auto & hardware_name : failed_hardware_names)
    {
      auto controllers = resource_manager_->get_cached_controllers_to_hardware(hardware_name);
      stop_request.insert(stop_request.end(), controllers.begin(), controllers.end());
    }

    std::vector<ControllerSpec> & rt_controller_list =
      rt_controllers_wrapper_.update_and_get_used_by_rt_list();
    deactivate_controllers(rt_controller_list, stop_request);
    // TODO(destogl): do auto-start of broadcasters
  }
}

void ControllerManager::manage_switch()
{
  // Ask hardware interfaces to change mode
  if (!resource_manager_->perform_command_mode_switch(
        activate_command_interface_request_, deactivate_command_interface_request_))
  {
    RCLCPP_ERROR(get_logger(), "Error while performing mode switch.");
  }

  std::vector<ControllerSpec> & rt_controller_list =
    rt_controllers_wrapper_.update_and_get_used_by_rt_list();

  deactivate_controllers(rt_controller_list, deactivate_request_);

  switch_chained_mode(to_chained_mode_request_, true);
  switch_chained_mode(from_chained_mode_request_, false);
  set_controllers_reference_interfaces_availability(to_use_references_from_subscribers_, false);

  // activate controllers once the switch is fully complete
  if (!switch_params_.activate_asap)
  {
    activate_controllers(rt_controller_list, activate_request_);
  }
  else
  {
    // activate controllers as soon as their required joints are done switching
    activate_controllers_asap(rt_controller_list, activate_request_);
  }

  // All controllers switched --> switching done
  switch_params_.do_switch = false;
}

controller_interface::return_type ControllerManager::update(
  const rclcpp::Time & time, const rclcpp::Duration & period)
{
  std::vector<ControllerSpec> & rt_controller_list =
    rt_controllers_wrapper_.update_and_get_used_by_rt_list();

  auto ret = controller_interface::return_type::OK;
  ++update_loop_counter_;
  update_loop_counter_ %= update_rate_;

  std::vector<std::string> failed_controllers_list;
  for (const auto & loaded_controller : rt_controller_list)
  {
    // TODO(v-lopez) we could cache this information
    // https://github.com/ros-controls/ros2_control/issues/153
    if (!loaded_controller.c->is_async() && is_controller_active(*loaded_controller.c))
    {
      const auto controller_update_rate = loaded_controller.c->get_update_rate();
      const bool run_controller_at_cm_rate = (controller_update_rate >= update_rate_);
      const auto controller_period =
        run_controller_at_cm_rate ? period
                                  : rclcpp::Duration::from_seconds((1.0 / controller_update_rate));

      bool controller_go =
        (time ==
         rclcpp::Time(0, 0, this->get_node_clock_interface()->get_clock()->get_clock_type())) ||
        (time.seconds() >= loaded_controller.next_update_cycle_time->seconds());

      RCLCPP_DEBUG(
        get_logger(), "update_loop_counter: '%d ' controller_go: '%s ' controller_name: '%s '",
        update_loop_counter_, controller_go ? "True" : "False",
        loaded_controller.info.name.c_str());

      if (controller_go)
      {
        const auto controller_actual_period =
          (time - *loaded_controller.next_update_cycle_time) + controller_period;
        auto controller_ret = controller_interface::return_type::OK;
        // Catch exceptions thrown by the controller update function
        try
        {
          controller_ret = loaded_controller.c->update(time, controller_actual_period);
        }
        catch (const std::exception & e)
        {
          RCLCPP_ERROR(
            get_logger(), "Caught exception while updating controller '%s': %s",
            loaded_controller.info.name.c_str(), e.what());
          controller_ret = controller_interface::return_type::ERROR;
        }
        catch (...)
        {
          RCLCPP_ERROR(
            get_logger(), "Caught unknown exception while updating controller '%s'",
            loaded_controller.info.name.c_str());
          controller_ret = controller_interface::return_type::ERROR;
        }

        if (
          *loaded_controller.next_update_cycle_time ==
          rclcpp::Time(0, 0, this->get_node_clock_interface()->get_clock()->get_clock_type()))
        {
          *loaded_controller.next_update_cycle_time = time;
        }
        *loaded_controller.next_update_cycle_time += controller_period;

        if (controller_ret != controller_interface::return_type::OK)
        {
          failed_controllers_list.push_back(loaded_controller.info.name);
          ret = controller_ret;
        }
      }
    }
  }
  if (!failed_controllers_list.empty())
  {
    std::string failed_controllers;
    for (const auto & controller : failed_controllers_list)
    {
      failed_controllers += "\n\t- " + controller;
    }
    RCLCPP_ERROR(
      get_logger(), "Deactivating following controllers as their update resulted in an error :%s",
      failed_controllers.c_str());

    deactivate_controllers(rt_controller_list, failed_controllers_list);
  }

  // there are controllers to (de)activate
  if (switch_params_.do_switch)
  {
    manage_switch();
  }

  return ret;
}

void ControllerManager::write(const rclcpp::Time & time, const rclcpp::Duration & period)
{
  auto [ok, failed_hardware_names] = resource_manager_->write(time, period);

  if (!ok)
  {
    std::vector<std::string> stop_request = {};
    // Determine controllers to stop
    for (const auto & hardware_name : failed_hardware_names)
    {
      auto controllers = resource_manager_->get_cached_controllers_to_hardware(hardware_name);
      stop_request.insert(stop_request.end(), controllers.begin(), controllers.end());
    }

    std::vector<ControllerSpec> & rt_controller_list =
      rt_controllers_wrapper_.update_and_get_used_by_rt_list();
    deactivate_controllers(rt_controller_list, stop_request);
    // TODO(destogl): do auto-start of broadcasters
  }
}

std::vector<ControllerSpec> &
ControllerManager::RTControllerListWrapper::update_and_get_used_by_rt_list()
{
  used_by_realtime_controllers_index_ = updated_controllers_index_;
  return controllers_lists_[used_by_realtime_controllers_index_];
}

std::vector<ControllerSpec> & ControllerManager::RTControllerListWrapper::get_unused_list(
  const std::lock_guard<std::recursive_mutex> &)
{
  if (!controllers_lock_.try_lock())
  {
    throw std::runtime_error("controllers_lock_ not owned by thread");
  }
  controllers_lock_.unlock();
  // Get the index to the outdated controller list
  int free_controllers_list = get_other_list(updated_controllers_index_);

  // Wait until the outdated controller list is not being used by the realtime thread
  wait_until_rt_not_using(free_controllers_list);
  return controllers_lists_[free_controllers_list];
}

const std::vector<ControllerSpec> & ControllerManager::RTControllerListWrapper::get_updated_list(
  const std::lock_guard<std::recursive_mutex> &) const
{
  if (!controllers_lock_.try_lock())
  {
    throw std::runtime_error("controllers_lock_ not owned by thread");
  }
  controllers_lock_.unlock();
  return controllers_lists_[updated_controllers_index_];
}

void ControllerManager::RTControllerListWrapper::switch_updated_list(
  const std::lock_guard<std::recursive_mutex> &)
{
  if (!controllers_lock_.try_lock())
  {
    throw std::runtime_error("controllers_lock_ not owned by thread");
  }
  controllers_lock_.unlock();
  int former_current_controllers_list_ = updated_controllers_index_;
  updated_controllers_index_ = get_other_list(former_current_controllers_list_);
  wait_until_rt_not_using(former_current_controllers_list_);
}

int ControllerManager::RTControllerListWrapper::get_other_list(int index) const
{
  return (index + 1) % 2;
}

void ControllerManager::RTControllerListWrapper::wait_until_rt_not_using(
  int index, std::chrono::microseconds sleep_period) const
{
  while (used_by_realtime_controllers_index_ == index)
  {
    if (!rclcpp::ok())
    {
      throw std::runtime_error("rclcpp interrupted");
    }
    std::this_thread::sleep_for(sleep_period);
  }
}

std::pair<std::string, std::string> ControllerManager::split_command_interface(
  const std::string & command_interface)
{
  auto index = command_interface.find('/');
  auto prefix = command_interface.substr(0, index);
  auto interface_type = command_interface.substr(index + 1, command_interface.size() - 1);
  return {prefix, interface_type};
}

unsigned int ControllerManager::get_update_rate() const { return update_rate_; }

void ControllerManager::propagate_deactivation_of_chained_mode(
  const std::vector<ControllerSpec> & controllers)
{
  for (const auto & controller : controllers)
  {
    // get pointers to places in deactivate and activate lists ((de)activate lists have changed)
    auto deactivate_list_it =
      std::find(deactivate_request_.begin(), deactivate_request_.end(), controller.info.name);

    if (deactivate_list_it != deactivate_request_.end())
    {
      // if controller is not active then skip adding following-controllers to "from" chained mode
      // request
      if (!is_controller_active(controller.c))
      {
        RCLCPP_DEBUG(
          get_logger(),
          "Controller with name '%s' can not be deactivated since is not active. "
          "The controller will be removed from the list later."
          "Skipping adding following controllers to 'from' chained mode request.",
          controller.info.name.c_str());
        break;
      }

      const auto ctrl_cmd_itf_names = controller.c->command_interface_configuration().names;
      const auto ctrl_state_itf_names = controller.c->state_interface_configuration().names;
      auto ctrl_itf_names = ctrl_cmd_itf_names;
      ctrl_itf_names.insert(
        ctrl_itf_names.end(), ctrl_state_itf_names.begin(), ctrl_state_itf_names.end());
      for (const auto & ctrl_itf_name : ctrl_itf_names)
      {
        // controller that 'cmd_tf_name' belongs to
        ControllersListIterator following_ctrl_it;
        if (is_interface_a_chained_interface(ctrl_itf_name, controllers, following_ctrl_it))
        {
          // If the preceding controller's internal state interfaces are in use by other
          // controllers, then maintain the chained mode
          if (is_controller_internal_state_interfaces_inuse_by_other_controllers(
                following_ctrl_it->info.name, controllers, deactivate_request_))
          {
            auto found_it = std::find(
              to_use_references_from_subscribers_.begin(),
              to_use_references_from_subscribers_.end(), following_ctrl_it->info.name);
            if (found_it == to_use_references_from_subscribers_.end())
            {
              // In this case we check if the interface is state only and then add to use
              // references_from_subscribers list
              to_use_references_from_subscribers_.push_back(following_ctrl_it->info.name);
              RCLCPP_DEBUG(
                get_logger(), "Adding controller '%s' in 'use references from subscriber' request.",
                following_ctrl_it->info.name.c_str());
            }
          }
          else
          {
            // currently iterated "controller" is preceding controller --> add following controller
            // with matching interface name to "from" chained mode list (if not already in it)
            if (
              std::find(
                from_chained_mode_request_.begin(), from_chained_mode_request_.end(),
                following_ctrl_it->info.name) == from_chained_mode_request_.end())
            {
              from_chained_mode_request_.push_back(following_ctrl_it->info.name);
              to_use_references_from_subscribers_.push_back(following_ctrl_it->info.name);
              RCLCPP_DEBUG(
                get_logger(),
                "Adding controller '%s' in 'from chained mode' and 'use references from "
                "subscriber' request.",
                following_ctrl_it->info.name.c_str());
            }
          }
        }
      }
    }
  }
}

controller_interface::return_type ControllerManager::check_following_controllers_for_activate(
  const std::vector<ControllerSpec> & controllers, int strictness,
  const ControllersListIterator controller_it)
{
  // we assume that the controller exists is checked in advance
  RCLCPP_DEBUG(
    get_logger(), "Checking following controllers of preceding controller with name '%s'.",
    controller_it->info.name.c_str());

  auto controller_interfaces = controller_it->c->command_interface_configuration().names;
  auto controller_state_interfaces = controller_it->c->state_interface_configuration().names;
  controller_interfaces.insert(
    controller_interfaces.end(), controller_state_interfaces.begin(),
    controller_state_interfaces.end());
  for (const auto & ctrl_itf_name : controller_interfaces)
  {
    ControllersListIterator following_ctrl_it;
    // Check if interface if reference interface and following controller exist.
    if (!is_interface_a_chained_interface(ctrl_itf_name, controllers, following_ctrl_it))
    {
      continue;
    }
    // TODO(destogl): performance of this code could be optimized by adding additional lists with
    // controllers that cache if the check has failed and has succeeded. Then the following would be
    // done only once per controller, otherwise in complex scenarios the same controller is checked
    // multiple times

    // check that all following controllers exits, are either: activated, will be activated, or
    // will not be deactivated
    RCLCPP_DEBUG(
      get_logger(), "Checking following controller with name '%s'.",
      following_ctrl_it->info.name.c_str());

    // check if following controller is chainable
    if (!following_ctrl_it->c->is_chainable())
    {
      RCLCPP_WARN(
        get_logger(),
        "No internal state/reference interface '%s' exist, since the following controller with "
        "name '%s' is not chainable.",
        ctrl_itf_name.c_str(), following_ctrl_it->info.name.c_str());
      return controller_interface::return_type::ERROR;
    }

    if (is_controller_active(following_ctrl_it->c))
    {
      // will following controller be deactivated?
      if (
        std::find(
          deactivate_request_.begin(), deactivate_request_.end(), following_ctrl_it->info.name) !=
        deactivate_request_.end())
      {
        RCLCPP_WARN(
          get_logger(), "The following controller with name '%s' will be deactivated.",
          following_ctrl_it->info.name.c_str());
        return controller_interface::return_type::ERROR;
      }
    }
    // check if following controller will not be activated
    else if (
      std::find(activate_request_.begin(), activate_request_.end(), following_ctrl_it->info.name) ==
      activate_request_.end())
    {
      RCLCPP_WARN(
        get_logger(),
        "The following controller with name '%s' is not active and will not be activated.",
        following_ctrl_it->info.name.c_str());
      return controller_interface::return_type::ERROR;
    }

    // Trigger recursion to check all the following controllers only if they are OK, add this
    // controller update chained mode requests
    if (
      check_following_controllers_for_activate(controllers, strictness, following_ctrl_it) ==
      controller_interface::return_type::ERROR)
    {
      return controller_interface::return_type::ERROR;
    }

    // TODO(destogl): this should be discussed how to it the best - just a placeholder for now
    // else if (strictness ==
    //  controller_manager_msgs::srv::SwitchController::Request::MANIPULATE_CONTROLLERS_CHAIN)
    // {
    // // insert to the begin of activate request list to be activated before preceding controller
    //   activate_request_.insert(activate_request_.begin(), following_ctrl_name);
    // }
    if (!following_ctrl_it->c->is_in_chained_mode())
    {
      auto found_it = std::find(
        to_chained_mode_request_.begin(), to_chained_mode_request_.end(),
        following_ctrl_it->info.name);
      if (found_it == to_chained_mode_request_.end())
      {
        to_chained_mode_request_.push_back(following_ctrl_it->info.name);
        // if it is a chainable controller, make the reference interfaces available on preactivation
        // (This is needed when you activate a couple of chainable controller altogether)
        // make all the exported interfaces of the controller available
        resource_manager_->make_controller_internal_state_interfaces_available(
          following_ctrl_it->info.name);
        resource_manager_->make_controller_reference_interfaces_available(
          following_ctrl_it->info.name);
        RCLCPP_DEBUG(
          get_logger(), "Adding controller '%s' in 'to chained mode' request.",
          following_ctrl_it->info.name.c_str());
      }
    }
    else
    {
      // Check if following controller is in 'from' chained mode list and remove it, if so
      auto found_it = std::find(
        from_chained_mode_request_.begin(), from_chained_mode_request_.end(),
        following_ctrl_it->info.name);
      if (found_it != from_chained_mode_request_.end())
      {
        from_chained_mode_request_.erase(found_it);
        RCLCPP_DEBUG(
          get_logger(),
          "Removing controller '%s' in 'from chained mode' request because it "
          "should stay in chained mode.",
          following_ctrl_it->info.name.c_str());
      }
      auto ref_from_sub_it = std::find(
        to_use_references_from_subscribers_.begin(), to_use_references_from_subscribers_.end(),
        following_ctrl_it->info.name);
      if (found_it != to_use_references_from_subscribers_.end())
      {
        to_use_references_from_subscribers_.erase(ref_from_sub_it);
        RCLCPP_DEBUG(
          get_logger(),
          "Removing controller '%s' in 'use references from subscriber' request because it "
          "should stay in chained mode and accept references from the active controller.",
          following_ctrl_it->info.name.c_str());
      }
    }
  }
  return controller_interface::return_type::OK;
};

controller_interface::return_type ControllerManager::check_preceeding_controllers_for_deactivate(
  const std::vector<ControllerSpec> & controllers, int /*strictness*/,
  const ControllersListIterator controller_it)
{
  // if not chainable no need for any checks
  if (!controller_it->c->is_chainable())
  {
    return controller_interface::return_type::OK;
  }

  if (!controller_it->c->is_in_chained_mode())
  {
    RCLCPP_DEBUG(
      get_logger(),
      "Controller with name '%s' is chainable but not in chained mode. "
      "No need to do any checks of preceding controllers when stopping it.",
      controller_it->info.name.c_str());
    return controller_interface::return_type::OK;
  }

  RCLCPP_DEBUG(
    get_logger(), "Checking preceding controller of following controller with name '%s'.",
    controller_it->info.name.c_str());

  const auto ctrl_ref_itfs =
    resource_manager_->get_controller_reference_interface_names(controller_it->info.name);
  const auto ctrl_int_state_itfs =
    resource_manager_->get_controller_internal_state_interface_names(controller_it->info.name);
  for (const auto & controller_interfaces : {ctrl_ref_itfs, ctrl_int_state_itfs})
  {
    for (const auto & ref_itf_name : controller_interfaces)
    {
      std::vector<ControllersListIterator> preceding_controllers_using_ref_itf;

      // TODO(destogl): This data could be cached after configuring controller into a map for faster
      // access here
      for (auto preceding_ctrl_it = controllers.begin(); preceding_ctrl_it != controllers.end();
           ++preceding_ctrl_it)
      {
        const auto preceding_ctrl_cmd_itfs =
          preceding_ctrl_it->c->command_interface_configuration().names;
        const auto preceding_ctrl_state_itfs =
          preceding_ctrl_it->c->state_interface_configuration().names;

        // if controller is not preceding go the next one
        if (
          (std::find(
             preceding_ctrl_cmd_itfs.begin(), preceding_ctrl_cmd_itfs.end(), ref_itf_name) ==
           preceding_ctrl_cmd_itfs.end()) &&
          (std::find(
             preceding_ctrl_state_itfs.begin(), preceding_ctrl_state_itfs.end(), ref_itf_name) ==
           preceding_ctrl_state_itfs.end()))
        {
          continue;
        }

        // check if preceding controller will be activated
        if (
          is_controller_inactive(preceding_ctrl_it->c) &&
          std::find(
            activate_request_.begin(), activate_request_.end(), preceding_ctrl_it->info.name) !=
            activate_request_.end())
        {
          RCLCPP_WARN(
            get_logger(),
            "Could not deactivate controller with name '%s' because "
            "preceding controller with name '%s' will be activated. ",
            controller_it->info.name.c_str(), preceding_ctrl_it->info.name.c_str());
          return controller_interface::return_type::ERROR;
        }
        // check if preceding controller will not be deactivated
        else if (
          is_controller_active(preceding_ctrl_it->c) &&
          std::find(
            deactivate_request_.begin(), deactivate_request_.end(), preceding_ctrl_it->info.name) ==
            deactivate_request_.end())
        {
          RCLCPP_WARN(
            get_logger(),
            "Could not deactivate controller with name '%s' because "
            "preceding controller with name '%s' is active and will not be deactivated.",
            controller_it->info.name.c_str(), preceding_ctrl_it->info.name.c_str());
          return controller_interface::return_type::ERROR;
        }
        // TODO(destogl): this should be discussed how to it the best - just a placeholder for now
        // else if (
        //  strictness ==
        //  controller_manager_msgs::srv::SwitchController::Request::MANIPULATE_CONTROLLERS_CHAIN)
        // {
        // // insert to the begin of activate request list to be activated before preceding
        // controller
        //   activate_request_.insert(activate_request_.begin(), preceding_ctrl_name);
        // }
      }
    }
  }
  return controller_interface::return_type::OK;
}

void ControllerManager::controller_activity_diagnostic_callback(
  diagnostic_updater::DiagnosticStatusWrapper & stat)
{
  // lock controllers
  std::lock_guard<std::recursive_mutex> guard(rt_controllers_wrapper_.controllers_lock_);
  const std::vector<ControllerSpec> & controllers = rt_controllers_wrapper_.get_updated_list(guard);
  bool all_active = true;
  for (size_t i = 0; i < controllers.size(); ++i)
  {
    if (!is_controller_active(controllers[i].c))
    {
      all_active = false;
    }
    stat.add(controllers[i].info.name, controllers[i].c->get_state().label());
  }

  if (all_active)
  {
    stat.summary(diagnostic_msgs::msg::DiagnosticStatus::OK, "All controllers are active");
  }
  else
  {
    stat.summary(diagnostic_msgs::msg::DiagnosticStatus::OK, "Not all controllers are active");
  }
}

void ControllerManager::update_list_with_controller_chain(
  const std::string & ctrl_name, std::vector<std::string>::iterator controller_iterator,
  bool append_to_controller)
{
  auto new_ctrl_it =
    std::find(ordered_controllers_names_.begin(), ordered_controllers_names_.end(), ctrl_name);
  if (new_ctrl_it == ordered_controllers_names_.end())
  {
    RCLCPP_DEBUG(get_logger(), "Adding controller chain : %s", ctrl_name.c_str());

    auto iterator = controller_iterator;
    for (const auto & ctrl : controller_chain_spec_[ctrl_name].following_controllers)
    {
      auto it =
        std::find(ordered_controllers_names_.begin(), ordered_controllers_names_.end(), ctrl);
      if (it != ordered_controllers_names_.end())
      {
        if (
          std::distance(ordered_controllers_names_.begin(), it) <
          std::distance(ordered_controllers_names_.begin(), iterator))
        {
          iterator = it;
        }
      }
    }
    for (const auto & ctrl : controller_chain_spec_[ctrl_name].preceding_controllers)
    {
      auto it =
        std::find(ordered_controllers_names_.begin(), ordered_controllers_names_.end(), ctrl);
      if (it != ordered_controllers_names_.end())
      {
        if (
          std::distance(ordered_controllers_names_.begin(), it) >
          std::distance(ordered_controllers_names_.begin(), iterator))
        {
          iterator = it;
        }
      }
    }

    if (append_to_controller)
    {
      ordered_controllers_names_.insert(iterator + 1, ctrl_name);
    }
    else
    {
      ordered_controllers_names_.insert(iterator, ctrl_name);
    }

    RCLCPP_DEBUG_EXPRESSION(
      get_logger(), !controller_chain_spec_[ctrl_name].following_controllers.empty(),
      "\t[%s] Following controllers : %ld", ctrl_name.c_str(),
      controller_chain_spec_[ctrl_name].following_controllers.size());
    for (const std::string & flwg_ctrl : controller_chain_spec_[ctrl_name].following_controllers)
    {
      new_ctrl_it =
        std::find(ordered_controllers_names_.begin(), ordered_controllers_names_.end(), ctrl_name);
      RCLCPP_DEBUG(get_logger(), "\t\t[%s] : %s", ctrl_name.c_str(), flwg_ctrl.c_str());
      update_list_with_controller_chain(flwg_ctrl, new_ctrl_it, true);
    }
    RCLCPP_DEBUG_EXPRESSION(
      get_logger(), !controller_chain_spec_[ctrl_name].preceding_controllers.empty(),
      "\t[%s] Preceding controllers : %ld", ctrl_name.c_str(),
      controller_chain_spec_[ctrl_name].preceding_controllers.size());
    for (const std::string & preced_ctrl : controller_chain_spec_[ctrl_name].preceding_controllers)
    {
      new_ctrl_it =
        std::find(ordered_controllers_names_.begin(), ordered_controllers_names_.end(), ctrl_name);
      RCLCPP_DEBUG(get_logger(), "\t\t[%s]: %s", ctrl_name.c_str(), preced_ctrl.c_str());
      update_list_with_controller_chain(preced_ctrl, new_ctrl_it, false);
    }
  }
}

rclcpp::NodeOptions ControllerManager::determine_controller_node_options(
  const ControllerSpec & controller) const
{
  auto check_for_element = [](const auto & list, const auto & element)
  { return std::find(list.begin(), list.end(), element) != list.end(); };

  rclcpp::NodeOptions controller_node_options = controller.c->define_custom_node_options();
  std::vector<std::string> node_options_arguments = controller_node_options.arguments();
  const std::string ros_args_arg = "--ros-args";
  if (controller.info.parameters_file.has_value())
  {
    if (!check_for_element(node_options_arguments, ros_args_arg))
    {
      node_options_arguments.push_back(ros_args_arg);
    }
    node_options_arguments.push_back("--params-file");
    node_options_arguments.push_back(controller.info.parameters_file.value());
  }

  // ensure controller's `use_sim_time` parameter matches controller_manager's
  const rclcpp::Parameter use_sim_time = this->get_parameter("use_sim_time");
  if (use_sim_time.as_bool())
  {
    if (!check_for_element(node_options_arguments, ros_args_arg))
    {
      node_options_arguments.push_back(ros_args_arg);
    }
    node_options_arguments.push_back("-p");
    node_options_arguments.push_back("use_sim_time:=true");
  }

  controller_node_options = controller_node_options.arguments(node_options_arguments);
  return controller_node_options;
}

void ControllerManager::set_controllers_reference_interfaces_availability(
  const std::vector<std::string> & controllers, bool available)
{
  std::vector<ControllerSpec> & rt_controller_list =
    rt_controllers_wrapper_.update_and_get_used_by_rt_list();

  for (const auto & request : controllers)
  {
    auto found_it = std::find_if(
      rt_controller_list.begin(), rt_controller_list.end(),
      std::bind(controller_name_compare, std::placeholders::_1, request));
    if (found_it == rt_controller_list.end())
    {
      RCLCPP_FATAL(
        get_logger(),
        "Got request to turn %s reference interfaces of controller '%s', but controller is not in "
        "the realtime controller list. (This should never happen!)",
        (available ? "ON" : "OFF"), request.c_str());
      continue;
    }
    auto controller = found_it->c;
    if (!is_controller_active(*controller))
    {
      if (available)
      {
        controller->toggle_references_from_subscribers(false);
        resource_manager_->make_controller_reference_interfaces_available(request);
      }
      else
      {
        controller->toggle_references_from_subscribers(true);
        resource_manager_->make_controller_reference_interfaces_unavailable(request);
      }
    }
  }
};

}  // namespace controller_manager<|MERGE_RESOLUTION|>--- conflicted
+++ resolved
@@ -1481,6 +1481,8 @@
         // deactivation
         if (controller->is_chainable())
         {
+          controller->toggle_references_from_subscribers(true);
+          resource_manager_->make_controller_internal_state_interfaces_unavailable(controller_name);
           resource_manager_->make_controller_reference_interfaces_unavailable(controller_name);
         }
         if (new_state.id() != lifecycle_msgs::msg::State::PRIMARY_STATE_INACTIVE)
@@ -1492,16 +1494,10 @@
       }
       catch (const std::exception & e)
       {
-<<<<<<< HEAD
-        controller->toggle_references_from_subscribers(true);
-        resource_manager_->make_controller_internal_state_interfaces_unavailable(controller_name);
-        resource_manager_->make_controller_reference_interfaces_unavailable(controller_name);
-=======
         RCLCPP_ERROR(
           get_logger(), "Caught exception while deactivating the  controller '%s': %s",
           controller_name.c_str(), e.what());
         continue;
->>>>>>> c935b502
       }
       catch (...)
       {
@@ -1664,14 +1660,10 @@
     }
     controller->assign_interfaces(std::move(command_loans), std::move(state_loans));
 
-<<<<<<< HEAD
-    // enable references from the controller interfaces
-    controller->toggle_references_from_subscribers(false);
-    const auto new_state = controller->get_node()->activate();
-    if (new_state.id() != lifecycle_msgs::msg::State::PRIMARY_STATE_ACTIVE)
-=======
     try
     {
+      // enable references from the controller interfaces
+      controller->toggle_references_from_subscribers(false);
       const auto new_state = controller->get_node()->activate();
       if (new_state.id() != lifecycle_msgs::msg::State::PRIMARY_STATE_ACTIVE)
       {
@@ -1684,7 +1676,6 @@
       }
     }
     catch (const std::exception & e)
->>>>>>> c935b502
     {
       RCLCPP_ERROR(
         get_logger(), "Caught exception while activating the controller '%s': %s",
