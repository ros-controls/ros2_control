// Copyright 2020 Open Source Robotics Foundation, Inc.
//
// Licensed under the Apache License, Version 2.0 (the "License");
// you may not use this file except in compliance with the License.
// You may obtain a copy of the License at
//
//     http://www.apache.org/licenses/LICENSE-2.0
//
// Unless required by applicable law or agreed to in writing, software
// distributed under the License is distributed on an "AS IS" BASIS,
// WITHOUT WARRANTIES OR CONDITIONS OF ANY KIND, either express or implied.
// See the License for the specific language governing permissions and
// limitations under the License.

#ifndef CONTROLLER_MANAGER_TEST_COMMON_HPP_
#define CONTROLLER_MANAGER_TEST_COMMON_HPP_

#include <gmock/gmock.h>
#include <gtest/gtest.h>

#include <chrono>
#include <memory>
#include <string>
#include <thread>
#include <utility>
#include <vector>

#include "controller_interface/controller_interface.hpp"

#include "controller_manager/controller_manager.hpp"
#include "controller_manager_msgs/srv/list_hardware_interfaces.hpp"
#include "controller_manager_msgs/srv/switch_controller.hpp"

#include "rclcpp/rclcpp.hpp"
#include "rclcpp/utilities.hpp"

#include "std_msgs/msg/string.hpp"

#include "ros2_control_test_assets/descriptions.hpp"
#include "test_controller_failed_init/test_controller_failed_init.hpp"

namespace
{
const auto PERIOD = rclcpp::Duration::from_seconds(0.01);
const auto STRICT = controller_manager_msgs::srv::SwitchController::Request::STRICT;
const auto BEST_EFFORT = controller_manager_msgs::srv::SwitchController::Request::BEST_EFFORT;
const auto TEST_CM_NAME = "test_controller_manager";
}  // namespace
// Strictness structure for parameterized tests - shared between different tests
struct Strictness
{
  int strictness = STRICT;
  controller_interface::return_type expected_return;
  unsigned int expected_counter;
};
Strictness strict{STRICT, controller_interface::return_type::ERROR, 0u};
Strictness best_effort{BEST_EFFORT, controller_interface::return_type::OK, 1u};

// Forward definition to avid compile error - defined at the end of the file
template <typename CtrlMgr>
class ControllerManagerRunner;

template <typename CtrlMgr>
class ControllerManagerFixture : public ::testing::Test
{
public:
  explicit ControllerManagerFixture(
    const std::string & robot_description = ros2_control_test_assets::minimal_robot_urdf)
  : robot_description_(robot_description)
  {
    executor_ = std::make_shared<rclcpp::executors::SingleThreadedExecutor>();
    cm_ = std::make_shared<CtrlMgr>(
      std::make_unique<hardware_interface::ResourceManager>(), executor_, TEST_CM_NAME);
    // We want to be able to not pass robot description immediately
    if (!robot_description_.empty())
    {
<<<<<<< HEAD
      pass_robot_description_to_cm_and_rm(robot_description_);
=======
      cm_ = std::make_shared<CtrlMgr>(
        std::make_unique<hardware_interface::ResourceManager>(
          rm_node_->get_node_clock_interface(), rm_node_->get_node_logging_interface()),
        executor_, TEST_CM_NAME);
    }
    else
    {
      // can be removed later, needed if we want to have the deprecated way of passing the robot
      // description file to the controller manager covered by tests
      if (pass_urdf_as_parameter_)
      {
        cm_ = std::make_shared<CtrlMgr>(
          std::make_unique<hardware_interface::ResourceManager>(
            robot_description_, rm_node_->get_node_clock_interface(),
            rm_node_->get_node_logging_interface(), true, 100),
          executor_, TEST_CM_NAME);
      }
      else
      {
        // TODO(mamueluth) : passing via topic not working in test setup, tested cm does
        // not receive msg. Have to check this...

        // this is just a workaround to skip passing
        cm_ = std::make_shared<CtrlMgr>(
          std::make_unique<hardware_interface::ResourceManager>(
            rm_node_->get_node_clock_interface(), rm_node_->get_node_logging_interface()),
          executor_, TEST_CM_NAME);
        // mimic topic call
        auto msg = std_msgs::msg::String();
        msg.data = robot_description_;
        cm_->robot_description_callback(msg);
      }
>>>>>>> 465b58f4
    }
    time_ = rclcpp::Time(0, 0, cm_->get_node_clock_interface()->get_clock()->get_clock_type());
  }

  static void SetUpTestCase() { rclcpp::init(0, nullptr); }

  static void TearDownTestCase() { rclcpp::shutdown(); }

  void SetUp() override { run_updater_ = false; }

  void TearDown() override { stopCmUpdater(); }

  void startCmUpdater()
  {
    run_updater_ = true;
    updater_ = std::thread(
      [&](void) -> void
      {
        while (run_updater_)
        {
          cm_->update(time_, rclcpp::Duration::from_seconds(0.01));
          std::this_thread::sleep_for(std::chrono::milliseconds(10));
        }
      });
  }

  void stopCmUpdater()
  {
    if (run_updater_)
    {
      run_updater_ = false;
      updater_.join();
    }
  }

  void pass_robot_description_to_cm_and_rm(
    const std::string & robot_description = ros2_control_test_assets::minimal_robot_urdf)
  {
    // TODO(Manuel) : passing via topic not working in test setup, tested cm does
    // not receive msg. Have to check this...
    // this is just a workaround to skip passing - mimic topic call
    auto msg = std_msgs::msg::String();
    msg.data = robot_description;
    cm_->robot_description_callback(msg);
  }

  void switch_test_controllers(
    const std::vector<std::string> & start_controllers,
    const std::vector<std::string> & stop_controllers, const int strictness,
    const std::future_status expected_future_status = std::future_status::timeout,
    const controller_interface::return_type expected_return = controller_interface::return_type::OK)
  {
    auto switch_future = std::async(
      std::launch::async, &controller_manager::ControllerManager::switch_controller, cm_,
      start_controllers, stop_controllers, strictness, true, rclcpp::Duration(0, 0));

    ASSERT_EQ(expected_future_status, switch_future.wait_for(std::chrono::milliseconds(100)))
      << "switch_controller should be blocking until next update cycle";
    ControllerManagerRunner<CtrlMgr> cm_runner(this);
    EXPECT_EQ(expected_return, switch_future.get());
  }

  std::shared_ptr<rclcpp::Executor> executor_;
  std::shared_ptr<CtrlMgr> cm_;

  std::thread updater_;
  bool run_updater_;
  const std::string robot_description_;
  rclcpp::Time time_;

protected:
  rclcpp::Node::SharedPtr rm_node_ = std::make_shared<rclcpp::Node>("ResourceManager");
};

class TestControllerManagerSrvs
: public ControllerManagerFixture<controller_manager::ControllerManager>
{
public:
  TestControllerManagerSrvs() {}

  void SetUp() override
  {
    ControllerManagerFixture::SetUp();
    SetUpSrvsCMExecutor();
  }

  void SetUpSrvsCMExecutor()
  {
    update_timer_ = cm_->create_wall_timer(
      std::chrono::milliseconds(10),
      [&]()
      {
        cm_->read(time_, PERIOD);
        cm_->update(time_, PERIOD);
        cm_->write(time_, PERIOD);
      });

    executor_->add_node(cm_);

    executor_spin_future_ = std::async(std::launch::async, [this]() -> void { executor_->spin(); });
    // This sleep is needed to prevent a too fast test from ending before the
    // executor has begun to spin, which causes it to hang
    std::this_thread::sleep_for(std::chrono::milliseconds(50));
  }

  // FIXME: This can be deleted!
  void TearDown() override { executor_->cancel(); }

  template <typename T>
  std::shared_ptr<typename T::Response> call_service_and_wait(
    rclcpp::Client<T> & client, std::shared_ptr<typename T::Request> request,
    rclcpp::Executor & service_executor, bool update_controller_while_spinning = false)
  {
    EXPECT_TRUE(client.wait_for_service(std::chrono::milliseconds(500)));
    auto result = client.async_send_request(request);
    // Wait for the result.
    if (update_controller_while_spinning)
    {
      while (service_executor.spin_until_future_complete(result, std::chrono::milliseconds(50)) !=
             rclcpp::FutureReturnCode::SUCCESS)
      {
        cm_->update(time_, rclcpp::Duration::from_seconds(0.01));
      }
    }
    else
    {
      EXPECT_EQ(
        service_executor.spin_until_future_complete(result), rclcpp::FutureReturnCode::SUCCESS);
    }
    return result.get();
  }

protected:
  rclcpp::TimerBase::SharedPtr update_timer_;
  std::future<void> executor_spin_future_;
};

template <typename CtrlMgr>
class ControllerManagerRunner
{
public:
  explicit ControllerManagerRunner(ControllerManagerFixture<CtrlMgr> * cmf) : cmf_(cmf)
  {
    cmf_->startCmUpdater();
  }

  ~ControllerManagerRunner() { cmf_->stopCmUpdater(); }

  ControllerManagerFixture<CtrlMgr> * cmf_;
};

class ControllerMock : public controller_interface::ControllerInterface
{
public:
  MOCK_METHOD0(update, controller_interface::return_type(void));
};

#endif  // CONTROLLER_MANAGER_TEST_COMMON_HPP_<|MERGE_RESOLUTION|>--- conflicted
+++ resolved
@@ -70,46 +70,13 @@
   {
     executor_ = std::make_shared<rclcpp::executors::SingleThreadedExecutor>();
     cm_ = std::make_shared<CtrlMgr>(
-      std::make_unique<hardware_interface::ResourceManager>(), executor_, TEST_CM_NAME);
+      std::make_unique<hardware_interface::ResourceManager>(
+        rm_node_->get_node_clock_interface(), rm_node_->get_node_logging_interface()),
+      executor_, TEST_CM_NAME);
     // We want to be able to not pass robot description immediately
     if (!robot_description_.empty())
     {
-<<<<<<< HEAD
       pass_robot_description_to_cm_and_rm(robot_description_);
-=======
-      cm_ = std::make_shared<CtrlMgr>(
-        std::make_unique<hardware_interface::ResourceManager>(
-          rm_node_->get_node_clock_interface(), rm_node_->get_node_logging_interface()),
-        executor_, TEST_CM_NAME);
-    }
-    else
-    {
-      // can be removed later, needed if we want to have the deprecated way of passing the robot
-      // description file to the controller manager covered by tests
-      if (pass_urdf_as_parameter_)
-      {
-        cm_ = std::make_shared<CtrlMgr>(
-          std::make_unique<hardware_interface::ResourceManager>(
-            robot_description_, rm_node_->get_node_clock_interface(),
-            rm_node_->get_node_logging_interface(), true, 100),
-          executor_, TEST_CM_NAME);
-      }
-      else
-      {
-        // TODO(mamueluth) : passing via topic not working in test setup, tested cm does
-        // not receive msg. Have to check this...
-
-        // this is just a workaround to skip passing
-        cm_ = std::make_shared<CtrlMgr>(
-          std::make_unique<hardware_interface::ResourceManager>(
-            rm_node_->get_node_clock_interface(), rm_node_->get_node_logging_interface()),
-          executor_, TEST_CM_NAME);
-        // mimic topic call
-        auto msg = std_msgs::msg::String();
-        msg.data = robot_description_;
-        cm_->robot_description_callback(msg);
-      }
->>>>>>> 465b58f4
     }
     time_ = rclcpp::Time(0, 0, cm_->get_node_clock_interface()->get_clock()->get_clock_type());
   }
