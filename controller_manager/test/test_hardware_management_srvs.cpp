// Copyright 2022 Stogl Robotics Consulting UG (haftungsbeschränkt)
//
// Licensed under the Apache License, Version 2.0 (the "License");
// you may not use this file except in compliance with the License.
// You may obtain a copy of the License at
//
//     http://www.apache.org/licenses/LICENSE-2.0
//
// Unless required by applicable law or agreed to in writing, software
// distributed under the License is distributed on an "AS IS" BASIS,
// WITHOUT WARRANTIES OR CONDITIONS OF ANY KIND, either express or implied.
// See the License for the specific language governing permissions and
// limitations under the License.

#include <gmock/gmock.h>
#include <gtest/gtest.h>
#include <memory>
#include <string>
#include <vector>

#include "controller_manager_test_common.hpp"

#include "controller_manager/controller_manager.hpp"
#include "controller_manager_msgs/msg/hardware_component_state.hpp"
#include "controller_manager_msgs/srv/set_hardware_component_state.hpp"
#include "hardware_interface/types/lifecycle_state_names.hpp"
#include "lifecycle_msgs/msg/state.hpp"
#include "rclcpp/parameter.hpp"

using ::testing::_;
using ::testing::Return;

using hardware_interface::lifecycle_state_names::ACTIVE;
using hardware_interface::lifecycle_state_names::FINALIZED;
using hardware_interface::lifecycle_state_names::INACTIVE;
using hardware_interface::lifecycle_state_names::UNCONFIGURED;
using hardware_interface::lifecycle_state_names::UNKNOWN;

using ros2_control_test_assets::TEST_ACTUATOR_HARDWARE_COMMAND_INTERFACES;
using ros2_control_test_assets::TEST_ACTUATOR_HARDWARE_NAME;
using ros2_control_test_assets::TEST_ACTUATOR_HARDWARE_PLUGIN_NAME;
using ros2_control_test_assets::TEST_ACTUATOR_HARDWARE_STATE_INTERFACES;
using ros2_control_test_assets::TEST_ACTUATOR_HARDWARE_TYPE;
using ros2_control_test_assets::TEST_SENSOR_HARDWARE_COMMAND_INTERFACES;
using ros2_control_test_assets::TEST_SENSOR_HARDWARE_NAME;
using ros2_control_test_assets::TEST_SENSOR_HARDWARE_PLUGIN_NAME;
using ros2_control_test_assets::TEST_SENSOR_HARDWARE_STATE_INTERFACES;
using ros2_control_test_assets::TEST_SENSOR_HARDWARE_TYPE;
using ros2_control_test_assets::TEST_SYSTEM_HARDWARE_COMMAND_INTERFACES;
using ros2_control_test_assets::TEST_SYSTEM_HARDWARE_NAME;
using ros2_control_test_assets::TEST_SYSTEM_HARDWARE_PLUGIN_NAME;
using ros2_control_test_assets::TEST_SYSTEM_HARDWARE_STATE_INTERFACES;
using ros2_control_test_assets::TEST_SYSTEM_HARDWARE_TYPE;

using LFC_STATE = lifecycle_msgs::msg::State;

using namespace std::chrono_literals;  // NOLINT

class TestControllerManagerHWManagementSrvs : public TestControllerManagerSrvs
{
public:
  void SetUp() override
  {
    executor_ = std::make_shared<rclcpp::executors::SingleThreadedExecutor>();
    cm_ = std::make_shared<controller_manager::ControllerManager>(executor_, TEST_CM_NAME);
    run_updater_ = false;

    SetUpSrvsCMExecutor();
    cm_->set_parameter(rclcpp::Parameter(
      "hardware_components_initial_state.unconfigured",
      std::vector<std::string>({TEST_SYSTEM_HARDWARE_NAME})));
    cm_->set_parameter(rclcpp::Parameter(
      "hardware_components_initial_state.inactive",
      std::vector<std::string>({TEST_SENSOR_HARDWARE_NAME})));
<<<<<<< HEAD

    std::string robot_description = "";
    cm_->get_parameter("robot_description", robot_description);
    if (robot_description.empty())
    {
      throw std::runtime_error(
        "Unable to initialize resource manager, no robot description found.");
    }

    cm_->init_resource_manager(robot_description);
=======
>>>>>>> ecfdfc76

    std::this_thread::sleep_for(std::chrono::milliseconds(100));
    auto msg = std_msgs::msg::String();
    msg.data = ros2_control_test_assets::minimal_robot_urdf;
    cm_->robot_description_callback(msg);
  }

  void check_component_fileds(
    const controller_manager_msgs::msg::HardwareComponentState & component,
    const std::string & name, const std::string & type, const std::string & plugin_name,
    const uint8_t state_id, const std::string & state_label)
  {
    EXPECT_EQ(component.name, name) << "Component has unexpected name.";
    EXPECT_EQ(component.type, type)
      << "Component " << name << " from plugin " << plugin_name << " has wrong type.";
    EXPECT_EQ(component.plugin_name, plugin_name)
      << "Component " << name << " (" << type << ") has unexpected plugin_name.";
    EXPECT_EQ(component.state.id, state_id)
      << "Component " << name << " (" << type << ") from plugin " << plugin_name
      << " has wrong state_id.";
    EXPECT_EQ(component.state.label, state_label)
      << "Component " << name << " (" << type << ") from plugin " << plugin_name
      << " has wrong state_label.";
  }

  void list_hardware_components_and_check(
    const std::vector<uint8_t> & hw_state_ids, const std::vector<std::string> & hw_state_labels,
    const std::vector<std::vector<std::vector<bool>>> & hw_itfs_available_status,
    const std::vector<std::vector<std::vector<bool>>> & hw_itfs_claimed_status)
  {
    rclcpp::executors::SingleThreadedExecutor srv_executor;
    rclcpp::Node::SharedPtr list_srv_node = std::make_shared<rclcpp::Node>("list_srv_client");
    srv_executor.add_node(list_srv_node);
    rclcpp::Client<controller_manager_msgs::srv::ListHardwareComponents>::SharedPtr list_client =
      list_srv_node->create_client<controller_manager_msgs::srv::ListHardwareComponents>(
        std::string(TEST_CM_NAME) + "/list_hardware_components");
    auto request =
      std::make_shared<controller_manager_msgs::srv::ListHardwareComponents::Request>();

    auto result = call_service_and_wait(*list_client, request, srv_executor);

    auto check_interfaces =
      [](
        const std::vector<controller_manager_msgs::msg::HardwareInterface> & interfaces,
        const std::vector<std::string> & interface_names,
        const std::vector<bool> is_available_status, const std::vector<bool> is_claimed_status)
    {
      for (auto i = 0ul; i < interfaces.size(); ++i)
      {
        auto it = std::find(interface_names.begin(), interface_names.end(), interfaces[i].name);
        EXPECT_NE(it, interface_names.end());
        EXPECT_EQ(interfaces[i].is_available, is_available_status[i])
          << "At " << interfaces[i].name;
        EXPECT_EQ(interfaces[i].is_claimed, is_claimed_status[i]) << "At " << interfaces[i].name;
      }
    };

    for (const auto & component : result->component)
    {
      if (component.name == TEST_ACTUATOR_HARDWARE_NAME)
      {
        check_component_fileds(
          component, TEST_ACTUATOR_HARDWARE_NAME, TEST_ACTUATOR_HARDWARE_TYPE,
          TEST_ACTUATOR_HARDWARE_PLUGIN_NAME, hw_state_ids[0], hw_state_labels[0]);
        check_interfaces(
          component.command_interfaces, TEST_ACTUATOR_HARDWARE_COMMAND_INTERFACES,
          hw_itfs_available_status[0][0], hw_itfs_claimed_status[0][0]);
        check_interfaces(
          component.state_interfaces, TEST_ACTUATOR_HARDWARE_STATE_INTERFACES,
          hw_itfs_available_status[0][1], hw_itfs_claimed_status[0][1]);
      }
      if (component.name == TEST_SENSOR_HARDWARE_NAME)
      {
        check_component_fileds(
          component, TEST_SENSOR_HARDWARE_NAME, TEST_SENSOR_HARDWARE_TYPE,
          TEST_SENSOR_HARDWARE_PLUGIN_NAME, hw_state_ids[1], hw_state_labels[1]);
        check_interfaces(
          component.command_interfaces, TEST_SENSOR_HARDWARE_COMMAND_INTERFACES,
          hw_itfs_available_status[1][0], hw_itfs_claimed_status[1][0]);
        check_interfaces(
          component.state_interfaces, TEST_SENSOR_HARDWARE_STATE_INTERFACES,
          hw_itfs_available_status[1][1], hw_itfs_claimed_status[1][1]);
      }
      if (component.name == TEST_SYSTEM_HARDWARE_NAME)
      {
        check_component_fileds(
          component, TEST_SYSTEM_HARDWARE_NAME, TEST_SYSTEM_HARDWARE_TYPE,
          TEST_SYSTEM_HARDWARE_PLUGIN_NAME, hw_state_ids[2], hw_state_labels[2]);
        check_interfaces(
          component.command_interfaces, TEST_SYSTEM_HARDWARE_COMMAND_INTERFACES,
          hw_itfs_available_status[2][0], hw_itfs_claimed_status[2][0]);
        check_interfaces(
          component.state_interfaces, TEST_SYSTEM_HARDWARE_STATE_INTERFACES,
          hw_itfs_available_status[2][1], hw_itfs_claimed_status[2][1]);
      }
    }
  }

  bool set_hardware_component_state(
    const std::string & hardware_name, const uint8_t target_state_id,
    const std::string & target_state_label)
  {
    rclcpp::executors::SingleThreadedExecutor srv_executor;
    rclcpp::Node::SharedPtr mha_srv_node = std::make_shared<rclcpp::Node>("mha_srv_client");
    srv_executor.add_node(mha_srv_node);
    rclcpp::Client<controller_manager_msgs::srv::SetHardwareComponentState>::SharedPtr mha_client =
      mha_srv_node->create_client<controller_manager_msgs::srv::SetHardwareComponentState>(
        std::string(TEST_CM_NAME) + "/set_hardware_component_state");
    auto request =
      std::make_shared<controller_manager_msgs::srv::SetHardwareComponentState::Request>();

    request->name = hardware_name;
    request->target_state.id = target_state_id;
    request->target_state.label = target_state_label;

    auto result = call_service_and_wait(*mha_client, request, srv_executor);
    return result->ok;
  }
};

TEST_F(TestControllerManagerHWManagementSrvs, list_hardware_components)
{
  // Default status after start:
  // checks if "hardware_components_initial_state.unconfigured" and
  // "hardware_components_initial_state.inactive" are correctly read

  list_hardware_components_and_check(
    // actuator, sensor, system
    std::vector<uint8_t>(
      {LFC_STATE::PRIMARY_STATE_ACTIVE, LFC_STATE::PRIMARY_STATE_INACTIVE,
       LFC_STATE::PRIMARY_STATE_UNCONFIGURED}),
    std::vector<std::string>({ACTIVE, INACTIVE, UNCONFIGURED}),
    std::vector<std::vector<std::vector<bool>>>({
      // is available
      {{true, true}, {true, true, true}},  // actuator
      {{}, {true}},                        // sensor
      {{false, false, false, false}, {false, false, false, false, false, false, false}},  // system
    }),
    std::vector<std::vector<std::vector<bool>>>({
      // is claimed
      {{false, false}, {false, false, false}},  // actuator
      {{}, {false}},                            // sensor
      {{false, false, false, false}, {false, false, false, false, false, false, false}},  // system
    }));
}

// TODO(destogl): Add tests for testing controller starting/stopping depending on hw state
TEST_F(TestControllerManagerHWManagementSrvs, selective_activate_deactivate_components_set_state)
{
  using lifecycle_msgs::msg::State;

  // Default status after start
  list_hardware_components_and_check(
    // actuator, sensor, system
    std::vector<uint8_t>(
      {LFC_STATE::PRIMARY_STATE_ACTIVE, LFC_STATE::PRIMARY_STATE_INACTIVE,
       LFC_STATE::PRIMARY_STATE_UNCONFIGURED}),
    std::vector<std::string>({ACTIVE, INACTIVE, UNCONFIGURED}),
    std::vector<std::vector<std::vector<bool>>>({
      // is available
      {{true, true}, {true, true, true}},  // actuator
      {{}, {true}},                        // sensor
      {{false, false, false, false}, {false, false, false, false, false, false, false}},  // system
    }),
    std::vector<std::vector<std::vector<bool>>>({
      // is claimed
      {{false, false}, {false, false, false}},  // actuator
      {{}, {false}},                            // sensor
      {{false, false, false, false}, {false, false, false, false, false, false, false}},  // system
    }));

  // Activate sensor
  set_hardware_component_state(TEST_SENSOR_HARDWARE_NAME, State::PRIMARY_STATE_ACTIVE, "");
  list_hardware_components_and_check(
    // actuator, sensor, system
    std::vector<uint8_t>(
      {LFC_STATE::PRIMARY_STATE_ACTIVE, LFC_STATE::PRIMARY_STATE_ACTIVE,
       LFC_STATE::PRIMARY_STATE_UNCONFIGURED}),
    std::vector<std::string>({ACTIVE, ACTIVE, UNCONFIGURED}),
    std::vector<std::vector<std::vector<bool>>>({
      // is available
      {{true, true}, {true, true, true}},  // actuator
      {{}, {true}},                        // sensor
      {{false, false, false, false}, {false, false, false, false, false, false, false}},  // system
    }),
    std::vector<std::vector<std::vector<bool>>>({
      // is claimed
      {{false, false}, {false, false, false}},  // actuator
      {{}, {false}},                            // sensor
      {{false, false, false, false}, {false, false, false, false, false, false, false}},  // system
    }));

  // Activate system directly - it should do configure automatically; ID is determined from label
  set_hardware_component_state(TEST_SYSTEM_HARDWARE_NAME, 0, ACTIVE);
  list_hardware_components_and_check(
    // actuator, sensor, system
    std::vector<uint8_t>(
      {LFC_STATE::PRIMARY_STATE_ACTIVE, LFC_STATE::PRIMARY_STATE_ACTIVE,
       LFC_STATE::PRIMARY_STATE_ACTIVE}),
    std::vector<std::string>({ACTIVE, ACTIVE, ACTIVE}),
    std::vector<std::vector<std::vector<bool>>>({
      // is available
      {{true, true}, {true, true, true}},                                      // actuator
      {{}, {true}},                                                            // sensor
      {{true, true, true, true}, {true, true, true, true, true, true, true}},  // system
    }),
    std::vector<std::vector<std::vector<bool>>>({
      // is claimed
      {{false, false}, {false, false, false}},  // actuator
      {{}, {false}},                            // sensor
      {{false, false, false, false}, {false, false, false, false, false, false, false}},  // system
    }));

  // Deactivate actuator
  set_hardware_component_state(TEST_ACTUATOR_HARDWARE_NAME, 0, INACTIVE);
  list_hardware_components_and_check(
    // actuator, sensor, system
    std::vector<uint8_t>(
      {LFC_STATE::PRIMARY_STATE_INACTIVE, LFC_STATE::PRIMARY_STATE_ACTIVE,
       LFC_STATE::PRIMARY_STATE_ACTIVE}),
    std::vector<std::string>({INACTIVE, ACTIVE, ACTIVE}),
    std::vector<std::vector<std::vector<bool>>>({
      // is available
      {{true, true}, {true, true, true}},                                      // actuator
      {{}, {true}},                                                            // sensor
      {{true, true, true, true}, {true, true, true, true, true, true, true}},  // system
    }),
    std::vector<std::vector<std::vector<bool>>>({
      // is claimed
      {{false, false}, {false, false, false}},  // actuator
      {{}, {false}},                            // sensor
      {{false, false, false, false}, {false, false, false, false, false, false, false}},  // system
    }));

  // Double activate system
  set_hardware_component_state(TEST_SYSTEM_HARDWARE_NAME, LFC_STATE::PRIMARY_STATE_ACTIVE, ACTIVE);
  list_hardware_components_and_check(
    // actuator, sensor, system
    std::vector<uint8_t>(
      {LFC_STATE::PRIMARY_STATE_INACTIVE, LFC_STATE::PRIMARY_STATE_ACTIVE,
       LFC_STATE::PRIMARY_STATE_ACTIVE}),
    std::vector<std::string>({INACTIVE, ACTIVE, ACTIVE}),
    std::vector<std::vector<std::vector<bool>>>({
      // is available
      {{true, true}, {true, true, true}},                                      // actuator
      {{}, {true}},                                                            // sensor
      {{true, true, true, true}, {true, true, true, true, true, true, true}},  // system
    }),
    std::vector<std::vector<std::vector<bool>>>({
      // is claimed
      {{false, false}, {false, false, false}},  // actuator
      {{}, {false}},                            // sensor
      {{false, false, false, false}, {false, false, false, false, false, false, false}},  // system
    }));

  // Set sensor to UNCONFIGURED - inactive and cleanup transitions has to be automatically done
  set_hardware_component_state(
    TEST_SENSOR_HARDWARE_NAME, LFC_STATE::PRIMARY_STATE_UNCONFIGURED, UNCONFIGURED);
  list_hardware_components_and_check(
    // actuator, sensor, system
    std::vector<uint8_t>(
      {LFC_STATE::PRIMARY_STATE_INACTIVE, LFC_STATE::PRIMARY_STATE_UNCONFIGURED,
       LFC_STATE::PRIMARY_STATE_ACTIVE}),
    std::vector<std::string>({INACTIVE, UNCONFIGURED, ACTIVE}),
    std::vector<std::vector<std::vector<bool>>>({
      // is available
      {{true, true}, {true, true, true}},                                      // actuator
      {{}, {false}},                                                           // sensor
      {{true, true, true, true}, {true, true, true, true, true, true, true}},  // system
    }),
    std::vector<std::vector<std::vector<bool>>>({
      // is claimed
      {{false, false}, {false, false, false}},  // actuator
      {{}, {false}},                            // sensor
      {{false, false, false, false}, {false, false, false, false, false, false, false}},  // system
    }));
}

<<<<<<< HEAD
class TestControllerManagerHWManagementSrvsNotLoaded : public TestControllerManagerHWManagementSrvs
{
public:
  void SetUp() override
  {
    executor_ = std::make_shared<rclcpp::executors::SingleThreadedExecutor>();
    cm_ = std::make_shared<controller_manager::ControllerManager>(
      std::make_unique<hardware_interface::ResourceManager>(), executor_, TEST_CM_NAME);
    run_updater_ = false;

    cm_->set_parameter(
      rclcpp::Parameter("robot_description", ros2_control_test_assets::minimal_robot_urdf));
    cm_->set_parameter(rclcpp::Parameter(
      "hardware_components_initial_state.not_loaded",
      std::vector<std::string>({TEST_SYSTEM_HARDWARE_NAME})));
    cm_->set_parameter(rclcpp::Parameter(
      "hardware_components_initial_state.inactive",
      std::vector<std::string>({TEST_SENSOR_HARDWARE_NAME, TEST_ACTUATOR_HARDWARE_NAME})));

    std::string robot_description = "";
    cm_->get_parameter("robot_description", robot_description);
    if (robot_description.empty())
    {
      throw std::runtime_error(
        "Unable to initialize resource manager, no robot description found.");
    }

    cm_->init_resource_manager(robot_description);

    SetUpSrvsCMExecutor();
  }
};

TEST_F(TestControllerManagerHWManagementSrvsNotLoaded, test_component_not_loaded)
{
  // Default status after start:
  // checks if "configure_components_on_start" and "activate_components_on_start" are correctly read

  // there is not system loaded therefore test should not break having only two members for checking
  // results
  list_hardware_components_and_check(
    // actuator, sensor, system
    std::vector<uint8_t>(
      {LFC_STATE::PRIMARY_STATE_INACTIVE, LFC_STATE::PRIMARY_STATE_INACTIVE,
       LFC_STATE::PRIMARY_STATE_UNKNOWN}),
    std::vector<std::string>({INACTIVE, INACTIVE, UNKNOWN}),
    std::vector<std::vector<std::vector<bool>>>({
      // is available
      {{true, true}, {true, true, true}},  // actuator
      {{}, {true}},                        // sensor
      {{false, false, false, false}, {false, false, false, false, false, false, false}},  // system
    }),
    std::vector<std::vector<std::vector<bool>>>({
      // is claimed
      {{false, false}, {false, false, false}},  // actuator
      {{}, {false}},                            // sensor
      {{false, false, false, false}, {false, false, false, false, false, false, false}},  // system
    }));
}

=======
>>>>>>> ecfdfc76
class TestControllerManagerHWManagementSrvsWithoutParams
: public TestControllerManagerHWManagementSrvs
{
public:
  void SetUp() override
  {
    executor_ = std::make_shared<rclcpp::executors::SingleThreadedExecutor>();
<<<<<<< HEAD
    cm_ = std::make_shared<controller_manager::ControllerManager>(
      std::make_unique<hardware_interface::ResourceManager>(), executor_, TEST_CM_NAME);
    run_updater_ = false;

    // TODO(destogl): separate this to init_tests method where parameter can be set for each test
    // separately
    cm_->set_parameter(
      rclcpp::Parameter("robot_description", ros2_control_test_assets::minimal_robot_urdf));

    std::string robot_description = "";
    cm_->get_parameter("robot_description", robot_description);
    if (robot_description.empty())
    {
      throw std::runtime_error(
        "Unable to initialize resource manager, no robot description found.");
    }

    cm_->init_resource_manager(robot_description);
=======
    cm_ = std::make_shared<controller_manager::ControllerManager>(executor_, TEST_CM_NAME);
    run_updater_ = false;

    auto msg = std_msgs::msg::String();
    msg.data = ros2_control_test_assets::minimal_robot_urdf;
    cm_->robot_description_callback(msg);
>>>>>>> ecfdfc76

    SetUpSrvsCMExecutor();
  }
};

TEST_F(TestControllerManagerHWManagementSrvsWithoutParams, test_default_activation_of_all_hardware)
{
  // "hardware_components_initial_state.unconfigured" and
  // "hardware_components_initial_state.inactive" are not set (empty). Therefore, all hardware
  // components are active.
  list_hardware_components_and_check(
    // actuator, sensor, system
    std::vector<uint8_t>(
      {LFC_STATE::PRIMARY_STATE_ACTIVE, LFC_STATE::PRIMARY_STATE_ACTIVE,
       LFC_STATE::PRIMARY_STATE_ACTIVE}),
    std::vector<std::string>({ACTIVE, ACTIVE, ACTIVE}),
    std::vector<std::vector<std::vector<bool>>>({
      // is available
      {{true, true}, {true, true, true}},                                      // actuator
      {{}, {true}},                                                            // sensor
      {{true, true, true, true}, {true, true, true, true, true, true, true}},  // system
    }),
    std::vector<std::vector<std::vector<bool>>>({
      // is claimed
      {{false, false}, {false, false, false}},  // actuator
      {{}, {false}},                            // sensor
      {{false, false, false, false}, {false, false, false, false, false, false, false}},  // system
    }));
}

// BEGIN: Remove at the end of 2023
class TestControllerManagerHWManagementSrvsOldParameters
: public TestControllerManagerHWManagementSrvs
{
public:
  void SetUp() override
  {
    executor_ = std::make_shared<rclcpp::executors::SingleThreadedExecutor>();
    cm_ = std::make_shared<controller_manager::ControllerManager>(
      std::make_unique<hardware_interface::ResourceManager>(), executor_, TEST_CM_NAME);
    run_updater_ = false;

    cm_->set_parameter(
      rclcpp::Parameter("robot_description", ros2_control_test_assets::minimal_robot_urdf));
    cm_->set_parameter(rclcpp::Parameter(
      "activate_components_on_start", std::vector<std::string>({TEST_ACTUATOR_HARDWARE_NAME})));
    cm_->set_parameter(rclcpp::Parameter(
      "configure_components_on_start", std::vector<std::string>({TEST_SENSOR_HARDWARE_NAME})));

    std::string robot_description = "";
    cm_->get_parameter("robot_description", robot_description);
    if (robot_description.empty())
    {
      throw std::runtime_error(
        "Unable to initialize resource manager, no robot description found.");
    }

    cm_->init_resource_manager(robot_description);

    SetUpSrvsCMExecutor();
  }
};

TEST_F(TestControllerManagerHWManagementSrvsOldParameters, list_hardware_components)
{
  // Default status after start:
  // checks if "configure_components_on_start" and "activate_components_on_start" are correctly read

  list_hardware_components_and_check(
    // actuator, sensor, system
    std::vector<uint8_t>(
      {LFC_STATE::PRIMARY_STATE_ACTIVE, LFC_STATE::PRIMARY_STATE_INACTIVE,
       LFC_STATE::PRIMARY_STATE_UNCONFIGURED}),
    std::vector<std::string>({ACTIVE, INACTIVE, UNCONFIGURED}),
    std::vector<std::vector<std::vector<bool>>>({
      // is available
      {{true, true}, {true, true, true}},  // actuator
      {{}, {true}},                        // sensor
      {{false, false, false, false}, {false, false, false, false, false, false, false}},  // system
    }),
    std::vector<std::vector<std::vector<bool>>>({
      // is claimed
      {{false, false}, {false, false, false}},  // actuator
      {{}, {false}},                            // sensor
      {{false, false, false, false}, {false, false, false, false, false, false, false}},  // system
    }));
}
// END: Remove at the end of 2023<|MERGE_RESOLUTION|>--- conflicted
+++ resolved
@@ -72,19 +72,6 @@
     cm_->set_parameter(rclcpp::Parameter(
       "hardware_components_initial_state.inactive",
       std::vector<std::string>({TEST_SENSOR_HARDWARE_NAME})));
-<<<<<<< HEAD
-
-    std::string robot_description = "";
-    cm_->get_parameter("robot_description", robot_description);
-    if (robot_description.empty())
-    {
-      throw std::runtime_error(
-        "Unable to initialize resource manager, no robot description found.");
-    }
-
-    cm_->init_resource_manager(robot_description);
-=======
->>>>>>> ecfdfc76
 
     std::this_thread::sleep_for(std::chrono::milliseconds(100));
     auto msg = std_msgs::msg::String();
@@ -363,7 +350,6 @@
     }));
 }
 
-<<<<<<< HEAD
 class TestControllerManagerHWManagementSrvsNotLoaded : public TestControllerManagerHWManagementSrvs
 {
 public:
@@ -374,14 +360,112 @@
       std::make_unique<hardware_interface::ResourceManager>(), executor_, TEST_CM_NAME);
     run_updater_ = false;
 
-    cm_->set_parameter(
-      rclcpp::Parameter("robot_description", ros2_control_test_assets::minimal_robot_urdf));
     cm_->set_parameter(rclcpp::Parameter(
       "hardware_components_initial_state.not_loaded",
       std::vector<std::string>({TEST_SYSTEM_HARDWARE_NAME})));
     cm_->set_parameter(rclcpp::Parameter(
       "hardware_components_initial_state.inactive",
       std::vector<std::string>({TEST_SENSOR_HARDWARE_NAME, TEST_ACTUATOR_HARDWARE_NAME})));
+
+    cm_ = std::make_shared<controller_manager::ControllerManager>(executor_, TEST_CM_NAME);
+    run_updater_ = false;
+
+    auto msg = std_msgs::msg::String();
+    msg.data = ros2_control_test_assets::minimal_robot_urdf;
+    cm_->robot_description_callback(msg);
+    
+    SetUpSrvsCMExecutor();
+  }
+};
+
+TEST_F(TestControllerManagerHWManagementSrvsNotLoaded, test_component_not_loaded)
+{
+  // Default status after start:
+  // checks if "configure_components_on_start" and "activate_components_on_start" are correctly read
+
+  // there is not system loaded therefore test should not break having only two members for checking
+  // results
+  list_hardware_components_and_check(
+    // actuator, sensor, system
+    std::vector<uint8_t>(
+      {LFC_STATE::PRIMARY_STATE_INACTIVE, LFC_STATE::PRIMARY_STATE_INACTIVE,
+       LFC_STATE::PRIMARY_STATE_UNKNOWN}),
+    std::vector<std::string>({INACTIVE, INACTIVE, UNKNOWN}),
+    std::vector<std::vector<std::vector<bool>>>({
+      // is available
+      {{true, true}, {true, true, true}},  // actuator
+      {{}, {true}},                        // sensor
+      {{false, false, false, false}, {false, false, false, false, false, false, false}},  // system
+    }),
+    std::vector<std::vector<std::vector<bool>>>({
+      // is claimed
+      {{false, false}, {false, false, false}},  // actuator
+      {{}, {false}},                            // sensor
+      {{false, false, false, false}, {false, false, false, false, false, false, false}},  // system
+    }));
+}
+
+class TestControllerManagerHWManagementSrvsWithoutParams
+: public TestControllerManagerHWManagementSrvs
+{
+public:
+  void SetUp() override
+  {
+    executor_ = std::make_shared<rclcpp::executors::SingleThreadedExecutor>();
+    cm_ = std::make_shared<controller_manager::ControllerManager>(executor_, TEST_CM_NAME);
+    run_updater_ = false;
+
+    auto msg = std_msgs::msg::String();
+    msg.data = ros2_control_test_assets::minimal_robot_urdf;
+    cm_->robot_description_callback(msg);
+
+    SetUpSrvsCMExecutor();
+  }
+};
+
+TEST_F(TestControllerManagerHWManagementSrvsWithoutParams, test_default_activation_of_all_hardware)
+{
+  // "hardware_components_initial_state.unconfigured" and
+  // "hardware_components_initial_state.inactive" are not set (empty). Therefore, all hardware
+  // components are active.
+  list_hardware_components_and_check(
+    // actuator, sensor, system
+    std::vector<uint8_t>(
+      {LFC_STATE::PRIMARY_STATE_ACTIVE, LFC_STATE::PRIMARY_STATE_ACTIVE,
+       LFC_STATE::PRIMARY_STATE_ACTIVE}),
+    std::vector<std::string>({ACTIVE, ACTIVE, ACTIVE}),
+    std::vector<std::vector<std::vector<bool>>>({
+      // is available
+      {{true, true}, {true, true, true}},                                      // actuator
+      {{}, {true}},                                                            // sensor
+      {{true, true, true, true}, {true, true, true, true, true, true, true}},  // system
+    }),
+    std::vector<std::vector<std::vector<bool>>>({
+      // is claimed
+      {{false, false}, {false, false, false}},  // actuator
+      {{}, {false}},                            // sensor
+      {{false, false, false, false}, {false, false, false, false, false, false, false}},  // system
+    }));
+}
+
+// BEGIN: Remove at the end of 2023
+class TestControllerManagerHWManagementSrvsOldParameters
+: public TestControllerManagerHWManagementSrvs
+{
+public:
+  void SetUp() override
+  {
+    executor_ = std::make_shared<rclcpp::executors::SingleThreadedExecutor>();
+    cm_ = std::make_shared<controller_manager::ControllerManager>(
+      std::make_unique<hardware_interface::ResourceManager>(), executor_, TEST_CM_NAME);
+    run_updater_ = false;
+
+    cm_->set_parameter(
+      rclcpp::Parameter("robot_description", ros2_control_test_assets::minimal_robot_urdf));
+    cm_->set_parameter(rclcpp::Parameter(
+      "activate_components_on_start", std::vector<std::string>({TEST_ACTUATOR_HARDWARE_NAME})));
+    cm_->set_parameter(rclcpp::Parameter(
+      "configure_components_on_start", std::vector<std::string>({TEST_SENSOR_HARDWARE_NAME})));
 
     std::string robot_description = "";
     cm_->get_parameter("robot_description", robot_description);
@@ -397,132 +481,6 @@
   }
 };
 
-TEST_F(TestControllerManagerHWManagementSrvsNotLoaded, test_component_not_loaded)
-{
-  // Default status after start:
-  // checks if "configure_components_on_start" and "activate_components_on_start" are correctly read
-
-  // there is not system loaded therefore test should not break having only two members for checking
-  // results
-  list_hardware_components_and_check(
-    // actuator, sensor, system
-    std::vector<uint8_t>(
-      {LFC_STATE::PRIMARY_STATE_INACTIVE, LFC_STATE::PRIMARY_STATE_INACTIVE,
-       LFC_STATE::PRIMARY_STATE_UNKNOWN}),
-    std::vector<std::string>({INACTIVE, INACTIVE, UNKNOWN}),
-    std::vector<std::vector<std::vector<bool>>>({
-      // is available
-      {{true, true}, {true, true, true}},  // actuator
-      {{}, {true}},                        // sensor
-      {{false, false, false, false}, {false, false, false, false, false, false, false}},  // system
-    }),
-    std::vector<std::vector<std::vector<bool>>>({
-      // is claimed
-      {{false, false}, {false, false, false}},  // actuator
-      {{}, {false}},                            // sensor
-      {{false, false, false, false}, {false, false, false, false, false, false, false}},  // system
-    }));
-}
-
-=======
->>>>>>> ecfdfc76
-class TestControllerManagerHWManagementSrvsWithoutParams
-: public TestControllerManagerHWManagementSrvs
-{
-public:
-  void SetUp() override
-  {
-    executor_ = std::make_shared<rclcpp::executors::SingleThreadedExecutor>();
-<<<<<<< HEAD
-    cm_ = std::make_shared<controller_manager::ControllerManager>(
-      std::make_unique<hardware_interface::ResourceManager>(), executor_, TEST_CM_NAME);
-    run_updater_ = false;
-
-    // TODO(destogl): separate this to init_tests method where parameter can be set for each test
-    // separately
-    cm_->set_parameter(
-      rclcpp::Parameter("robot_description", ros2_control_test_assets::minimal_robot_urdf));
-
-    std::string robot_description = "";
-    cm_->get_parameter("robot_description", robot_description);
-    if (robot_description.empty())
-    {
-      throw std::runtime_error(
-        "Unable to initialize resource manager, no robot description found.");
-    }
-
-    cm_->init_resource_manager(robot_description);
-=======
-    cm_ = std::make_shared<controller_manager::ControllerManager>(executor_, TEST_CM_NAME);
-    run_updater_ = false;
-
-    auto msg = std_msgs::msg::String();
-    msg.data = ros2_control_test_assets::minimal_robot_urdf;
-    cm_->robot_description_callback(msg);
->>>>>>> ecfdfc76
-
-    SetUpSrvsCMExecutor();
-  }
-};
-
-TEST_F(TestControllerManagerHWManagementSrvsWithoutParams, test_default_activation_of_all_hardware)
-{
-  // "hardware_components_initial_state.unconfigured" and
-  // "hardware_components_initial_state.inactive" are not set (empty). Therefore, all hardware
-  // components are active.
-  list_hardware_components_and_check(
-    // actuator, sensor, system
-    std::vector<uint8_t>(
-      {LFC_STATE::PRIMARY_STATE_ACTIVE, LFC_STATE::PRIMARY_STATE_ACTIVE,
-       LFC_STATE::PRIMARY_STATE_ACTIVE}),
-    std::vector<std::string>({ACTIVE, ACTIVE, ACTIVE}),
-    std::vector<std::vector<std::vector<bool>>>({
-      // is available
-      {{true, true}, {true, true, true}},                                      // actuator
-      {{}, {true}},                                                            // sensor
-      {{true, true, true, true}, {true, true, true, true, true, true, true}},  // system
-    }),
-    std::vector<std::vector<std::vector<bool>>>({
-      // is claimed
-      {{false, false}, {false, false, false}},  // actuator
-      {{}, {false}},                            // sensor
-      {{false, false, false, false}, {false, false, false, false, false, false, false}},  // system
-    }));
-}
-
-// BEGIN: Remove at the end of 2023
-class TestControllerManagerHWManagementSrvsOldParameters
-: public TestControllerManagerHWManagementSrvs
-{
-public:
-  void SetUp() override
-  {
-    executor_ = std::make_shared<rclcpp::executors::SingleThreadedExecutor>();
-    cm_ = std::make_shared<controller_manager::ControllerManager>(
-      std::make_unique<hardware_interface::ResourceManager>(), executor_, TEST_CM_NAME);
-    run_updater_ = false;
-
-    cm_->set_parameter(
-      rclcpp::Parameter("robot_description", ros2_control_test_assets::minimal_robot_urdf));
-    cm_->set_parameter(rclcpp::Parameter(
-      "activate_components_on_start", std::vector<std::string>({TEST_ACTUATOR_HARDWARE_NAME})));
-    cm_->set_parameter(rclcpp::Parameter(
-      "configure_components_on_start", std::vector<std::string>({TEST_SENSOR_HARDWARE_NAME})));
-
-    std::string robot_description = "";
-    cm_->get_parameter("robot_description", robot_description);
-    if (robot_description.empty())
-    {
-      throw std::runtime_error(
-        "Unable to initialize resource manager, no robot description found.");
-    }
-
-    cm_->init_resource_manager(robot_description);
-
-    SetUpSrvsCMExecutor();
-  }
-};
-
 TEST_F(TestControllerManagerHWManagementSrvsOldParameters, list_hardware_components)
 {
   // Default status after start:
