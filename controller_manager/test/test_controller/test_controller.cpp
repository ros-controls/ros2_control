--- conflicted
+++ resolved
@@ -101,7 +101,6 @@
 
 CallbackReturn TestController::on_configure(const rclcpp_lifecycle::State & /*previous_state*/)
 {
-<<<<<<< HEAD
   auto ctrl_node = get_node();
   if (!ctrl_node->has_parameter("command_interfaces"))
   {
@@ -131,7 +130,7 @@
     }
     state_iface_cfg_.type = controller_interface::interface_configuration_type::INDIVIDUAL;
   }
-=======
+
   const std::string service_name = get_node()->get_name() + std::string("/set_bool");
   service_ = get_node()->create_service<example_interfaces::srv::SetBool>(
     service_name,
@@ -143,7 +142,7 @@
         get_node()->get_logger(), "Setting response to " << std::boolalpha << request->data);
       response->success = request->data;
     });
->>>>>>> 612b30ba
+
   return CallbackReturn::SUCCESS;
 }
 
