--- conflicted
+++ resolved
@@ -137,11 +137,8 @@
 )
 ament_export_dependencies(
   controller_interface
-<<<<<<< HEAD
+  controller_manager_msgs
   hardware_interface
-=======
-  controller_manager_msgs
->>>>>>> 7a8db3d8
   pluginlib
   rclcpp
 )
