#!/usr/bin/env python3
# Copyright 2021 PAL Robotics S.L.
#
# Licensed under the Apache License, Version 2.0 (the "License");
# you may not use this file except in compliance with the License.
# You may obtain a copy of the License at
#
#     http://www.apache.org/licenses/LICENSE-2.0
#
# Unless required by applicable law or agreed to in writing, software
# distributed under the License is distributed on an "AS IS" BASIS,
# WITHOUT WARRANTIES OR CONDITIONS OF ANY KIND, either express or implied.
# See the License for the specific language governing permissions and
# limitations under the License.

import argparse
import errno
import os
import sys
import time
import warnings
import yaml

from controller_manager import (
    configure_controller,
    list_controllers,
    load_controller,
    switch_controllers,
    unload_controller,
)
from controller_manager.controller_manager_services import ServiceNotFoundError

import rclpy
from rcl_interfaces.msg import Parameter
from rclpy.node import Node

# @note: The versions conditioning is added here to support the source-compatibility with Humble
# The `get_parameter_value` function is moved to `rclpy.parameter` module from `ros2param.api` module from version 3.6.0
try:
    from rclpy.parameter import get_parameter_value
except ImportError:
    from ros2param.api import get_parameter_value
from rclpy.signals import SignalHandlerOptions
from ros2param.api import call_set_parameters

# from https://stackoverflow.com/a/287944


class bcolors:
    MAGENTA = "\033[95m"
    OKBLUE = "\033[94m"
    OKCYAN = "\033[96m"
    OKGREEN = "\033[92m"
    WARNING = "\033[93m"
    FAIL = "\033[91m"
    ENDC = "\033[0m"
    BOLD = "\033[1m"
    UNDERLINE = "\033[4m"


def first_match(iterable, predicate):
    return next((n for n in iterable if predicate(n)), None)


def combine_name_and_namespace(name_and_namespace):
    node_name, namespace = name_and_namespace
    return namespace + ("" if namespace.endswith("/") else "/") + node_name


def find_node_and_namespace(node, full_node_name):
    node_names_and_namespaces = node.get_node_names_and_namespaces()
    return first_match(
        node_names_and_namespaces, lambda n: combine_name_and_namespace(n) == full_node_name
    )


def has_service_names(node, node_name, node_namespace, service_names):
    client_names_and_types = node.get_service_names_and_types_by_node(node_name, node_namespace)
    if not client_names_and_types:
        return False
    client_names, _ = zip(*client_names_and_types)
    return all(service in client_names for service in service_names)


def is_controller_loaded(node, controller_manager, controller_name, service_timeout=0.0):
    controllers = list_controllers(node, controller_manager, service_timeout).controller
    return any(c.name == controller_name for c in controllers)


def get_parameter_from_param_file(controller_name, namespace, parameter_file, parameter_name):
    with open(parameter_file) as f:
        namespaced_controller = (
            controller_name if namespace == "/" else f"{namespace}/{controller_name}"
        )
<<<<<<< HEAD

    return False


def is_controller_loaded(
    node, controller_manager, controller_name, controller_manager_timeout=10.0
):
    controllers = list_controllers(
        node, controller_manager, service_timeout=controller_manager_timeout
    ).controller
    return any(c.name == controller_name for c in controllers)
=======
        parameters = yaml.safe_load(f)
        if namespaced_controller in parameters:
            value = parameters[namespaced_controller]
            if not isinstance(value, dict) or "ros__parameters" not in value:
                raise RuntimeError(
                    f"YAML file : {parameter_file} is not a valid ROS parameter file for controller : {namespaced_controller}"
                )
            if parameter_name in parameters[namespaced_controller]["ros__parameters"]:
                return parameters[namespaced_controller]["ros__parameters"][parameter_name]
            else:
                return None
>>>>>>> af4b48f7


def main(args=None):
    rclpy.init(args=args, signal_handler_options=SignalHandlerOptions.NO)
    parser = argparse.ArgumentParser()
    parser.add_argument("controller_names", help="List of controllers", nargs="+")
    parser.add_argument(
        "-c",
        "--controller-manager",
        help="Name of the controller manager ROS node",
        default="controller_manager",
        required=False,
    )
    parser.add_argument(
        "-p",
        "--param-file",
        help="Controller param file to be loaded into controller node before configure",
        default=None,
        required=False,
    )
    parser.add_argument(
        "-n",
        "--namespace",
        help="DEPRECATED Namespace for the controller_manager and the controller(s)",
        default=None,
        required=False,
    )
    parser.add_argument(
        "--load-only",
        help="Only load the controller and leave unconfigured.",
        action="store_true",
        required=False,
    )
    parser.add_argument(
        "--inactive",
        help="Load and configure the controller, however do not activate them",
        action="store_true",
        required=False,
    )
    parser.add_argument(
        "-u",
        "--unload-on-kill",
        help="Wait until this application is interrupted and unload controller",
        action="store_true",
    )
    parser.add_argument(
        "--controller-manager-timeout",
        help="Time to wait for the controller manager",
        required=False,
        default=0,
        type=float,
    )
    parser.add_argument(
        "--activate-as-group",
        help="Activates all the parsed controllers list together instead of one by one."
        " Useful for activating all chainable controllers altogether",
        action="store_true",
        required=False,
    )
    parser.add_argument(
        "--fallback_controllers",
        help="Fallback controllers list are activated as a fallback strategy when the"
        " spawned controllers fail. When the argument is provided, it takes precedence over"
        " the fallback_controllers list in the param file",
        default=None,
        nargs="+",
    )

    command_line_args = rclpy.utilities.remove_ros_args(args=sys.argv)[1:]
    args = parser.parse_args(command_line_args)
    controller_names = args.controller_names
    controller_manager_name = args.controller_manager
    param_file = args.param_file
    controller_manager_timeout = args.controller_manager_timeout

    if param_file and not os.path.isfile(param_file):
        raise FileNotFoundError(errno.ENOENT, os.strerror(errno.ENOENT), param_file)

    node = Node("spawner_" + controller_names[0])

    if node.get_namespace() != "/" and args.namespace:
        raise RuntimeError(
            f"Setting namespace through both '--namespace {args.namespace}' arg and the ROS 2 standard way "
            f"'--ros-args -r __ns:={node.get_namespace()}' is not allowed!"
        )

    if args.namespace:
        warnings.filterwarnings("always")
        warnings.warn(
            "The '--namespace' argument is deprecated and will be removed in future releases."
            " Use the ROS 2 standard way of setting the node namespacing using --ros-args -r __ns:=<namespace>",
            DeprecationWarning,
        )

    spawner_namespace = args.namespace if args.namespace else node.get_namespace()

    if not spawner_namespace.startswith("/"):
        spawner_namespace = f"/{spawner_namespace}"

    if not controller_manager_name.startswith("/"):
        if spawner_namespace and spawner_namespace != "/":
            controller_manager_name = f"{spawner_namespace}/{controller_manager_name}"
        else:
            controller_manager_name = f"/{controller_manager_name}"

    try:
        for controller_name in controller_names:
            fallback_controllers = args.fallback_controllers

            if is_controller_loaded(
<<<<<<< HEAD
                node,
                controller_manager_name,
                prefixed_controller_name,
                controller_manager_timeout=controller_manager_timeout,
=======
                node, controller_manager_name, controller_name, controller_manager_timeout
>>>>>>> af4b48f7
            ):
                node.get_logger().warn(
                    bcolors.WARNING
                    + "Controller already loaded, skipping load_controller"
                    + bcolors.ENDC
                )
            else:
                controller_type = (
                    None
                    if param_file is None
                    else get_parameter_from_param_file(
                        controller_name, spawner_namespace, param_file, "type"
                    )
                )
                if controller_type:
                    parameter = Parameter()
                    parameter.name = controller_name + ".type"
                    parameter.value = get_parameter_value(string_value=controller_type)

                    response = call_set_parameters(
                        node=node, node_name=controller_manager_name, parameters=[parameter]
                    )
                    assert len(response.results) == 1
                    result = response.results[0]
                    if result.successful:
                        node.get_logger().info(
                            bcolors.OKCYAN
                            + 'Set controller type to "'
                            + controller_type
                            + '" for '
                            + bcolors.BOLD
                            + controller_name
                            + bcolors.ENDC
                        )
                    else:
                        node.get_logger().fatal(
                            bcolors.FAIL
                            + 'Could not set controller type to "'
                            + controller_type
                            + '" for '
                            + bcolors.BOLD
                            + controller_name
                            + bcolors.ENDC
                        )
                        return 1

                if param_file:
                    parameter = Parameter()
                    parameter.name = controller_name + ".params_file"
                    parameter.value = get_parameter_value(string_value=param_file)

                    response = call_set_parameters(
                        node=node, node_name=controller_manager_name, parameters=[parameter]
                    )
                    assert len(response.results) == 1
                    result = response.results[0]
                    if result.successful:
                        node.get_logger().info(
                            bcolors.OKCYAN
                            + 'Set controller params file to "'
                            + param_file
                            + '" for '
                            + bcolors.BOLD
                            + controller_name
                            + bcolors.ENDC
                        )
                    else:
                        node.get_logger().fatal(
                            bcolors.FAIL
                            + 'Could not set controller params file to "'
                            + param_file
                            + '" for '
                            + bcolors.BOLD
                            + controller_name
                            + bcolors.ENDC
                        )
                        return 1

                if not fallback_controllers and param_file:
                    fallback_controllers = get_parameter_from_param_file(
                        controller_name, spawner_namespace, param_file, "fallback_controllers"
                    )

                if fallback_controllers:
                    parameter = Parameter()
                    parameter.name = controller_name + ".fallback_controllers"
                    parameter.value = get_parameter_value(string_value=str(fallback_controllers))

                    response = call_set_parameters(
                        node=node, node_name=controller_manager_name, parameters=[parameter]
                    )
                    assert len(response.results) == 1
                    result = response.results[0]
                    if result.successful:
                        node.get_logger().info(
                            bcolors.OKCYAN
                            + 'Setting fallback_controllers to ["'
                            + ",".join(fallback_controllers)
                            + '"] for '
                            + bcolors.BOLD
                            + controller_name
                            + bcolors.ENDC
                        )
                    else:
                        node.get_logger().fatal(
                            bcolors.FAIL
                            + 'Could not set fallback_controllers to ["'
                            + ",".join(fallback_controllers)
                            + '"] for '
                            + bcolors.BOLD
                            + controller_name
                            + bcolors.ENDC
                        )
                        return 1

                ret = load_controller(node, controller_manager_name, controller_name)
                if not ret.ok:
                    node.get_logger().fatal(
                        bcolors.FAIL
                        + "Failed loading controller "
                        + bcolors.BOLD
                        + controller_name
                        + bcolors.ENDC
                    )
                    return 1
                node.get_logger().info(
                    bcolors.OKBLUE + "Loaded " + bcolors.BOLD + controller_name + bcolors.ENDC
                )

            if not args.load_only:
                ret = configure_controller(node, controller_manager_name, controller_name)
                if not ret.ok:
                    node.get_logger().error(
                        bcolors.FAIL + "Failed to configure controller" + bcolors.ENDC
                    )
                    return 1

                if not args.inactive and not args.activate_as_group:
                    ret = switch_controllers(
                        node, controller_manager_name, [], [controller_name], True, True, 5.0
                    )
                    if not ret.ok:
                        node.get_logger().error(
                            bcolors.FAIL + "Failed to activate controller" + bcolors.ENDC
                        )
                        return 1

                    node.get_logger().info(
                        bcolors.OKGREEN
                        + "Configured and activated "
                        + bcolors.BOLD
                        + controller_name
                        + bcolors.ENDC
                    )

        if not args.inactive and args.activate_as_group:
            ret = switch_controllers(
                node, controller_manager_name, [], controller_names, True, True, 5.0
            )
            if not ret.ok:
                node.get_logger().error(
                    bcolors.FAIL + "Failed to activate the parsed controllers list" + bcolors.ENDC
                )
                return 1

            node.get_logger().info(
                bcolors.OKGREEN
                + "Configured and activated all the parsed controllers list!"
                + bcolors.ENDC
            )

        if not args.unload_on_kill:
            return 0

        try:
            node.get_logger().info("Waiting until interrupt to unload controllers")
            while True:
                time.sleep(1)
        except KeyboardInterrupt:
            if not args.inactive:
                node.get_logger().info("Interrupt captured, deactivating and unloading controller")
                # TODO(saikishor) we might have an issue in future, if any of these controllers is in chained mode
                ret = switch_controllers(
                    node, controller_manager_name, controller_names, [], True, True, 5.0
                )
                if not ret.ok:
                    node.get_logger().error(
                        bcolors.FAIL + "Failed to deactivate controller" + bcolors.ENDC
                    )
                    return 1

                node.get_logger().info("Deactivated controller")

            ret = unload_controller(node, controller_manager_name, controller_name)
            if not ret.ok:
                node.get_logger().error(
                    bcolors.FAIL + "Failed to unload controller" + bcolors.ENDC
                )
                return 1

            node.get_logger().info("Unloaded controller")
        return 0
    except KeyboardInterrupt:
        pass
    except ServiceNotFoundError as err:
        node.get_logger().fatal(str(err))
        return 1
    finally:
        rclpy.shutdown()


if __name__ == "__main__":
    warnings.warn(
        "'spawner.py' is deprecated, please use 'spawner' (without .py extension)",
        DeprecationWarning,
    )
    ret = main()
    sys.exit(ret)<|MERGE_RESOLUTION|>--- conflicted
+++ resolved
@@ -92,19 +92,6 @@
         namespaced_controller = (
             controller_name if namespace == "/" else f"{namespace}/{controller_name}"
         )
-<<<<<<< HEAD
-
-    return False
-
-
-def is_controller_loaded(
-    node, controller_manager, controller_name, controller_manager_timeout=10.0
-):
-    controllers = list_controllers(
-        node, controller_manager, service_timeout=controller_manager_timeout
-    ).controller
-    return any(c.name == controller_name for c in controllers)
-=======
         parameters = yaml.safe_load(f)
         if namespaced_controller in parameters:
             value = parameters[namespaced_controller]
@@ -116,7 +103,6 @@
                 return parameters[namespaced_controller]["ros__parameters"][parameter_name]
             else:
                 return None
->>>>>>> af4b48f7
 
 
 def main(args=None):
@@ -227,14 +213,7 @@
             fallback_controllers = args.fallback_controllers
 
             if is_controller_loaded(
-<<<<<<< HEAD
-                node,
-                controller_manager_name,
-                prefixed_controller_name,
-                controller_manager_timeout=controller_manager_timeout,
-=======
                 node, controller_manager_name, controller_name, controller_manager_timeout
->>>>>>> af4b48f7
             ):
                 node.get_logger().warn(
                     bcolors.WARNING
