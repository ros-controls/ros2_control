--- conflicted
+++ resolved
@@ -149,11 +149,8 @@
     controller_manager_name = args.controller_manager
     param_file = args.param_file
     controller_manager_timeout = args.controller_manager_timeout
-<<<<<<< HEAD
     controller_manager_call_timeout = args.controller_manager_call_timeout
-=======
     switch_timeout = args.switch_timeout
->>>>>>> 23bd1c3c
 
     if param_file and not os.path.isfile(param_file):
         raise FileNotFoundError(errno.ENOENT, os.strerror(errno.ENOENT), param_file)
@@ -247,12 +244,8 @@
                         [controller_name],
                         True,
                         True,
-<<<<<<< HEAD
-                        controller_manager_timeout,
+                        switch_timeout,
                         controller_manager_call_timeout,
-=======
-                        switch_timeout,
->>>>>>> 23bd1c3c
                     )
                     if not ret.ok:
                         node.get_logger().error(
@@ -276,12 +269,8 @@
                 controller_names,
                 True,
                 True,
-<<<<<<< HEAD
-                controller_manager_timeout,
+                switch_timeout,
                 controller_manager_call_timeout,
-=======
-                switch_timeout,
->>>>>>> 23bd1c3c
             )
             if not ret.ok:
                 node.get_logger().error(
@@ -313,12 +302,8 @@
                     [],
                     True,
                     True,
-<<<<<<< HEAD
-                    controller_manager_timeout,
+                    switch_timeout,
                     controller_manager_call_timeout,
-=======
-                    switch_timeout,
->>>>>>> 23bd1c3c
                 )
                 if not ret.ok:
                     node.get_logger().error(
