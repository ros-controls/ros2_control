#!/usr/bin/env python3
# Copyright 2021 PAL Robotics S.L.
#
# Licensed under the Apache License, Version 2.0 (the "License");
# you may not use this file except in compliance with the License.
# You may obtain a copy of the License at
#
#     http://www.apache.org/licenses/LICENSE-2.0
#
# Unless required by applicable law or agreed to in writing, software
# distributed under the License is distributed on an "AS IS" BASIS,
# WITHOUT WARRANTIES OR CONDITIONS OF ANY KIND, either express or implied.
# See the License for the specific language governing permissions and
# limitations under the License.

import argparse
import errno
import os
import sys
import time
import warnings

from controller_manager import configure_controller, list_controllers, \
    load_controller, switch_controllers, unload_controller

import rclpy
from rcl_interfaces.msg import Parameter
from rclpy.duration import Duration
from rclpy.node import Node
from rclpy.parameter import get_parameter_value
from rclpy.signals import SignalHandlerOptions
from ros2param.api import call_set_parameters
from ros2param.api import load_parameter_file

# from https://stackoverflow.com/a/287944


class bcolors:
    HEADER = '\033[95m'
    OKBLUE = '\033[94m'
    OKCYAN = '\033[96m'
    OKGREEN = '\033[92m'
    WARNING = '\033[93m'
    FAIL = '\033[91m'
    ENDC = '\033[0m'
    BOLD = '\033[1m'
    UNDERLINE = '\033[4m'


def first_match(iterable, predicate):
    return next((n for n in iterable if predicate(n)), None)


def wait_for_value_or(function, node, timeout, default, description):
    while node.get_clock().now() < timeout:
        if result := function():
            return result
        node.get_logger().info(
            f'Waiting for {description}',
            throttle_duration_sec=2)
        time.sleep(0.2)
    return default


def combine_name_and_namespace(name_and_namespace):
    node_name, namespace = name_and_namespace
    return namespace + ('' if namespace.endswith('/') else '/') + node_name


def find_node_and_namespace(node, full_node_name):
    node_names_and_namespaces = node.get_node_names_and_namespaces()
    return first_match(node_names_and_namespaces,
                       lambda n: combine_name_and_namespace(n) == full_node_name)


def has_service_names(node, node_name, node_namespace, service_names):
    client_names_and_types = node.get_service_names_and_types_by_node(node_name, node_namespace)
    if not client_names_and_types:
        return False
    client_names, _ = zip(*client_names_and_types)
    return all(service in client_names for service in service_names)


def wait_for_controller_manager(node, controller_manager, timeout_duration):
    # List of service names from controller_manager we wait for
    service_names = (
        f'{controller_manager}/configure_controller',
        f'{controller_manager}/list_controllers',
        f'{controller_manager}/list_controller_types',
        f'{controller_manager}/list_hardware_interfaces',
        f'{controller_manager}/load_controller',
        f'{controller_manager}/reload_controller_libraries',
        f'{controller_manager}/switch_controller',
        f'{controller_manager}/unload_controller'
    )

    # Wait for controller_manager
    timeout = node.get_clock().now() + Duration(seconds=timeout_duration)
    node_and_namespace = wait_for_value_or(
        lambda: find_node_and_namespace(node, controller_manager),
        node, timeout, None, f'\'{controller_manager}\' node to exist')

    # Wait for the services if the node was found
    if node_and_namespace:
        node_name, namespace = node_and_namespace
        return wait_for_value_or(
            lambda: has_service_names(node, node_name, namespace, service_names),
            node, timeout, False, f"'{controller_manager}' services to be available")

    return False


def is_controller_loaded(node, controller_manager, controller_name):
    controllers = list_controllers(node, controller_manager).controller
    return any(c.name == controller_name for c in controllers)


def main(args=None):

    rclpy.init(args=args, signal_handler_options=SignalHandlerOptions.NO)
    parser = argparse.ArgumentParser()
    parser.add_argument(
        'controller_name', help='Name of the controller')
    parser.add_argument(
        '-c', '--controller-manager', help='Name of the controller manager ROS node',
        default='controller_manager', required=False)
    parser.add_argument(
        '-p', '--param-file',
        help='Controller param file to be loaded into controller node before configure',
        required=False)
    parser.add_argument(
        '-n', '--namespace',
        help='Namespace for the controller', default='',
        required=False)
    parser.add_argument(
        '--load-only', help='Only load the controller and leave unconfigured.',
        action='store_true', required=False)
    parser.add_argument(
        '--stopped', help='Load and configure the controller, however do not activate them',
        action='store_true', required=False)
    parser.add_argument(
        '--inactive', help='Load and configure the controller, however do not activate them',
        action='store_true', required=False)
    parser.add_argument(
        '-t', '--controller-type',
        help='If not provided it should exist in the controller manager namespace',
        default=None, required=False)
    parser.add_argument(
        '-u', '--unload-on-kill',
        help='Wait until this application is interrupted and unload controller',
        action='store_true')
    parser.add_argument(
        '--controller-manager-timeout',
        help='Time to wait for the controller manager', required=False, default=10, type=int)

    command_line_args = rclpy.utilities.remove_ros_args(args=sys.argv)[1:]
    args = parser.parse_args(command_line_args)
    controller_name = args.controller_name
    controller_manager_name = args.controller_manager
    controller_namespace = args.namespace
    param_file = args.param_file
    controller_type = args.controller_type
    controller_manager_timeout = args.controller_manager_timeout

    if param_file and not os.path.isfile(param_file):
        raise FileNotFoundError(errno.ENOENT, os.strerror(errno.ENOENT), param_file)

    prefixed_controller_name = controller_name
    if controller_namespace:
        prefixed_controller_name = controller_namespace + '/' + controller_name

    node = Node('spawner_' + controller_name)
    if not controller_manager_name.startswith('/'):
        spawner_namespace = node.get_namespace()
        if spawner_namespace != '/':
            controller_manager_name = f"{spawner_namespace}/{controller_manager_name}"
        else:
            controller_manager_name = f"/{controller_manager_name}"

    try:
        if not wait_for_controller_manager(node, controller_manager_name,
                                           controller_manager_timeout):
            node.get_logger().error('Controller manager not available')
            return 1

        if is_controller_loaded(node, controller_manager_name, prefixed_controller_name):
            node.get_logger().info('Controller already loaded, skipping load_controller')
        else:
            if controller_type:
<<<<<<< HEAD
                parameter = Parameter()
                Parameter.name = prefixed_controller_name + '.type'
                parameter.value = get_parameter_value(string_value=controller_type)

                response = call_set_parameters(
                  node=node, node_name=controller_manager_name, parameters=[parameter])
                assert len(response.results) == 1
                result = response.results[0]
                if result.successful:
                    node.get_logger().info(bcolors.OKCYAN + 'Set controller type to "' + controller_type + '" for ' + bcolors.BOLD + prefixed_controller_name + bcolors.ENDC)
                else:
                    node.get_logger().fatal(bcolors.FAIL + 'Could not set controller type to "' + controller_type + '" for ' + bcolors.BOLD + prefixed_controller_name + bcolors.ENDC)
                    return 1

=======
                ret = subprocess.run(['ros2', 'param', 'set', controller_manager_name,
                                      prefixed_controller_name + '.type', controller_type])
>>>>>>> a8b28918
            ret = load_controller(node, controller_manager_name, controller_name)
            if not ret.ok:
                # Error message printed by ros2 control
                return 1
            node.get_logger().info(bcolors.OKBLUE + 'Loaded ' + prefixed_controller_name + bcolors.ENDC)

        if param_file:
<<<<<<< HEAD
            load_parameter_file(node=node, node_name=prefixed_controller_name, parameter_file=param_file,
                                use_wildcard=True)
            node.get_logger().info(bcolors.OKCYAN + 'Loaded parameters file "' + param_file + '" for ' + bcolors.BOLD + prefixed_controller_name + bcolors.ENDC)
            # TODO(destogl): use return value when upstream return value is merged
            # ret =
            # if ret.returncode != 0:
            #     Error message printed by ros2 param
            #     return ret.returncode
=======
            ret = subprocess.run(['ros2', 'param', 'load', prefixed_controller_name, param_file])
            if ret.returncode != 0:
                # Error message printed by ros2 param
                return ret.returncode
>>>>>>> a8b28918
            node.get_logger().info('Loaded ' + param_file + ' into ' + prefixed_controller_name)

        if not args.load_only:
            ret = configure_controller(node, controller_manager_name, controller_name)
            if not ret.ok:
                node.get_logger().info('Failed to configure controller')
                return 1

            if not args.stopped and not args.inactive:
                ret = switch_controllers(
                    node,
                    controller_manager_name,
                    [],
                    [controller_name],
                    True,
                    True,
                    5.0)
                if not ret.ok:
                    node.get_logger().info('Failed to activate controller')
                    return 1

                node.get_logger().info(bcolors.OKGREEN + 'Configured and activated ' +
                                       bcolors.OKCYAN + prefixed_controller_name + bcolors.ENDC)
            elif args.stopped:
                node.get_logger().warn('"--stopped" flag is deprecated use "--inactive" instead')

        if not args.unload_on_kill:
            return 0

        try:
            node.get_logger().info('Waiting until interrupt to unload controllers')
            while True:
                time.sleep(1)
        except KeyboardInterrupt:
            if not args.stopped and not args.inactive:
                node.get_logger().info('Interrupt captured, deactivating and unloading controller')
                ret = switch_controllers(
                    node,
                    controller_manager_name,
                    [controller_name],
                    [],
                    True,
                    True,
                    5.0)
                if not ret.ok:
                    node.get_logger().info('Failed to deactivate controller')
                    return 1

                node.get_logger().info('Deactivated controller')

            elif args.stopped:
                node.get_logger().warn('"--stopped" flag is deprecated use "--inactive" instead')

            ret = unload_controller(
                node, controller_manager_name, controller_name)
            if not ret.ok:
                node.get_logger().info('Failed to unload controller')
                return 1

            node.get_logger().info('Unloaded controller')
        return 0
    finally:
        rclpy.shutdown()


if __name__ == '__main__':
    warnings.warn(
        "'spawner.py' is deprecated, please use 'spawner' (without .py extension)",
        DeprecationWarning)
    ret = main()
    sys.exit(ret)<|MERGE_RESOLUTION|>--- conflicted
+++ resolved
@@ -187,7 +187,6 @@
             node.get_logger().info('Controller already loaded, skipping load_controller')
         else:
             if controller_type:
-<<<<<<< HEAD
                 parameter = Parameter()
                 Parameter.name = prefixed_controller_name + '.type'
                 parameter.value = get_parameter_value(string_value=controller_type)
@@ -202,10 +201,6 @@
                     node.get_logger().fatal(bcolors.FAIL + 'Could not set controller type to "' + controller_type + '" for ' + bcolors.BOLD + prefixed_controller_name + bcolors.ENDC)
                     return 1
 
-=======
-                ret = subprocess.run(['ros2', 'param', 'set', controller_manager_name,
-                                      prefixed_controller_name + '.type', controller_type])
->>>>>>> a8b28918
             ret = load_controller(node, controller_manager_name, controller_name)
             if not ret.ok:
                 # Error message printed by ros2 control
@@ -213,7 +208,6 @@
             node.get_logger().info(bcolors.OKBLUE + 'Loaded ' + prefixed_controller_name + bcolors.ENDC)
 
         if param_file:
-<<<<<<< HEAD
             load_parameter_file(node=node, node_name=prefixed_controller_name, parameter_file=param_file,
                                 use_wildcard=True)
             node.get_logger().info(bcolors.OKCYAN + 'Loaded parameters file "' + param_file + '" for ' + bcolors.BOLD + prefixed_controller_name + bcolors.ENDC)
@@ -222,12 +216,6 @@
             # if ret.returncode != 0:
             #     Error message printed by ros2 param
             #     return ret.returncode
-=======
-            ret = subprocess.run(['ros2', 'param', 'load', prefixed_controller_name, param_file])
-            if ret.returncode != 0:
-                # Error message printed by ros2 param
-                return ret.returncode
->>>>>>> a8b28918
             node.get_logger().info('Loaded ' + param_file + ' into ' + prefixed_controller_name)
 
         if not args.load_only:
