# Copyright (c) 2021 PAL Robotics S.L.
#
# Licensed under the Apache License, Version 2.0 (the "License");
# you may not use this file except in compliance with the License.
# You may obtain a copy of the License at
#
#     http://www.apache.org/licenses/LICENSE-2.0
#
# Unless required by applicable law or agreed to in writing, software
# distributed under the License is distributed on an "AS IS" BASIS,
# WITHOUT WARRANTIES OR CONDITIONS OF ANY KIND, either express or implied.
# See the License for the specific language governing permissions and
# limitations under the License.

from controller_manager_msgs.srv import (
    ConfigureController,
    ListControllers,
    ListControllerTypes,
    ListHardwareComponents,
    ListHardwareInterfaces,
    LoadController,
    ReloadControllerLibraries,
    SetHardwareComponentState,
    SwitchController,
    UnloadController,
)

import rclpy


<<<<<<< HEAD
def service_caller(
    node, service_name, service_type, request, service_timeout=10.0, call_timeout=10.0
):
=======
class ServiceNotFoundError(Exception):
    pass


def service_caller(node, service_name, service_type, request, service_timeout=0.0):
>>>>>>> af4b48f7
    cli = node.create_client(service_type, service_name)

    while not cli.service_is_ready():
        node.get_logger().info(f"waiting for service {service_name} to become available...")
        if service_timeout:
            if not cli.wait_for_service(service_timeout):
                raise ServiceNotFoundError(f"Could not contact service {service_name}")
        elif not cli.wait_for_service(10.0):
            node.get_logger().warn(f"Could not contact service {service_name}")

    node.get_logger().debug(f"requester: making request: {request}\n")
    future = cli.call_async(request)
    rclpy.spin_until_future_complete(node, future, timeout_sec=call_timeout)
    if future.result() is not None:
        return future.result()
    else:
        raise RuntimeError(f"Exception while calling service: {future.exception()}")


<<<<<<< HEAD
def configure_controller(
    node, controller_manager_name, controller_name, service_timeout=10.0, call_timeout=10.0
):
=======
def configure_controller(node, controller_manager_name, controller_name, service_timeout=0.0):
>>>>>>> af4b48f7
    request = ConfigureController.Request()
    request.name = controller_name
    return service_caller(
        node,
        f"{controller_manager_name}/configure_controller",
        ConfigureController,
        request,
        service_timeout,
    )


<<<<<<< HEAD
def list_controllers(node, controller_manager_name, service_timeout=10.0, call_timeout=10.0):
=======
def list_controllers(node, controller_manager_name, service_timeout=0.0):
>>>>>>> af4b48f7
    request = ListControllers.Request()
    return service_caller(
        node,
        f"{controller_manager_name}/list_controllers",
        ListControllers,
        request,
        service_timeout,
        call_timeout,
    )


<<<<<<< HEAD
def list_controller_types(node, controller_manager_name, service_timeout=10.0, call_timeout=10.0):
=======
def list_controller_types(node, controller_manager_name, service_timeout=0.0):
>>>>>>> af4b48f7
    request = ListControllerTypes.Request()
    return service_caller(
        node,
        f"{controller_manager_name}/list_controller_types",
        ListControllerTypes,
        request,
        service_timeout,
        call_timeout,
    )


<<<<<<< HEAD
def list_hardware_components(
    node, controller_manager_name, service_timeout=10.0, call_timeout=10.0
):
=======
def list_hardware_components(node, controller_manager_name, service_timeout=0.0):
>>>>>>> af4b48f7
    request = ListHardwareComponents.Request()
    return service_caller(
        node,
        f"{controller_manager_name}/list_hardware_components",
        ListHardwareComponents,
        request,
        service_timeout,
        call_timeout,
    )


<<<<<<< HEAD
def list_hardware_interfaces(
    node, controller_manager_name, service_timeout=10.0, call_timeout=10.0
):
=======
def list_hardware_interfaces(node, controller_manager_name, service_timeout=0.0):
>>>>>>> af4b48f7
    request = ListHardwareInterfaces.Request()
    return service_caller(
        node,
        f"{controller_manager_name}/list_hardware_interfaces",
        ListHardwareInterfaces,
        request,
        service_timeout,
        call_timeout,
    )


<<<<<<< HEAD
def load_controller(
    node, controller_manager_name, controller_name, service_timeout=10.0, call_timeout=10.0
):
=======
def load_controller(node, controller_manager_name, controller_name, service_timeout=0.0):
>>>>>>> af4b48f7
    request = LoadController.Request()
    request.name = controller_name
    return service_caller(
        node,
        f"{controller_manager_name}/load_controller",
        LoadController,
        request,
        service_timeout,
        call_timeout,
    )


<<<<<<< HEAD
def reload_controller_libraries(
    node, controller_manager_name, force_kill, service_timeout=10.0, call_timeout=10.0
):
=======
def reload_controller_libraries(node, controller_manager_name, force_kill, service_timeout=0.0):
>>>>>>> af4b48f7
    request = ReloadControllerLibraries.Request()
    request.force_kill = force_kill
    return service_caller(
        node,
        f"{controller_manager_name}/reload_controller_libraries",
        ReloadControllerLibraries,
        request,
        service_timeout,
        call_timeout,
    )


def set_hardware_component_state(
<<<<<<< HEAD
    node,
    controller_manager_name,
    component_name,
    lifecyle_state,
    service_timeout=10,
    call_timeout=10.0,
=======
    node, controller_manager_name, component_name, lifecyle_state, service_timeout=0.0
>>>>>>> af4b48f7
):
    request = SetHardwareComponentState.Request()
    request.name = component_name
    request.target_state = lifecyle_state
    return service_caller(
        node,
        f"{controller_manager_name}/set_hardware_component_state",
        SetHardwareComponentState,
        request,
        service_timeout,
        call_timeout,
    )


def switch_controllers(
    node,
    controller_manager_name,
    deactivate_controllers,
    activate_controllers,
    strict,
    activate_asap,
    timeout,
):
    request = SwitchController.Request()
    request.activate_controllers = activate_controllers
    request.deactivate_controllers = deactivate_controllers
    if strict:
        request.strictness = SwitchController.Request.STRICT
    else:
        request.strictness = SwitchController.Request.BEST_EFFORT
    request.activate_asap = activate_asap
    request.timeout = rclpy.duration.Duration(seconds=timeout).to_msg()
    return service_caller(
        node, f"{controller_manager_name}/switch_controller", SwitchController, request
    )


<<<<<<< HEAD
def unload_controller(
    node, controller_manager_name, controller_name, service_timeout=10.0, call_timeout=10.0
):
=======
def unload_controller(node, controller_manager_name, controller_name, service_timeout=0.0):
>>>>>>> af4b48f7
    request = UnloadController.Request()
    request.name = controller_name
    return service_caller(
        node,
        f"{controller_manager_name}/unload_controller",
        UnloadController,
        request,
        service_timeout,
        call_timeout,
    )<|MERGE_RESOLUTION|>--- conflicted
+++ resolved
@@ -28,17 +28,13 @@
 import rclpy
 
 
-<<<<<<< HEAD
-def service_caller(
-    node, service_name, service_type, request, service_timeout=10.0, call_timeout=10.0
-):
-=======
 class ServiceNotFoundError(Exception):
     pass
 
 
-def service_caller(node, service_name, service_type, request, service_timeout=0.0):
->>>>>>> af4b48f7
+def service_caller(
+    node, service_name, service_type, request, service_timeout=0.0, call_timeout=10.0
+):
     cli = node.create_client(service_type, service_name)
 
     while not cli.service_is_ready():
@@ -58,13 +54,9 @@
         raise RuntimeError(f"Exception while calling service: {future.exception()}")
 
 
-<<<<<<< HEAD
 def configure_controller(
-    node, controller_manager_name, controller_name, service_timeout=10.0, call_timeout=10.0
-):
-=======
-def configure_controller(node, controller_manager_name, controller_name, service_timeout=0.0):
->>>>>>> af4b48f7
+    node, controller_manager_name, controller_name, service_timeout=0.0, call_timeout=10.0
+):
     request = ConfigureController.Request()
     request.name = controller_name
     return service_caller(
@@ -76,11 +68,7 @@
     )
 
 
-<<<<<<< HEAD
-def list_controllers(node, controller_manager_name, service_timeout=10.0, call_timeout=10.0):
-=======
-def list_controllers(node, controller_manager_name, service_timeout=0.0):
->>>>>>> af4b48f7
+def list_controllers(node, controller_manager_name, service_timeout=0.0, call_timeout=10.0):
     request = ListControllers.Request()
     return service_caller(
         node,
@@ -92,11 +80,7 @@
     )
 
 
-<<<<<<< HEAD
-def list_controller_types(node, controller_manager_name, service_timeout=10.0, call_timeout=10.0):
-=======
-def list_controller_types(node, controller_manager_name, service_timeout=0.0):
->>>>>>> af4b48f7
+def list_controller_types(node, controller_manager_name, service_timeout=0.0, call_timeout=10.0):
     request = ListControllerTypes.Request()
     return service_caller(
         node,
@@ -108,13 +92,9 @@
     )
 
 
-<<<<<<< HEAD
 def list_hardware_components(
-    node, controller_manager_name, service_timeout=10.0, call_timeout=10.0
-):
-=======
-def list_hardware_components(node, controller_manager_name, service_timeout=0.0):
->>>>>>> af4b48f7
+    node, controller_manager_name, service_timeout=0.0, call_timeout=10.0
+):
     request = ListHardwareComponents.Request()
     return service_caller(
         node,
@@ -126,13 +106,9 @@
     )
 
 
-<<<<<<< HEAD
 def list_hardware_interfaces(
-    node, controller_manager_name, service_timeout=10.0, call_timeout=10.0
-):
-=======
-def list_hardware_interfaces(node, controller_manager_name, service_timeout=0.0):
->>>>>>> af4b48f7
+    node, controller_manager_name, service_timeout=0.0, call_timeout=10.0
+):
     request = ListHardwareInterfaces.Request()
     return service_caller(
         node,
@@ -144,13 +120,9 @@
     )
 
 
-<<<<<<< HEAD
 def load_controller(
-    node, controller_manager_name, controller_name, service_timeout=10.0, call_timeout=10.0
-):
-=======
-def load_controller(node, controller_manager_name, controller_name, service_timeout=0.0):
->>>>>>> af4b48f7
+    node, controller_manager_name, controller_name, service_timeout=0.0, call_timeout=10.0
+):
     request = LoadController.Request()
     request.name = controller_name
     return service_caller(
@@ -163,13 +135,9 @@
     )
 
 
-<<<<<<< HEAD
 def reload_controller_libraries(
-    node, controller_manager_name, force_kill, service_timeout=10.0, call_timeout=10.0
-):
-=======
-def reload_controller_libraries(node, controller_manager_name, force_kill, service_timeout=0.0):
->>>>>>> af4b48f7
+    node, controller_manager_name, force_kill, service_timeout=0.0, call_timeout=10.0
+):
     request = ReloadControllerLibraries.Request()
     request.force_kill = force_kill
     return service_caller(
@@ -183,16 +151,12 @@
 
 
 def set_hardware_component_state(
-<<<<<<< HEAD
     node,
     controller_manager_name,
     component_name,
     lifecyle_state,
-    service_timeout=10,
+    service_timeout=0.0,
     call_timeout=10.0,
-=======
-    node, controller_manager_name, component_name, lifecyle_state, service_timeout=0.0
->>>>>>> af4b48f7
 ):
     request = SetHardwareComponentState.Request()
     request.name = component_name
@@ -230,13 +194,9 @@
     )
 
 
-<<<<<<< HEAD
 def unload_controller(
-    node, controller_manager_name, controller_name, service_timeout=10.0, call_timeout=10.0
-):
-=======
-def unload_controller(node, controller_manager_name, controller_name, service_timeout=0.0):
->>>>>>> af4b48f7
+    node, controller_manager_name, controller_name, service_timeout=0.0, call_timeout=10.0
+):
     request = UnloadController.Request()
     request.name = controller_name
     return service_caller(
