--- conflicted
+++ resolved
@@ -28,17 +28,13 @@
 import rclpy
 
 
-<<<<<<< HEAD
-def service_caller(
-    node, service_name, service_type, request, service_timeout=10.0, max_attempts=3
-):
-=======
 class ServiceNotFoundError(Exception):
     pass
 
 
-def service_caller(node, service_name, service_type, request, service_timeout=0.0):
->>>>>>> af4b48f7
+def service_caller(
+    node, service_name, service_type, request, service_timeout=10.0, max_attempts=3
+):
     cli = node.create_client(service_type, service_name)
 
     while not cli.service_is_ready():
