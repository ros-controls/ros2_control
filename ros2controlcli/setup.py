# Copyright 2023 ros2_control Development Team
#
# Licensed under the Apache License, Version 2.0 (the "License");
# you may not use this file except in compliance with the License.
# You may obtain a copy of the License at
#
#     http://www.apache.org/licenses/LICENSE-2.0
#
# Unless required by applicable law or agreed to in writing, software
# distributed under the License is distributed on an "AS IS" BASIS,
# WITHOUT WARRANTIES OR CONDITIONS OF ANY KIND, either express or implied.
# See the License for the specific language governing permissions and
# limitations under the License.

from setuptools import find_packages
from setuptools import setup

package_name = "ros2controlcli"

setup(
    name=package_name,
    version="5.7.0",
    packages=find_packages(exclude=["test"]),
    data_files=[
        ("share/" + package_name, ["package.xml"]),
        ("share/ament_index/resource_index/packages", ["resource/" + package_name]),
    ],
    install_requires=["ros2cli"],
    zip_safe=True,
    author="Victor Lopez",
    author_email="victor.lopez@pal-robotics.com",
    maintainer="Victor Lopez",
    maintainer_email="victor.lopez@pal-robotics.com",
    url="https://github.com/ros-controls/ros2_control",
    keywords=[],
    classifiers=[
        "Environment :: Console",
        "Intended Audience :: Developers",
        "Programming Language :: Python",
    ],
    description="ROS2 Control command  interface.",
    long_description="""\
ROS2 Control command  interface.""",
    license="Apache License, Version 2.0",
    extras_require={
        "test": [
            "pytest",
        ],
    },
    entry_points={
        "ros2cli.command": [
            "control = ros2controlcli.command.control:ControlCommand",
        ],
        "ros2controlcli.verb": [
            "list_controllers = ros2controlcli.verb.list_controllers:ListControllersVerb",
            "view_controller_chains = ros2controlcli.verb.view_controller_chains:ViewControllerChainsVerb",
            "list_hardware_components = \
                ros2controlcli.verb.list_hardware_components:ListHardwareComponentsVerb",
            "list_hardware_interfaces = \
                ros2controlcli.verb.list_hardware_interfaces:ListHardwareInterfacesVerb",
            "list_controller_types = \
                ros2controlcli.verb.list_controller_types:ListControllerTypesVerb",
            "load_controller = ros2controlcli.verb.load_controller:LoadControllerVerb",
            "reload_controller_libraries = \
                ros2controlcli.verb.reload_controller_libraries:ReloadControllerLibrariesVerb",
            "set_controller_state = \
                ros2controlcli.verb.set_controller_state:SetControllerStateVerb",
            "set_hardware_component_state = \
                ros2controlcli.verb.set_hardware_component_state:SetHardwareComponentStateVerb",
            "switch_controllers = ros2controlcli.verb.switch_controllers:SwitchControllersVerb",
            "unload_controller = ros2controlcli.verb.unload_controller:UnloadControllerVerb",
<<<<<<< HEAD
            "cleanup_controller = ros2controlcli.verb.cleanup_controller:CleanupControllerVerb",
=======
            "view_hardware_status = ros2controlcli.verb.view_hardware_status:ViewHardwareStatusVerb",
>>>>>>> 8ab4bf3d
        ],
    },
)<|MERGE_RESOLUTION|>--- conflicted
+++ resolved
@@ -69,11 +69,8 @@
                 ros2controlcli.verb.set_hardware_component_state:SetHardwareComponentStateVerb",
             "switch_controllers = ros2controlcli.verb.switch_controllers:SwitchControllersVerb",
             "unload_controller = ros2controlcli.verb.unload_controller:UnloadControllerVerb",
-<<<<<<< HEAD
             "cleanup_controller = ros2controlcli.verb.cleanup_controller:CleanupControllerVerb",
-=======
             "view_hardware_status = ros2controlcli.verb.view_hardware_status:ViewHardwareStatusVerb",
->>>>>>> 8ab4bf3d
         ],
     },
 )