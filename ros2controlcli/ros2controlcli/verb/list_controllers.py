# Copyright 2020 PAL Robotics S.L.
#
# Licensed under the Apache License, Version 2.0 (the "License");
# you may not use this file except in compliance with the License.
# You may obtain a copy of the License at
#
#     http://www.apache.org/licenses/LICENSE-2.0
#
# Unless required by applicable law or agreed to in writing, software
# distributed under the License is distributed on an "AS IS" BASIS,
# WITHOUT WARRANTIES OR CONDITIONS OF ANY KIND, either express or implied.
# See the License for the specific language governing permissions and
# limitations under the License.

from controller_manager import list_controllers

from ros2cli.node.direct import add_arguments
from ros2cli.node.strategy import NodeStrategy
from ros2cli.verb import VerbExtension

from ros2controlcli.api import add_controller_mgr_parsers


def print_controller_state(c, args):
    print(f'{c.name:20s}[{c.type:20s}] {c.state:10s}')
    if args.claimed_interfaces or args.verbose:
        print('\tclaimed interfaces:')
        for claimed_interface in c.claimed_interfaces:
            print(f'\t\t{claimed_interface}')
    if args.required_command_interfaces or args.verbose:
        print('\trequired command interfaces:')
        for required_command_interface in c.required_command_interfaces:
            print(f'\t\t{required_command_interface}')
    if args.required_state_interfaces or args.verbose:
        print('\trequired state interfaces:')
        for required_state_interface in c.required_state_interfaces:
            print(f'\t\t{required_state_interface}')
    if args.chained_interfaces or args.verbose:
<<<<<<< HEAD
        print(f'\tchained to interfaces:')
        for connection in c.chain_connections:
            for reference in connection.reference_interfaces:
                print(f'\t\t {reference:20s}')
=======
        print('\tchained to interfaces:')
        for connection in c.chain_connections:
            for reference in connection.reference_interfaces:
                print(f'\t\t{reference:20s}')
>>>>>>> 94d1e9a9
    if args.reference_interfaces or args.verbose:
        print('\texported reference interfaces:')
        for reference_interfaces in c.reference_interfaces:
            print(f'\t\t{reference_interfaces}')


class ListControllersVerb(VerbExtension):
    """Output the list of loaded controllers, their type and status."""

    def add_arguments(self, parser, cli_name):
        add_arguments(parser)
        parser.add_argument(
            '--claimed-interfaces',
            action='store_true',
            help='List controller\'s claimed interfaces',
        )
        parser.add_argument(
            '--required-state-interfaces',
            action='store_true',
            help='List controller\'s required state interfaces',
        )
        parser.add_argument(
            '--required-command-interfaces',
            action='store_true',
            help='List controller\'s required command interfaces',
        )
        parser.add_argument(
            '--chained-interfaces',
            action='store_true',
            help='List interfaces that the controllers are chained to',
        )
        parser.add_argument(
            '--reference-interfaces',
            action='store_true',
            help='List controller\'s exported references',
        )
        parser.add_argument(
            '--verbose', '-v',
            action='store_true',
            help='List controller\'s claimed interfaces, required state interfaces and required command interfaces',
        )
        add_controller_mgr_parsers(parser)

    def main(self, *, args):
        with NodeStrategy(args) as node:
            response = list_controllers(node, args.controller_manager)
            for c in response.controller:
                print_controller_state(c, args)

            return 0<|MERGE_RESOLUTION|>--- conflicted
+++ resolved
@@ -36,17 +36,10 @@
         for required_state_interface in c.required_state_interfaces:
             print(f'\t\t{required_state_interface}')
     if args.chained_interfaces or args.verbose:
-<<<<<<< HEAD
-        print(f'\tchained to interfaces:')
-        for connection in c.chain_connections:
-            for reference in connection.reference_interfaces:
-                print(f'\t\t {reference:20s}')
-=======
         print('\tchained to interfaces:')
         for connection in c.chain_connections:
             for reference in connection.reference_interfaces:
                 print(f'\t\t{reference:20s}')
->>>>>>> 94d1e9a9
     if args.reference_interfaces or args.verbose:
         print('\texported reference interfaces:')
         for reference_interfaces in c.reference_interfaces:
