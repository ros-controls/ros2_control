--- conflicted
+++ resolved
@@ -23,9 +23,6 @@
 
 
 def print_controller_state(c, args):
-<<<<<<< HEAD
-    print(f"{c.name:20s}[{c.type:20s}] {c.state:10s}")
-=======
     state_color = ""
     if c.state == "active":
         state_color = bcolors.OKGREEN
@@ -35,7 +32,6 @@
         state_color = bcolors.WARNING
 
     print(f"{c.name:20s}[{c.type:20s}] {state_color}{c.state:10s}{bcolors.ENDC}")
->>>>>>> e3391dad
     if args.claimed_interfaces or args.verbose:
         print("\tclaimed interfaces:")
         for claimed_interface in c.claimed_interfaces:
