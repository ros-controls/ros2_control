--- conflicted
+++ resolved
@@ -31,11 +31,5 @@
     uses: ros-controls/ros2_control_ci/.github/workflows/reusable-ros-tooling-source-build.yml@master
     with:
       ros_distro: humble
-<<<<<<< HEAD
-      ref: fix/source
-      ros2_repo_branch: humble
-      os_name: ubuntu-22.04
-=======
       ref: humble
-      container: ubuntu:22.04
->>>>>>> 1aff36ea
+      container: ubuntu:22.04