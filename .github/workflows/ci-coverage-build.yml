name: Coverage Build
on:
  workflow_dispatch:
  push:
    branches:
      - master
  pull_request:
    branches:
      - master

jobs:
  coverage:
    name: coverage build
    runs-on: ubuntu-22.04
    strategy:
      fail-fast: false
    env:
      ROS_DISTRO: rolling
    steps:
      - uses: ros-tooling/setup-ros@0.7.1
        with:
          required-ros-distributions: ${{ env.ROS_DISTRO }}
      - uses: actions/checkout@v4
      - uses: ros-tooling/action-ros-ci@0.3.6
        with:
          target-ros2-distro: ${{ env.ROS_DISTRO }}
          import-token: ${{ secrets.GITHUB_TOKEN }}
          # build all packages listed in the meta package
          package-name:
            controller_interface
            controller_manager
            hardware_interface
<<<<<<< HEAD
            joint_limits
=======
            hardware_interface_testing
>>>>>>> 3252a27c
            transmission_interface

          vcs-repo-file-url: |
            https://raw.githubusercontent.com/${{ github.repository }}/${{ github.sha }}/ros2_control-not-released.${{ env.ROS_DISTRO }}.repos?token=${{ secrets.GITHUB_TOKEN }}
          colcon-defaults: |
            {
              "build": {
                "mixin": ["coverage-gcc"]
              }
            }
          colcon-mixin-repository: https://raw.githubusercontent.com/colcon/colcon-mixin-repository/master/index.yaml
      - uses: codecov/codecov-action@v4.0.1
        with:
          file: ros_ws/lcov/total_coverage.info
          flags: unittests
          name: codecov-umbrella
      - uses: actions/upload-artifact@v4.3.0
        with:
          name: colcon-logs-ubuntu-22.04-coverage-rolling
          path: ros_ws/log<|MERGE_RESOLUTION|>--- conflicted
+++ resolved
@@ -30,11 +30,8 @@
             controller_interface
             controller_manager
             hardware_interface
-<<<<<<< HEAD
             joint_limits
-=======
             hardware_interface_testing
->>>>>>> 3252a27c
             transmission_interface
 
           vcs-repo-file-url: |
