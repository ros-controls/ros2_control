--- conflicted
+++ resolved
@@ -22,12 +22,9 @@
 * A method to get node options to setup the controller node #api-breaking (`#1169 <https://github.com/ros-controls/ros2_control/pull/1169>`_)
 * Export state interfaces from the chainable controller #api-breaking (`#1021 <https://github.com/ros-controls/ros2_control/pull/1021>`_)
 * All chainable controllers must implement the method ``export_state_interfaces`` to export the state interfaces, similar to ``export_reference_interfaces`` method that is exporting the reference interfaces.
-<<<<<<< HEAD
 * With (`#1683 <https://github.com/ros-controls/ros2_control/pull/1683>`_) the ``rclcpp_lifecycle::State & get_state()`` and ``void set_state(const rclcpp_lifecycle::State & new_state)`` are replaced by ``rclcpp_lifecycle::State & get_lifecycle_state()`` and ``void set_lifecycle_state(const rclcpp_lifecycle::State & new_state)``. This change affects controllers and hardware. This is related to (`#1240 <https://github.com/ros-controls/ros2_control/pull/1240>`_) as variant support introduces ``get_state`` and ``set_state`` methods for setting/getting state of handles.
-=======
 * The controllers will now set ``use_global_arguments`` from NodeOptions to false, to avoid getting influenced by global arguments (Issue : `#1684 <https://github.com/ros-controls/ros2_control/issues/1684>`_) (`#1694 <https://github.com/ros-controls/ros2_control/pull/1694>`_).
   From now on, in order to set the parameters to the controller, the ``--param-file`` option from spawner should be used.
->>>>>>> 40ea1917
 
 controller_manager
 ******************
