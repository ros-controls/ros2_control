:github_url: https://github.com/ros-controls/ros2_control/blob/{REPOS_FILE_BRANCH}/doc/release_notes.rst

Release Notes: Galactic to Humble
^^^^^^^^^^^^^^^^^^^^^^^^^^^^^^^^^^^^^
This list summarizes the changes between Galactic (previous) and Humble (current) releases. Bugfixes are not included in this list.

.. note::

  This list was created in July 2024, earlier changes may not be included.

controller_interface
********************

* The new ``PoseSensor`` semantic component provides a standard interface for hardware providing cartesian poses (`#1775 <https://github.com/ros-controls/ros2_control/pull/1775>`_)

controller_manager
******************

* The ``ros2_control_node`` node now accepts the ``thread_priority`` parameter to set the scheduler priority of the controller_manager's RT thread (`#1820 <https://github.com/ros-controls/ros2_control/pull/1820>`_).
<<<<<<< HEAD
<<<<<<< HEAD
* Added support for the wildcard entries for the controller configuration files (`#1724 <https://github.com/ros-controls/ros2_control/pull/1724>`_).
=======
* The ``ros2_control_node`` node has a new ``lock_memory`` parameter to lock memory at startup to physical RAM in order to avoid page faults (`#1822 <https://github.com/ros-controls/ros2_control/pull/1822>`_).
* The ``ros2_control_node`` node has a new ``cpu_affinity`` parameter to bind the process to a specific CPU core. By default, this is not enabled. (`#1852 <https://github.com/ros-controls/ros2_control/pull/1852>`_).

hardware_interface
******************
* A portable version for string-to-double conversion was added: ``hardware_interface::stod`` (`#1257 <https://github.com/ros-controls/ros2_control/pull/1257>`_)
* ``test_components`` was moved to its own package (`#1325 <https://github.com/ros-controls/ros2_control/pull/1325>`_)
* The ``ros2_control`` tag now supports parsing of the limits from the URDF into the ``HardwareInfo`` structure. More conservative limits can be defined using the ``min`` and ``max`` attributes per interface (`#1472 <https://github.com/ros-controls/ros2_control/pull/1472>`_)

  .. code:: xml

    <ros2_control name="RRBotSystemMutipleGPIOs" type="system">
      <hardware>
        <plugin>ros2_control_demo_hardware/RRBotSystemPositionOnlyHardware</plugin>
        <param name="example_param_hw_start_duration_sec">2.0</param>
        <param name="example_param_hw_stop_duration_sec">3.0</param>
        <param name="example_param_hw_slowdown">2.0</param>
      </hardware>
      <joint name="joint1">
        <command_interface name="position">
          <param name="min">-1</param>
          <param name="max">1</param>
        </command_interface>
        <command_interface name="velocity">
          <limits enable="false"/>
        </command_interface>
        <state_interface name="position"/>
      </joint>
    </ros2_control>

* Soft limits are also parsed from the URDF into the ``HardwareInfo`` structure for the defined joints (`#1488 <https://github.com/ros-controls/ros2_control/pull/1488>`_)
* Access to logger and clock through ``get_logger`` and ``get_clock`` methods in ResourceManager and HardwareComponents ``Actuator``, ``Sensor`` and ``System`` (`#1585 <https://github.com/ros-controls/ros2_control/pull/1585>`_)
* Added ``get_hardware_info`` method to the hardware components interface to access the ``HardwareInfo`` instead of accessing the variable ``info_`` directly (`#1643 <https://github.com/ros-controls/ros2_control/pull/1643>`_)
* With (`#1683 <https://github.com/ros-controls/ros2_control/pull/1683>`_) the ``rclcpp_lifecycle::State & get_state()`` and ``void set_state(const rclcpp_lifecycle::State & new_state)`` are replaced by ``rclcpp_lifecycle::State & get_lifecycle_state()`` and ``void set_lifecycle_state(const rclcpp_lifecycle::State & new_state)``. This change affects controllers and hardware. This is related to (`#1240 <https://github.com/ros-controls/ros2_control/pull/1240>`_) as variant support introduces ``get_state`` and ``set_state`` methods for setting/getting state of handles.
* With (`#1421 <https://github.com/ros-controls/ros2_control/pull/1421>`_) a key-value storage is added to InterfaceInfo. This allows to define extra params with per Command-/StateInterface in the ``.ros2_control.xacro`` file.

joint_limits
************
* Add header to import limits from standard URDF definition (`#1298 <https://github.com/ros-controls/ros2_control/pull/1298>`_)

Adaption of Command-/StateInterfaces
***************************************
Changes from `(PR #1688) <https://github.com/ros-controls/ros2_control/pull/1688>`_ for an overview of related changes and discussion refer to `(PR #1240) <https://github.com/ros-controls/ros2_control/pull/1240>`_.

* ``Command-/StateInterfaces`` are now created and exported automatically by the framework via the ``on_export_command_interfaces()`` or ``on_export_state_interfaces()`` methods based on the interfaces defined in the ``ros2_control`` XML-tag, which gets parsed and the ``InterfaceDescription`` is created accordingly (check the `hardware_info.hpp <https://github.com/ros-controls/ros2_control/tree/{REPOS_FILE_BRANCH}/hardware_interface/include/hardware_interface/hardware_info.hpp>`__).
* The memory for storing the value of a ``Command-/StateInterfaces`` is no longer allocated in the hardware but instead in the ``Command-/StateInterfaces`` itself.
* To access the automatically created ``Command-/StateInterfaces`` we provide the ``std::unordered_map<std::string, InterfaceDescription>``, where the string is the fully qualified name of the interface and the ``InterfaceDescription`` is the configuration of the interface. The ``std::unordered_map<>`` are divided into ``type_state_interfaces_`` and ``type_command_interfaces_`` where type can be: ``joint``, ``sensor``, ``gpio`` and ``unlisted``. E.g. the ``CommandInterfaces`` for all joints can be found in the  ``joint_command_interfaces_`` map. The ``unlisted`` includes all interfaces not listed in the ``ros2_control`` XML-tag but were created by overriding the ``export_unlisted_command_interfaces()`` or ``export_unlisted_state_interfaces()`` function by creating some custom ``Command-/StateInterfaces``.


ros2controlcli
**************
* Spawner colours were added to ``list_controllers`` depending upon active or inactive (`#1409 <https://github.com/ros-controls/ros2_control/pull/1409>`_)
* The ``set_hardware_component_state`` verb was added (`#1248 <https://github.com/ros-controls/ros2_control/pull/1248>`_). Use the following command to set the state of a hardware component

  .. code-block:: bash

    ros2 control set_hardware_component_state <hardware_component_name> <state>

* The ``load_controller`` now supports parsing of the params file (`#1703 <https://github.com/ros-controls/ros2_control/pull/1703>`_).

  .. code-block:: bash

    ros2 control load_controller <controller_name> <realtive_or_absolute_file_path>

* All the ros2controlcli verbs now support the namespacing through the ROS 2 standard way (`#1703 <https://github.com/ros-controls/ros2_control/pull/1703>`_).

  .. code-block:: bash

    ros2 control <verb> <arguments> --ros-args -r __ns:=<namespace>
>>>>>>> 98f0795 ([ros2_control_node] Add option to set the CPU affinity  (#1852))
=======
* Added support for the wildcard entries for the controller configuration files (`#1724 <https://github.com/ros-controls/ros2_control/pull/1724>`_).
* The ``ros2_control_node`` node has a new ``lock_memory`` parameter to lock memory at startup to physical RAM in order to avoid page faults (`#1822 <https://github.com/ros-controls/ros2_control/pull/1822>`_).
>>>>>>> 4a3daec4
<|MERGE_RESOLUTION|>--- conflicted
+++ resolved
@@ -17,10 +17,7 @@
 ******************
 
 * The ``ros2_control_node`` node now accepts the ``thread_priority`` parameter to set the scheduler priority of the controller_manager's RT thread (`#1820 <https://github.com/ros-controls/ros2_control/pull/1820>`_).
-<<<<<<< HEAD
-<<<<<<< HEAD
 * Added support for the wildcard entries for the controller configuration files (`#1724 <https://github.com/ros-controls/ros2_control/pull/1724>`_).
-=======
 * The ``ros2_control_node`` node has a new ``lock_memory`` parameter to lock memory at startup to physical RAM in order to avoid page faults (`#1822 <https://github.com/ros-controls/ros2_control/pull/1822>`_).
 * The ``ros2_control_node`` node has a new ``cpu_affinity`` parameter to bind the process to a specific CPU core. By default, this is not enabled. (`#1852 <https://github.com/ros-controls/ros2_control/pull/1852>`_).
 
@@ -90,8 +87,3 @@
   .. code-block:: bash
 
     ros2 control <verb> <arguments> --ros-args -r __ns:=<namespace>
->>>>>>> 98f0795 ([ros2_control_node] Add option to set the CPU affinity  (#1852))
-=======
-* Added support for the wildcard entries for the controller configuration files (`#1724 <https://github.com/ros-controls/ros2_control/pull/1724>`_).
-* The ``ros2_control_node`` node has a new ``lock_memory`` parameter to lock memory at startup to physical RAM in order to avoid page faults (`#1822 <https://github.com/ros-controls/ros2_control/pull/1822>`_).
->>>>>>> 4a3daec4
