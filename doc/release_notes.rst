--- conflicted
+++ resolved
@@ -22,8 +22,5 @@
 * The ``ros2_control_node`` node has a new ``lock_memory`` parameter to lock memory at startup to physical RAM in order to avoid page faults (`#1822 <https://github.com/ros-controls/ros2_control/pull/1822>`_).
 * The ``ros2_control_node`` node has a new ``cpu_affinity`` parameter to bind the process to a specific CPU core. By default, this is not enabled. (`#1852 <https://github.com/ros-controls/ros2_control/pull/1852>`_).
 * ``--switch-timeout`` was added as parameter to the helper scripts ``spawner.py`` and ``unspawner.py``. Useful if controllers cannot be switched immediately, e.g., paused simulations at startup (`#1790 <https://github.com/ros-controls/ros2_control/pull/1790>`_).
-<<<<<<< HEAD
-* The ``--service-call-timeout`` was added as parameter to the helper scripts ``spawner.py``. Useful when the CPU load is high at startup and the service call does not return immediately (`#1808 <https://github.com/ros-controls/ros2_control/pull/1808>`_).
-=======
 * The spawner now supports parsing multiple ``-p`` or ``--param-file`` arguments, this should help in loading multiple parameter files for a controller or for multiple controllers (`#1805 <https://github.com/ros-controls/ros2_control/pull/1805>`_).
->>>>>>> 63269d49
+* The ``--service-call-timeout`` was added as parameter to the helper scripts ``spawner.py``. Useful when the CPU load is high at startup and the service call does not return immediately (`#1808 <https://github.com/ros-controls/ros2_control/pull/1808>`_).