:github_url: https://github.com/ros-controls/ros2_control/blob/{REPOS_FILE_BRANCH}/doc/release_notes.rst

Humble to Jazzy
^^^^^^^^^^^^^^^^^^^^^^^^^^^^^^^^^^^^^

General
*******
* A ``version.h`` file will be generated per package using the ament_generate_version_header  (`#1449 <https://github.com/ros-controls/ros2_control/pull/1449>`_). For example, you can include the version of the package in the logs.

  .. code-block:: cpp

    #include <controller_manager/version.h>
    ...
    RCLCPP_INFO(get_logger(), "controller_manager version: %s", CONTROLLER_MANAGER_VERSION_STR);

controller_interface
********************
For details see the controller_manager section.

* Pass URDF to controllers on init (`#1088 <https://github.com/ros-controls/ros2_control/pull/1088>`_).
* Pass controller manager update rate on the init of the controller interface  (`#1141 <https://github.com/ros-controls/ros2_control/pull/1141>`_)
* A method to get node options to setup the controller node #api-breaking (`#1169 <https://github.com/ros-controls/ros2_control/pull/1169>`_)
* Export state interfaces from the chainable controller #api-breaking (`#1021 <https://github.com/ros-controls/ros2_control/pull/1021>`_)
* All chainable controllers must implement the method ``export_state_interfaces`` to export the state interfaces, similar to ``export_reference_interfaces`` method that is exporting the reference interfaces.
* The controllers will now set ``use_global_arguments`` from `NodeOptions <https://docs.ros.org/en/rolling/p/rclcpp/generated/classrclcpp_1_1NodeOptions.html#_CPPv4N6rclcpp11NodeOptions20use_global_argumentsEb>`__ to false, to avoid getting influenced by global arguments (Issue : `#1684 <https://github.com/ros-controls/ros2_control/issues/1684>`_) (`#1694 <https://github.com/ros-controls/ros2_control/pull/1694>`_). From now on, in order to set the parameters to the controller, the ``--param-file`` option from spawner should be used.
* With (`#1683 <https://github.com/ros-controls/ros2_control/pull/1683>`_) the ``rclcpp_lifecycle::State & get_state()`` and ``void set_state(const rclcpp_lifecycle::State & new_state)`` are replaced by ``rclcpp_lifecycle::State & get_lifecycle_state()`` and ``void set_lifecycle_state(const rclcpp_lifecycle::State & new_state)``. This change affects controllers and hardware. This is related to (`#1240 <https://github.com/ros-controls/ros2_control/pull/1240>`_) as variant support introduces ``get_state`` and ``set_state`` methods for setting/getting state of handles.
* The ``assign_interfaces`` and ``release_interfaces`` methods are now virtual, so that the user can override them to store the interfaces into custom variable types, so that the user can have the flexibility to take the ownership of the loaned interfaces to the controller (`#1743 <https://github.com/ros-controls/ros2_control/pull/1743>`_)
* The new ``PoseSensor`` semantic component provides a standard interface for hardware providing cartesian poses (`#1775 <https://github.com/ros-controls/ros2_control/pull/1775>`_)
* The controllers now support the fallback controllers (a list of controllers that will be activated, when the spawned controllers fails by throwing an exception or returning ``return_type::ERROR`` during the ``update`` cycle) (`#1789 <https://github.com/ros-controls/ros2_control/pull/1789>`_)
* The controllers can be easily introspect the internal member variables using the macro ``REGISTER_ROS2_CONTROL_INTROSPECTION`` (`#1918 <https://github.com/ros-controls/ros2_control/pull/1918>`_)
* A new ``SemanticComponentCommandInterface`` semantic component provides capabilities analogous to the ``SemanticComponentInterface``, but for write-only devices (`#1945 <https://github.com/ros-controls/ros2_control/pull/1945>`_)
* The new semantic command interface ``LedRgbDevice`` provides standard (command) interfaces for 3-channel LED devices (`#1945 <https://github.com/ros-controls/ros2_control/pull/1945>`_)
* The new ``MagneticFieldSensor`` semantic component provides an interface for reading data from magnetometers. `(#2627 <https://github.com/ros-controls/ros2_control/pull/2627>`__)
* The controller_manager will now deactivate the entire controller chain if a controller in the chain fails during the update cycle. `(#2681 <https://github.com/ros-controls/ros2_control/pull/2681>`__)
<<<<<<< HEAD
* The update rate of the controller will now be approximated to a closer achievable frequency, when its frequency is not achievable with the current controller manager update rate. (`#2828 <https://github.com/ros-controls/ros2_control/pull/2828>`__)
=======
* The lifecycle ID is cached internally in the controller to avoid calls to get_lifecycle_state() in the real-time control loop. (`#2884 <https://github.com/ros-controls/ros2_control/pull/2884>`__)
>>>>>>> e911cfa0

controller_manager
******************
* URDF is now passed to controllers on init (`#1088 <https://github.com/ros-controls/ros2_control/pull/1088>`_)
  This should help avoiding extra legwork in controllers to get access to the ``/robot_description``.
* Pass controller manager update rate on the init of the controller interface (`#1141 <https://github.com/ros-controls/ros2_control/pull/1141>`_)
* Report inactive controllers as a diagnostics ok instead of an error (`#1184 <https://github.com/ros-controls/ros2_control/pull/1184>`_)
* Set chained controller interfaces 'available' for activated controllers (`#1098 <https://github.com/ros-controls/ros2_control/pull/1098>`_)

  *  Configured chainable controller: Listed exported interfaces are unavailable and unclaimed
  *  Active chainable controller (not in chained mode): Listed exported interfaces are available but unclaimed
  *  Active chainable controller (in chained mode): Listed exported interfaces are available and claimed
* Try using SCHED_FIFO on any kernel (`#1142 <https://github.com/ros-controls/ros2_control/pull/1142>`_)
* A method to get node options to setup the controller node was added (`#1169 <https://github.com/ros-controls/ros2_control/pull/1169>`_): ``get_node_options`` can be overridden by controllers, this would make it easy for other controllers to be able to setup their own custom node options
* CM now subscribes to ``robot_description`` topic instead of ``~/robot_description`` (`#1410 <https://github.com/ros-controls/ros2_control/pull/1410>`_).
* Change the controller sorting with an approach similar to directed acyclic graphs (`#1384 <https://github.com/ros-controls/ros2_control/pull/1384>`_)
* Changes from `(PR #1256) <https://github.com/ros-controls/ros2_control/pull/1256>`__

  * All ``joints`` defined in the ``<ros2_control>``-tag have to be present in the URDF received :ref:`by the controller manager <doc/ros2_control/controller_manager/doc/userdoc:subscribers>`, otherwise the following error is shown:

      The published robot description file (URDF) seems not to be genuine. The following error was caught: <unknown_joint> not found in URDF.

    This is to ensure that the URDF and the ``<ros2_control>``-tag are consistent. E.g., for configuration ports use ``gpio`` interface types instead.

  * The syntax for mimic joints is changed to the `official URDF specification <https://wiki.ros.org/urdf/XML/joint>`__.

    .. code-block:: xml

      <joint name="right_finger_joint" type="prismatic">
        <axis xyz="0 1 0"/>
        <origin xyz="0.0 -0.48 1" rpy="0.0 0.0 0.0"/>
        <parent link="base"/>
        <child link="finger_right"/>
        <limit effort="1000.0" lower="0" upper="0.38" velocity="10"/>
      </joint>
      <joint name="left_finger_joint" type="prismatic">
        <mimic joint="right_finger_joint" multiplier="1" offset="0"/>
        <axis xyz="0 1 0"/>
        <origin xyz="0.0 0.48 1" rpy="0.0 0.0 3.1415926535"/>
        <parent link="base"/>
        <child link="finger_left"/>
        <limit effort="1000.0" lower="0" upper="0.38" velocity="10"/>
      </joint>

   The parameters within the ``ros2_control`` tag are not supported any more.
* The support for the ``description`` parameter for loading the URDF was removed (`#1358 <https://github.com/ros-controls/ros2_control/pull/1358>`_).
* The ``--controller-type`` or ``-t`` spawner arg is removed. Now the controller type is defined in the controller configuration file with ``type`` field (`#1639 <https://github.com/ros-controls/ros2_control/pull/1639>`_).
* The ``--namespace`` or ``-n`` spawner arg is deprecated. Now the spawner namespace can be defined using the ROS 2 standard way (`#1640 <https://github.com/ros-controls/ros2_control/pull/1640>`_).
* Added support for the wildcard entries for the controller configuration files (`#1724 <https://github.com/ros-controls/ros2_control/pull/1724>`_).
* The spawner now supports the ``--controller-ros-args`` argument to pass the ROS 2 node arguments to the controller node to be able to remap topics, services and etc (`#1713 <https://github.com/ros-controls/ros2_control/pull/1713>`_).
* The spawner now supports parsing multiple ``-p`` or ``--param-file`` arguments, this should help in loading multiple parameter files for a controller or for multiple controllers (`#1805 <https://github.com/ros-controls/ros2_control/pull/1805>`_).
* ``--switch-timeout`` was added as parameter to the helper scripts ``spawner.py`` and ``unspawner.py``. Useful if controllers cannot be switched immediately, e.g., paused simulations at startup (`#1790 <https://github.com/ros-controls/ros2_control/pull/1790>`_).
* ``ros2_control_node`` can now handle the sim time used by different simulators, when ``use_sim_time`` is set to true (`#1810 <https://github.com/ros-controls/ros2_control/pull/1810>`_).
* The ``ros2_control_node`` node now accepts the ``thread_priority`` parameter to set the scheduler priority of the controller_manager's RT thread (`#1820 <https://github.com/ros-controls/ros2_control/pull/1820>`_).
* The ``ros2_control_node`` node has a new ``lock_memory`` parameter to lock memory at startup to physical RAM in order to avoid page faults (`#1822 <https://github.com/ros-controls/ros2_control/pull/1822>`_).
* The ``ros2_control_node`` node has a new ``cpu_affinity`` parameter to bind the process to a specific CPU core. By default, this is not enabled. (`#1852 <https://github.com/ros-controls/ros2_control/pull/1852>`_).
* The ``--service-call-timeout`` was added as parameter to the helper scripts ``spawner.py``. Useful when the CPU load is high at startup and the service call does not return immediately (`#1808 <https://github.com/ros-controls/ros2_control/pull/1808>`_).
* The ``cpu_affinity`` parameter can now be of type ``int`` or ``int_array`` to bind the process to a specific CPU core or multiple CPU cores. (`#1915 <https://github.com/ros-controls/ros2_control/pull/1915>`_).
* The ``pal_statistics`` is now integrated into the controller_manager, so that the controllers, hardware components and the controller_manager can be easily introspected and monitored using the topics ``~/introspection_data/names`` and ``~/introspection_data/values`` (`#1918 <https://github.com/ros-controls/ros2_control/pull/1918>`_).
* A python module ``test_utils`` was added to the ``controller_manager`` package to help with integration testing (`#1955 <https://github.com/ros-controls/ros2_control/pull/1955>`_).
* A new parameter ``enforce_command_limits`` is introduced to be able to enable and disable the enforcement of the command limits (`#1989 <https://github.com/ros-controls/ros2_control/pull/1989>`_).
* A latched topic ``~/activity`` has been added to the controller_manager to publish the activity of the controller_manager, where the change in states of the controllers and the hardware components are published. (`#2006 <https://github.com/ros-controls/ros2_control/pull/2006>`_).
* The controller manager will use a monotonic clock for triggering read-update-write cycles, but when the ``use_sim_time`` parameter is set to true, it will use the ROS Clock for triggering. When monotonic clock is being used, all the hardware components will receive the monotonic time in their read and write method, instead the controllers will always receive the ROS time in their update method irrespective of the clock being used. (`#2046 <https://github.com/ros-controls/ros2_control/pull/2046>`_).
* The default strictness of the ``switch_controllers`` can now we be chosen using ROS 2 parameters. The default behaviour is still left to ``BEST_EFFORT`` (`#2168 <https://github.com/ros-controls/ros2_control/pull/2168>`_).
* Parameter ``shutdown_on_initial_state_failure`` was added to avoid shutting down on hardware initial state failure  (`#2230 <https://github.com/ros-controls/ros2_control/pull/2230>`_).
* The controller manager now publishes ``~/statistics/names`` and ``~/statistics/values`` topics to introspect the execution time and periodicity of the different entities running in the realtime loop (`#2449 <https://github.com/ros-controls/ros2_control/pull/2449>`_).
* The controller manager now supports switching (activating and deactivating) controllers in both realtime and non-realtime modes. This is controlled by the parameter ``activate_asap`` of the ``switch_controllers`` service (`#2452 <https://github.com/ros-controls/ros2_control/pull/2452>`_).
* The spawner now supports two new arguments ``--switch-asap`` and ``--no-switch-asap`` to control the behaviour of the spawner when switching controllers to be in realtime loop (or) non-realtime loop. By default, it is set to ``--switch-asap`` to keep the earlier behavior (`#2610 <https://github.com/ros-controls/ros2_control/pull/2610>`_).
* New parameters ``overruns.manage`` and ``overruns.print_warnings`` were added to control the behavior of the controller manager/ros2_control_node when overruns occur (`#2546 <https://github.com/ros-controls/ros2_control/pull/2546/files>`_).
* The ``bcolors`` class now respects the ``RCUTILS_COLORIZED_OUTPUT`` environment
  variable to automatically disable colors in non-TTY and CI environments.
* A new parameter ``handle_exceptions`` is added to the controller manager to control whether exceptions thrown by controllers during update are caught and handled internally or propagated. (`#2807 <https://github.com/ros-controls/ros2_control/pull/2807>`__)

hardware_interface
******************
* A portable version for string-to-double conversion was added: ``hardware_interface::stod`` (`#1257 <https://github.com/ros-controls/ros2_control/pull/1257>`_)
* ``test_components`` was moved to its own package (`#1325 <https://github.com/ros-controls/ros2_control/pull/1325>`_)
* The ``ros2_control`` tag now supports parsing of the limits from the URDF into the ``HardwareInfo`` structure. More conservative limits can be defined using the ``min`` and ``max`` attributes per interface (`#1472 <https://github.com/ros-controls/ros2_control/pull/1472>`_)

  .. code:: xml

    <ros2_control name="RRBotSystemMutipleGPIOs" type="system">
      <hardware>
        <plugin>ros2_control_demo_hardware/RRBotSystemPositionOnlyHardware</plugin>
        <param name="example_param_hw_start_duration_sec">2.0</param>
        <param name="example_param_hw_stop_duration_sec">3.0</param>
        <param name="example_param_hw_slowdown">2.0</param>
      </hardware>
      <joint name="joint1">
        <command_interface name="position">
          <param name="min">-1</param>
          <param name="max">1</param>
        </command_interface>
        <command_interface name="velocity">
          <limits enable="false"/>
        </command_interface>
        <state_interface name="position"/>
      </joint>
    </ros2_control>

* Soft limits are also parsed from the URDF into the ``HardwareInfo`` structure for the defined joints (`#1488 <https://github.com/ros-controls/ros2_control/pull/1488>`_)
* Access to logger and clock through ``get_logger`` and ``get_clock`` methods in ResourceManager and HardwareComponents ``Actuator``, ``Sensor`` and ``System`` (`#1585 <https://github.com/ros-controls/ros2_control/pull/1585>`_)
* The ``ros2_control`` tag now supports parsing read/write rate ``rw_rate`` for the each hardware component parsed through the URDF (`#1570 <https://github.com/ros-controls/ros2_control/pull/1570>`_)

  .. code:: xml

    <ros2_control name="RRBotSystemMutipleGPIOs" type="system" rw_rate="500">
      <hardware>
        <plugin>ros2_control_demo_hardware/RRBotSystemPositionOnlyHardware</plugin>
        <param name="example_param_hw_start_duration_sec">2.0</param>
        <param name="example_param_hw_stop_duration_sec">3.0</param>
        <param name="example_param_hw_slowdown">2.0</param>
      </hardware>
      <joint name="joint1">
        <command_interface name="position"/>
        <command_interface name="velocity"/>
        <state_interface name="position"/>
      </joint>
      <joint name="joint2">
        <command_interface name="position"/>
        <state_interface name="position"/>
      </joint>
    </ros2_control>
    <ros2_control name="MultimodalGripper" type="actuator" rw_rate="200">
      <hardware>
        <plugin>ros2_control_demo_hardware/MultimodalGripper</plugin>
      </hardware>
      <joint name="parallel_fingers">
        <command_interface name="position">
          <param name="min">0</param>
          <param name="max">100</param>
        </command_interface>
        <state_interface name="position"/>
      </joint>
      <gpio name="suction">
        <command_interface name="suction"/>
        <state_interface name="suction"/>
      </gpio>
    </ros2_control>

* Added ``get_hardware_info`` method to the hardware components interface to access the ``HardwareInfo`` instead of accessing the variable ``info_`` directly (`#1643 <https://github.com/ros-controls/ros2_control/pull/1643>`_)
* With (`#1683 <https://github.com/ros-controls/ros2_control/pull/1683>`_) the ``rclcpp_lifecycle::State & get_state()`` and ``void set_state(const rclcpp_lifecycle::State & new_state)`` are replaced by ``rclcpp_lifecycle::State & get_lifecycle_state()`` and ``void set_lifecycle_state(const rclcpp_lifecycle::State & new_state)``. This change affects controllers and hardware. This is related to (`#1240 <https://github.com/ros-controls/ros2_control/pull/1240>`_) as variant support introduces ``get_state`` and ``set_state`` methods for setting/getting state of handles.
* With (`#1421 <https://github.com/ros-controls/ros2_control/pull/1421>`_) a key-value storage is added to InterfaceInfo. This allows to define extra params with per Command-/StateInterface in the ``.ros2_control.xacro`` file.
* With (`#1763 <https://github.com/ros-controls/ros2_control/pull/1763>`_) parsing for SDF published to ``robot_description`` topic is now also supported.
* With (`#1567 <https://github.com/ros-controls/ros2_control/pull/1567>`_) all the Hardware components now have a fully functional asynchronous functionality, by simply adding ``is_async`` tag to the ros2_control tag in the URDF. This will allow the hardware components to run in a separate thread, and the controller manager will be able to run the controllers in parallel with the hardware components.
* The hardware components can be easily introspect the internal member variables using the macro ``REGISTER_ROS2_CONTROL_INTROSPECTION`` (`#1918 <https://github.com/ros-controls/ros2_control/pull/1918>`_)
* Added new ``get_optional`` method that returns ``std::optional`` of the templated type, and this can be used to check if the value is available or not (`#1976 <https://github.com/ros-controls/ros2_control/pull/1976>`_ and `#2061 <https://github.com/ros-controls/ros2_control/pull/2061>`_)
* Added hardware components execution time and periodicity statistics diagnostics (`#2086 <https://github.com/ros-controls/ros2_control/pull/2086>`_)
* Changes from `(PR #1688) <https://github.com/ros-controls/ros2_control/pull/1688>`_ for an overview of related changes and discussion refer to `(PR #1240) <https://github.com/ros-controls/ros2_control/pull/1240>`_:

   * ``Command-/StateInterfaces`` are now created and exported automatically by the framework via the ``on_export_command_interfaces()`` or ``on_export_state_interfaces()`` methods based on the interfaces defined in the ``ros2_control`` XML-tag, which gets parsed and the ``InterfaceDescription`` is created accordingly (check the `hardware_info.hpp <https://github.com/ros-controls/ros2_control/tree/{REPOS_FILE_BRANCH}/hardware_interface/include/hardware_interface/hardware_info.hpp>`__).
   * The memory for storing the value of a ``Command-/StateInterfaces`` is no longer allocated in the hardware but instead in the ``Command-/StateInterfaces`` itself.
   * To access the automatically created ``Command-/StateInterfaces`` we provide the ``std::unordered_map<std::string, InterfaceDescription>``, where the string is the fully qualified name of the interface and the ``InterfaceDescription`` is the configuration of the interface. The ``std::unordered_map<>`` are divided into ``type_state_interfaces_`` and ``type_command_interfaces_`` where type can be: ``joint``, ``sensor``, ``gpio`` and ``unlisted``. E.g. the ``CommandInterfaces`` for all joints can be found in the  ``joint_command_interfaces_`` map. The ``unlisted`` includes all interfaces not listed in the ``ros2_control`` XML-tag but were created by overriding the ``export_unlisted_command_interfaces()`` or ``export_unlisted_state_interfaces()`` function by creating some custom ``Command-/StateInterfaces``.

* The ``prepare_command_mode_switch`` and ``perform_command_mode_switch`` methods will now only receive the start/stop interfaces that belong to the hardware component instead of everything (`#2120 <https://github.com/ros-controls/ros2_control/pull/2120>`_)
* The asynchronous components now support two scheduling policies: ``synchronized`` and ``detached`` and other properties to configure them (`#2477 <https://github.com/ros-controls/ros2_control/pull/2477>`_).
* The hardware interface is now treated similarly as ERROR, when a hardware component returns ERROR on the read cycle (`#2334 <https://github.com/ros-controls/ros2_control/pull/2334>`_).
* The controllers are now deactivated when a hardware component returns DEACTIVATE on the write cycle. The parameter ``deactivate_controllers_on_hardware_self_deactivate`` is added to control this behavior temporarily. It is recommended to set this parameter to true in order to avoid controllers to use inactive hardware components and to avoid any unexpected behavior. This feature parameter will be removed in future releases and will be defaulted to true (`#2334 <https://github.com/ros-controls/ros2_control/pull/2334>`_ & `#2501 <https://github.com/ros-controls/ros2_control/pull/2501>`_).
* The controllers are not allowed to be activated when the hardware component is in INACTIVE state. The parameter ``allow_controller_activation_with_inactive_hardware`` is added to control this behavior temporarily. It is recommended to set this parameter to false in order to avoid controllers to use inactive hardware components and to avoid any unexpected behavior. This feature parameter will be removed in future releases and will be defaulted to false (`#2347 <https://github.com/ros-controls/ros2_control/pull/2347>`_).
* The lifecycle ID is cached internally in the controller to avoid calls to get_lifecycle_state() in the real-time control loop. (`#2884 <https://github.com/ros-controls/ros2_control/pull/2884>`__)

joint_limits
************
* Add header to import limits from standard URDF definition (`#1298 <https://github.com/ros-controls/ros2_control/pull/1298>`_)

ros2controlcli
**************
* Spawner colours were added to ``list_controllers`` depending upon active or inactive (`#1409 <https://github.com/ros-controls/ros2_control/pull/1409>`_)
* The ``set_hardware_component_state`` verb was added (`#1248 <https://github.com/ros-controls/ros2_control/pull/1248>`_). Use the following command to set the state of a hardware component

  .. code-block:: bash

    ros2 control set_hardware_component_state <hardware_component_name> <state>

* The ``load_controller`` now supports parsing of the params file (`#1703 <https://github.com/ros-controls/ros2_control/pull/1703>`_).

  .. code-block:: bash

    ros2 control load_controller <controller_name> <realtive_or_absolute_file_path>

* All the ros2controlcli verbs now support the namespacing through the ROS 2 standard way (`#1703 <https://github.com/ros-controls/ros2_control/pull/1703>`_).

  .. code-block:: bash

    ros2 control <verb> <arguments> --ros-args -r __ns:=<namespace>

* The CLI verbs ``list_hardware_components`` and ``list_hardware_interfaces`` will now show the data type used by the internal Command and State interfaces (`#2204 <https://github.com/ros-controls/ros2_control/pull/2204>`_).

transmission_interface
**********************
* The ``simple_transmission`` and ``differential_transmission`` now also support the ``force`` interface (`#2588 <https://github.com/ros-controls/ros2_control/pull/2588>`_).<|MERGE_RESOLUTION|>--- conflicted
+++ resolved
@@ -32,11 +32,9 @@
 * The new semantic command interface ``LedRgbDevice`` provides standard (command) interfaces for 3-channel LED devices (`#1945 <https://github.com/ros-controls/ros2_control/pull/1945>`_)
 * The new ``MagneticFieldSensor`` semantic component provides an interface for reading data from magnetometers. `(#2627 <https://github.com/ros-controls/ros2_control/pull/2627>`__)
 * The controller_manager will now deactivate the entire controller chain if a controller in the chain fails during the update cycle. `(#2681 <https://github.com/ros-controls/ros2_control/pull/2681>`__)
-<<<<<<< HEAD
 * The update rate of the controller will now be approximated to a closer achievable frequency, when its frequency is not achievable with the current controller manager update rate. (`#2828 <https://github.com/ros-controls/ros2_control/pull/2828>`__)
-=======
 * The lifecycle ID is cached internally in the controller to avoid calls to get_lifecycle_state() in the real-time control loop. (`#2884 <https://github.com/ros-controls/ros2_control/pull/2884>`__)
->>>>>>> e911cfa0
+
 
 controller_manager
 ******************
