:github_url: https://github.com/ros-controls/ros2_control/blob/{REPOS_FILE_BRANCH}/doc/release_notes/Jazzy.rst

Iron to Jazzy
^^^^^^^^^^^^^^^^^^^^^^^^^^^^^^^^^^^^^

General
*******
* A ``version.h`` file will be generated per package using the ament_generate_version_header  (`#1449 <https://github.com/ros-controls/ros2_control/pull/1449>`_). For example, you can include the version of the package in the logs.

  .. code-block:: cpp

    #include <controller_manager/version.h>
    ...
    RCLCPP_INFO(get_logger(), "controller_manager version: %s", CONTROLLER_MANAGER_VERSION_STR);

controller_interface
********************
For details see the controller_manager section.

* Pass URDF to controllers on init (`#1088 <https://github.com/ros-controls/ros2_control/pull/1088>`_).
* Pass controller manager update rate on the init of the controller interface  (`#1141 <https://github.com/ros-controls/ros2_control/pull/1141>`_)
* A method to get node options to setup the controller node #api-breaking (`#1169 <https://github.com/ros-controls/ros2_control/pull/1169>`_)
* Export state interfaces from the chainable controller #api-breaking (`#1021 <https://github.com/ros-controls/ros2_control/pull/1021>`_)
* All chainable controllers must implement the method ``export_state_interfaces`` to export the state interfaces, similar to ``export_reference_interfaces`` method that is exporting the reference interfaces.
* The controllers will now set ``use_global_arguments`` from `NodeOptions <https://docs.ros.org/en/rolling/p/rclcpp/generated/classrclcpp_1_1NodeOptions.html#_CPPv4N6rclcpp11NodeOptions20use_global_argumentsEb>`__ to false, to avoid getting influenced by global arguments (Issue : `#1684 <https://github.com/ros-controls/ros2_control/issues/1684>`_) (`#1694 <https://github.com/ros-controls/ros2_control/pull/1694>`_). From now on, in order to set the parameters to the controller, the ``--param-file`` option from spawner should be used.
* With (`#1683 <https://github.com/ros-controls/ros2_control/pull/1683>`_) the ``rclcpp_lifecycle::State & get_state()`` and ``void set_state(const rclcpp_lifecycle::State & new_state)`` are replaced by ``rclcpp_lifecycle::State & get_lifecycle_state()`` and ``void set_lifecycle_state(const rclcpp_lifecycle::State & new_state)``. This change affects controllers and hardware. This is related to (`#1240 <https://github.com/ros-controls/ros2_control/pull/1240>`_) as variant support introduces ``get_state`` and ``set_state`` methods for setting/getting state of handles.
* The ``assign_interfaces`` and ``release_interfaces`` methods are now virtual, so that the user can override them to store the interfaces into custom variable types, so that the user can have the flexibility to take the ownership of the loaned interfaces to the controller (`#1743 <https://github.com/ros-controls/ros2_control/pull/1743>`_)
* The new ``PoseSensor`` semantic component provides a standard interface for hardware providing cartesian poses (`#1775 <https://github.com/ros-controls/ros2_control/pull/1775>`_)
* The controllers now support the fallback controllers (a list of controllers that will be activated, when the spawned controllers fails by throwing an exception or returning ``return_type::ERROR`` during the ``update`` cycle) (`#1789 <https://github.com/ros-controls/ros2_control/pull/1789>`_)

controller_manager
******************
* URDF is now passed to controllers on init (`#1088 <https://github.com/ros-controls/ros2_control/pull/1088>`_)
  This should help avoiding extra legwork in controllers to get access to the ``/robot_description``.
* Pass controller manager update rate on the init of the controller interface (`#1141 <https://github.com/ros-controls/ros2_control/pull/1141>`_)
* Report inactive controllers as a diagnostics ok instead of an error (`#1184 <https://github.com/ros-controls/ros2_control/pull/1184>`_)
* Set chained controller interfaces 'available' for activated controllers (`#1098 <https://github.com/ros-controls/ros2_control/pull/1098>`_)

  *  Configured chainable controller: Listed exported interfaces are unavailable and unclaimed
  *  Active chainable controller (not in chained mode): Listed exported interfaces are available but unclaimed
  *  Active chainable controller (in chained mode): Listed exported interfaces are available and claimed
* Try using SCHED_FIFO on any kernel (`#1142 <https://github.com/ros-controls/ros2_control/pull/1142>`_)
* A method to get node options to setup the controller node was added (`#1169 <https://github.com/ros-controls/ros2_control/pull/1169>`_): ``get_node_options`` can be overridden by controllers, this would make it easy for other controllers to be able to setup their own custom node options
* CM now subscribes to ``robot_description`` topic instead of ``~/robot_description`` (`#1410 <https://github.com/ros-controls/ros2_control/pull/1410>`_).
* Change the controller sorting with an approach similar to directed acyclic graphs (`#1384 <https://github.com/ros-controls/ros2_control/pull/1384>`_)
* Changes from `(PR #1256) <https://github.com/ros-controls/ros2_control/pull/1256>`__

  * All ``joints`` defined in the ``<ros2_control>``-tag have to be present in the URDF received :ref:`by the controller manager <doc/ros2_control/controller_manager/doc/userdoc:subscribers>`, otherwise the following error is shown:

      The published robot description file (URDF) seems not to be genuine. The following error was caught: <unknown_joint> not found in URDF.

    This is to ensure that the URDF and the ``<ros2_control>``-tag are consistent. E.g., for configuration ports use ``gpio`` interface types instead.

  * The syntax for mimic joints is changed to the `official URDF specification <https://wiki.ros.org/urdf/XML/joint>`__.

    .. code-block:: xml

      <joint name="right_finger_joint" type="prismatic">
        <axis xyz="0 1 0"/>
        <origin xyz="0.0 -0.48 1" rpy="0.0 0.0 0.0"/>
        <parent link="base"/>
        <child link="finger_right"/>
        <limit effort="1000.0" lower="0" upper="0.38" velocity="10"/>
      </joint>
      <joint name="left_finger_joint" type="prismatic">
        <mimic joint="right_finger_joint" multiplier="1" offset="0"/>
        <axis xyz="0 1 0"/>
        <origin xyz="0.0 0.48 1" rpy="0.0 0.0 3.1415926535"/>
        <parent link="base"/>
        <child link="finger_left"/>
        <limit effort="1000.0" lower="0" upper="0.38" velocity="10"/>
      </joint>

   The parameters within the ``ros2_control`` tag are not supported any more.
* The support for the ``description`` parameter for loading the URDF was removed (`#1358 <https://github.com/ros-controls/ros2_control/pull/1358>`_).
* The ``--controller-type`` or ``-t`` spawner arg is removed. Now the controller type is defined in the controller configuration file with ``type`` field (`#1639 <https://github.com/ros-controls/ros2_control/pull/1639>`_).
* The ``--namespace`` or ``-n`` spawner arg is deprecated. Now the spawner namespace can be defined using the ROS 2 standard way (`#1640 <https://github.com/ros-controls/ros2_control/pull/1640>`_).
* Added support for the wildcard entries for the controller configuration files (`#1724 <https://github.com/ros-controls/ros2_control/pull/1724>`_).
<<<<<<< HEAD
* ``--switch-timeout`` was added as parameter to the helper scripts ``spawner.py`` and ``unspawner.py``. Useful if controllers cannot be switched immediately, e.g., paused simulations at startup (`#1790 <https://github.com/ros-controls/ros2_control/pull/1790>`_).
=======
* ``ros2_control_node`` can now handle the sim time used by different simulators, when ``use_sim_time`` is set to true (`#1810 <https://github.com/ros-controls/ros2_control/pull/1810>`_).
>>>>>>> d714e8bf
* The ``ros2_control_node`` node now accepts the ``thread_priority`` parameter to set the scheduler priority of the controller_manager's RT thread (`#1820 <https://github.com/ros-controls/ros2_control/pull/1820>`_).
* The ``ros2_control_node`` node has a new ``lock_memory`` parameter to lock memory at startup to physical RAM in order to avoid page faults (`#1822 <https://github.com/ros-controls/ros2_control/pull/1822>`_).
* The ``ros2_control_node`` node has a new ``cpu_affinity`` parameter to bind the process to a specific CPU core. By default, this is not enabled. (`#1852 <https://github.com/ros-controls/ros2_control/pull/1852>`_).

hardware_interface
******************
* A portable version for string-to-double conversion was added: ``hardware_interface::stod`` (`#1257 <https://github.com/ros-controls/ros2_control/pull/1257>`_)
* ``test_components`` was moved to its own package (`#1325 <https://github.com/ros-controls/ros2_control/pull/1325>`_)
* The ``ros2_control`` tag now supports parsing of the limits from the URDF into the ``HardwareInfo`` structure. More conservative limits can be defined using the ``min`` and ``max`` attributes per interface (`#1472 <https://github.com/ros-controls/ros2_control/pull/1472>`_)

  .. code:: xml

    <ros2_control name="RRBotSystemMutipleGPIOs" type="system">
      <hardware>
        <plugin>ros2_control_demo_hardware/RRBotSystemPositionOnlyHardware</plugin>
        <param name="example_param_hw_start_duration_sec">2.0</param>
        <param name="example_param_hw_stop_duration_sec">3.0</param>
        <param name="example_param_hw_slowdown">2.0</param>
      </hardware>
      <joint name="joint1">
        <command_interface name="position">
          <param name="min">-1</param>
          <param name="max">1</param>
        </command_interface>
        <command_interface name="velocity">
          <limits enable="false"/>
        </command_interface>
        <state_interface name="position"/>
      </joint>
    </ros2_control>

* Soft limits are also parsed from the URDF into the ``HardwareInfo`` structure for the defined joints (`#1488 <https://github.com/ros-controls/ros2_control/pull/1488>`_)
* Access to logger and clock through ``get_logger`` and ``get_clock`` methods in ResourceManager and HardwareComponents ``Actuator``, ``Sensor`` and ``System`` (`#1585 <https://github.com/ros-controls/ros2_control/pull/1585>`_)
* Added ``get_hardware_info`` method to the hardware components interface to access the ``HardwareInfo`` instead of accessing the variable ``info_`` directly (`#1643 <https://github.com/ros-controls/ros2_control/pull/1643>`_)
* With (`#1683 <https://github.com/ros-controls/ros2_control/pull/1683>`_) the ``rclcpp_lifecycle::State & get_state()`` and ``void set_state(const rclcpp_lifecycle::State & new_state)`` are replaced by ``rclcpp_lifecycle::State & get_lifecycle_state()`` and ``void set_lifecycle_state(const rclcpp_lifecycle::State & new_state)``. This change affects controllers and hardware. This is related to (`#1240 <https://github.com/ros-controls/ros2_control/pull/1240>`_) as variant support introduces ``get_state`` and ``set_state`` methods for setting/getting state of handles.
* With (`#1421 <https://github.com/ros-controls/ros2_control/pull/1421>`_) a key-value storage is added to InterfaceInfo. This allows to define extra params with per Command-/StateInterface in the ``.ros2_control.xacro`` file.

joint_limits
************
* Add header to import limits from standard URDF definition (`#1298 <https://github.com/ros-controls/ros2_control/pull/1298>`_)

Adaption of Command-/StateInterfaces
***************************************
Changes from `(PR #1688) <https://github.com/ros-controls/ros2_control/pull/1688>`_ for an overview of related changes and discussion refer to `(PR #1240) <https://github.com/ros-controls/ros2_control/pull/1240>`_.

* ``Command-/StateInterfaces`` are now created and exported automatically by the framework via the ``on_export_command_interfaces()`` or ``on_export_state_interfaces()`` methods based on the interfaces defined in the ``ros2_control`` XML-tag, which gets parsed and the ``InterfaceDescription`` is created accordingly (check the `hardware_info.hpp <https://github.com/ros-controls/ros2_control/tree/{REPOS_FILE_BRANCH}/hardware_interface/include/hardware_interface/hardware_info.hpp>`__).
* The memory for storing the value of a ``Command-/StateInterfaces`` is no longer allocated in the hardware but instead in the ``Command-/StateInterfaces`` itself.
* To access the automatically created ``Command-/StateInterfaces`` we provide the ``std::unordered_map<std::string, InterfaceDescription>``, where the string is the fully qualified name of the interface and the ``InterfaceDescription`` is the configuration of the interface. The ``std::unordered_map<>`` are divided into ``type_state_interfaces_`` and ``type_command_interfaces_`` where type can be: ``joint``, ``sensor``, ``gpio`` and ``unlisted``. E.g. the ``CommandInterfaces`` for all joints can be found in the  ``joint_command_interfaces_`` map. The ``unlisted`` includes all interfaces not listed in the ``ros2_control`` XML-tag but were created by overriding the ``export_unlisted_command_interfaces()`` or ``export_unlisted_state_interfaces()`` function by creating some custom ``Command-/StateInterfaces``.


ros2controlcli
**************
* Spawner colours were added to ``list_controllers`` depending upon active or inactive (`#1409 <https://github.com/ros-controls/ros2_control/pull/1409>`_)
* The ``set_hardware_component_state`` verb was added (`#1248 <https://github.com/ros-controls/ros2_control/pull/1248>`_). Use the following command to set the state of a hardware component

  .. code-block:: bash

    ros2 control set_hardware_component_state <hardware_component_name> <state>

* The ``load_controller`` now supports parsing of the params file (`#1703 <https://github.com/ros-controls/ros2_control/pull/1703>`_).

  .. code-block:: bash

    ros2 control load_controller <controller_name> <realtive_or_absolute_file_path>

* All the ros2controlcli verbs now support the namespacing through the ROS 2 standard way (`#1703 <https://github.com/ros-controls/ros2_control/pull/1703>`_).

  .. code-block:: bash

    ros2 control <verb> <arguments> --ros-args -r __ns:=<namespace><|MERGE_RESOLUTION|>--- conflicted
+++ resolved
@@ -76,11 +76,8 @@
 * The ``--controller-type`` or ``-t`` spawner arg is removed. Now the controller type is defined in the controller configuration file with ``type`` field (`#1639 <https://github.com/ros-controls/ros2_control/pull/1639>`_).
 * The ``--namespace`` or ``-n`` spawner arg is deprecated. Now the spawner namespace can be defined using the ROS 2 standard way (`#1640 <https://github.com/ros-controls/ros2_control/pull/1640>`_).
 * Added support for the wildcard entries for the controller configuration files (`#1724 <https://github.com/ros-controls/ros2_control/pull/1724>`_).
-<<<<<<< HEAD
 * ``--switch-timeout`` was added as parameter to the helper scripts ``spawner.py`` and ``unspawner.py``. Useful if controllers cannot be switched immediately, e.g., paused simulations at startup (`#1790 <https://github.com/ros-controls/ros2_control/pull/1790>`_).
-=======
 * ``ros2_control_node`` can now handle the sim time used by different simulators, when ``use_sim_time`` is set to true (`#1810 <https://github.com/ros-controls/ros2_control/pull/1810>`_).
->>>>>>> d714e8bf
 * The ``ros2_control_node`` node now accepts the ``thread_priority`` parameter to set the scheduler priority of the controller_manager's RT thread (`#1820 <https://github.com/ros-controls/ros2_control/pull/1820>`_).
 * The ``ros2_control_node`` node has a new ``lock_memory`` parameter to lock memory at startup to physical RAM in order to avoid page faults (`#1822 <https://github.com/ros-controls/ros2_control/pull/1822>`_).
 * The ``ros2_control_node`` node has a new ``cpu_affinity`` parameter to bind the process to a specific CPU core. By default, this is not enabled. (`#1852 <https://github.com/ros-controls/ros2_control/pull/1852>`_).
