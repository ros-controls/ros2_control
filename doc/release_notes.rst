:github_url: https://github.com/ros-controls/ros2_control/blob/{REPOS_FILE_BRANCH}/doc/release_notes.rst

Release Notes: Kilted Kaiju to Lyrical Luth
^^^^^^^^^^^^^^^^^^^^^^^^^^^^^^^^^^^^^^^^^^^^^^

This list summarizes important changes between Kilted Kaiju (previous) and Lyrical Luth (current) releases.

controller_interface
********************
* The new ``MagneticFieldSensor`` semantic component provides an interface for reading data from magnetometers. (`#2627 <https://github.com/ros-controls/ros2_control/pull/2627>`__)
* The controller_manager will now deactivate the entire controller chain if a controller in the chain fails during the update cycle. `(#2681 <https://github.com/ros-controls/ros2_control/pull/2681>`__)
* The update rate of the controller will now be approximated to a closer achievable frequency, when its frequency is not achievable with the current controller manager update rate. (`#2828 <https://github.com/ros-controls/ros2_control/pull/2828>`__)
* The lifecycle ID is cached internally in the controller to avoid calls to get_lifecycle_state() in the real-time control loop. (`#2884 <https://github.com/ros-controls/ros2_control/pull/2884>`__)

controller_manager
******************
* The ``bcolors`` class now respects the ``RCUTILS_COLORIZED_OUTPUT`` environment
  variable to automatically disable colors in non-TTY and CI environments.
* The default strictness for ``switch_controller`` is changed to ``strict``. (`#2742 <https://github.com/ros-controls/ros2_control/pull/2742>`__)
* A new parameter ``handle_exceptions`` is added to the controller manager to control whether exceptions thrown by controllers during update are caught and handled internally or propagated. (`#2807 <https://github.com/ros-controls/ros2_control/pull/2807>`__)

hardware_interface
******************
<<<<<<< HEAD
* Handles now also support ``float32``, ``uint8``, ``int8``, ``uint16``, ``int16``, ``uint32``, ``int32`` data types in addition to double and bool. (`#2879 <https://github.com/ros-controls/ros2_control/pull/2879>`__)
=======
* The lifecycle ID is cached internally in the controller to avoid calls to get_lifecycle_state() in the real-time control loop. (`#2884 <https://github.com/ros-controls/ros2_control/pull/2884>`__)
>>>>>>> 2365e1df

ros2controlcli
**************

No notable changes in this release.

transmission_interface
**********************
* The ``simple_transmission`` and ``differential_transmission`` now also support the ``force`` interface (`#2588 <https://github.com/ros-controls/ros2_control/pull/2588>`_).<|MERGE_RESOLUTION|>--- conflicted
+++ resolved
@@ -21,11 +21,8 @@
 
 hardware_interface
 ******************
-<<<<<<< HEAD
+* The lifecycle ID is cached internally in the controller to avoid calls to get_lifecycle_state() in the real-time control loop. (`#2884 <https://github.com/ros-controls/ros2_control/pull/2884>`__)
 * Handles now also support ``float32``, ``uint8``, ``int8``, ``uint16``, ``int16``, ``uint32``, ``int32`` data types in addition to double and bool. (`#2879 <https://github.com/ros-controls/ros2_control/pull/2879>`__)
-=======
-* The lifecycle ID is cached internally in the controller to avoid calls to get_lifecycle_state() in the real-time control loop. (`#2884 <https://github.com/ros-controls/ros2_control/pull/2884>`__)
->>>>>>> 2365e1df
 
 ros2controlcli
 **************
