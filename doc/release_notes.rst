--- conflicted
+++ resolved
@@ -10,12 +10,10 @@
 * The default strictness of the ``switch_controllers`` can now we be chosen using ROS 2 parameters. The default behaviour is still left to ``BEST_EFFORT`` (`#2168 <https://github.com/ros-controls/ros2_control/pull/2168>`_).
 * Parameter ``shutdown_on_initial_state_failure`` was added to avoid shutting down on hardware initial state failure  (`#2230 <https://github.com/ros-controls/ros2_control/pull/2230>`_).
 * The controller manager now publishes ``~/statistics/names`` and ``~/statistics/values`` topics to introspect the execution time and periodicity of the different entities running in the realtime loop (`#2449 <https://github.com/ros-controls/ros2_control/pull/2449>`_).
-<<<<<<< HEAD
 * The controller manager now supports switching (activating and deactivating) controllers in both realtime and non-realtime modes. This is controlled by the parameter ``activate_asap`` of the ``switch_controllers`` service (`#2452 <https://github.com/ros-controls/ros2_control/pull/2453>`_).
 * The spawner now supports two new arguments ``--switch-asap`` and ``--no-switch-asap`` to control the behaviour of the spawner when switching controllers to be in realtime loop (or) non-realtime loop. By default, it is set to ``--no-switch-asap`` because when activating multiple controllers at same time might affect the realtime loop performance (`#2452 <https://github.com/ros-controls/ros2_control/pull/2453>`_).
-=======
 * New parameters ``overruns.manage`` and ``overruns.print_warnings`` were added to control the behavior of the controller manager/ros2_control_node when overruns occur (`#2546 <https://github.com/ros-controls/ros2_control/pull/2546/files>`_).
->>>>>>> 1fcf10f1
+
 
 hardware_interface
 ******************
